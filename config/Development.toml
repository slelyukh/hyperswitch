[log.file]
enabled = false

[log.console]
enabled = true
level = "DEBUG"
log_format = "default"

[log.telemetry]
enabled = false

# TODO: Update database credentials before running application
[master_database]
username = "db_user"
password = "db_pass"
host = "localhost"
port = 5432
dbname = "hyperswitch_db"
pool_size = 5

[replica_database]
username = "replica_user"
password = "replica_pass"
host = "localhost"
port = 5432
dbname = "hyperswitch_db"
pool_size = 5
connection_timeout = 10

[proxy]

[locker]
host = ""
mock_locker = true
basilisk_host = ""

[jwekey]
locker_key_identifier1 = ""
locker_key_identifier2 = ""
locker_encryption_key1 = ""
locker_encryption_key2 = ""
locker_decryption_key1 = ""
locker_decryption_key2 = ""

[connectors.supported]
<<<<<<< HEAD
wallets = ["klarna","braintree","applepay"]
cards = ["stripe","adyen","authorizedotnet","checkout","braintree","aci","shift4","cybersource", "worldpay", "globalpay", "fiserv", "payu", "worldline", "intuit"]
=======
wallets = ["klarna", "braintree", "applepay"]
cards = [
    "aci",
    "adyen",
    "airwallex",
    "authorizedotnet",
    "bluesnap",
    "braintree",
    "checkout",
    "cybersource",
    "dlocal",
    "fiserv",
    "globalpay",
    "nuvei",
    "payu",
    "shift4",
    "stripe",
    "worldline",
    "worldpay",
]
>>>>>>> 12f25f05

[refund]
max_attempts = 10
max_age = 365

[webhooks]
outgoing_enabled = true

[eph_key]
validity = 1

[connectors.aci]
base_url = "https://eu-test.oppwa.com/"

[connectors.adyen]
base_url = "https://checkout-test.adyen.com/"

[connectors.authorizedotnet]
base_url = "https://apitest.authorize.net/xml/v1/request.api"

[connectors.checkout]
base_url = "https://api.sandbox.checkout.com/"

[connectors.stripe]
base_url = "https://api.stripe.com/"

[connectors.braintree]
base_url = "https://api.sandbox.braintreegateway.com/"

[connectors.klarna]
base_url = "https://api-na.playground.klarna.com/"

[connectors.applepay]
base_url = "https://apple-pay-gateway.apple.com/"

[connectors.cybersource]
base_url = "https://apitest.cybersource.com/"

[connectors.shift4]
base_url = "https://api.shift4.com/"

[connectors.rapyd]
base_url = "https://sandboxapi.rapyd.net"

[connectors.fiserv]
base_url = "https://cert.api.fiservapps.com/"

[connectors.worldpay]
base_url = "http://localhost:9090/"

[connectors.payu]
base_url = "https://secure.snd.payu.com/"

[connectors.globalpay]
base_url = "https://apis.sandbox.globalpay.com/ucp/"

[connectors.worldline]
base_url = "https://eu.sandbox.api-ingenico.com/"

<<<<<<< HEAD
[connectors.intuit]
base_url = "https://sandbox.api.intuit.com"
=======
[connectors.bluesnap]
base_url = "https://sandbox.bluesnap.com/"

[connectors.nuvei]
base_url = "https://ppp-test.nuvei.com/"

[connectors.airwallex]
base_url = "https://api-demo.airwallex.com/"

[connectors.dlocal]
base_url = "https://sandbox.dlocal.com/"
>>>>>>> 12f25f05

[scheduler]
stream = "SCHEDULER_STREAM"

[scheduler.consumer]
disabled = false
consumer_group = "SCHEDULER_GROUP"<|MERGE_RESOLUTION|>--- conflicted
+++ resolved
@@ -43,10 +43,6 @@
 locker_decryption_key2 = ""
 
 [connectors.supported]
-<<<<<<< HEAD
-wallets = ["klarna","braintree","applepay"]
-cards = ["stripe","adyen","authorizedotnet","checkout","braintree","aci","shift4","cybersource", "worldpay", "globalpay", "fiserv", "payu", "worldline", "intuit"]
-=======
 wallets = ["klarna", "braintree", "applepay"]
 cards = [
     "aci",
@@ -60,6 +56,7 @@
     "dlocal",
     "fiserv",
     "globalpay",
+    "intuit",
     "nuvei",
     "payu",
     "shift4",
@@ -67,7 +64,6 @@
     "worldline",
     "worldpay",
 ]
->>>>>>> 12f25f05
 
 [refund]
 max_attempts = 10
@@ -127,10 +123,9 @@
 [connectors.worldline]
 base_url = "https://eu.sandbox.api-ingenico.com/"
 
-<<<<<<< HEAD
 [connectors.intuit]
 base_url = "https://sandbox.api.intuit.com"
-=======
+
 [connectors.bluesnap]
 base_url = "https://sandbox.bluesnap.com/"
 
@@ -142,7 +137,6 @@
 
 [connectors.dlocal]
 base_url = "https://sandbox.dlocal.com/"
->>>>>>> 12f25f05
 
 [scheduler]
 stream = "SCHEDULER_STREAM"
