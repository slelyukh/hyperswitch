--- conflicted
+++ resolved
@@ -105,14 +105,9 @@
 [connectors.globalpay]
 base_url = "https://apis.sandbox.globalpay.com/ucp/"
 
-<<<<<<< HEAD
 [connectors.intuit]
 base_url = "https://sandbox.api.intuit.com"
 
-[connectors.supported]
-wallets = ["klarna", "braintree", "applepay"]
-cards = ["stripe", "adyen", "authorizedotnet", "checkout", "braintree", "shift4", "cybersource", "worldpay", "globalpay", "fiserv", "intuit"]
-=======
 [connectors.bluesnap]
 base_url = "https://sandbox.bluesnap.com/"
 
@@ -138,6 +133,7 @@
     "dlocal",
     "fiserv",
     "globalpay",
+    "intuit",
     "nuvei",
     "payu",
     "shift4",
@@ -145,7 +141,6 @@
     "worldline",
     "worldpay",
 ]
->>>>>>> 12f25f05
 
 
 [scheduler]
