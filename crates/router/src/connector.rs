--- conflicted
+++ resolved
@@ -15,11 +15,8 @@
 pub mod fiserv;
 pub mod forte;
 pub mod globalpay;
-<<<<<<< HEAD
+pub mod iatapay;
 pub mod intuit;
-=======
-pub mod iatapay;
->>>>>>> 6ba580ff
 pub mod klarna;
 pub mod mollie;
 pub mod multisafepay;
@@ -46,15 +43,8 @@
     aci::Aci, adyen::Adyen, airwallex::Airwallex, authorizedotnet::Authorizedotnet,
     bambora::Bambora, bitpay::Bitpay, bluesnap::Bluesnap, braintree::Braintree, checkout::Checkout,
     coinbase::Coinbase, cybersource::Cybersource, dlocal::Dlocal, fiserv::Fiserv, forte::Forte,
-<<<<<<< HEAD
-    globalpay::Globalpay, intuit::Intuit, klarna::Klarna, mollie::Mollie,
-    multisafepay::Multisafepay, nexinets::Nexinets, nuvei::Nuvei, opennode::Opennode,
-    payeezy::Payeezy, paypal::Paypal, payu::Payu, rapyd::Rapyd, shift4::Shift4, stripe::Stripe,
-    trustpay::Trustpay, worldline::Worldline, worldpay::Worldpay, zen::Zen,
-=======
-    globalpay::Globalpay, iatapay::Iatapay, klarna::Klarna, mollie::Mollie,
+    globalpay::Globalpay, iatapay::Iatapay, intuit::Intuit, klarna::Klarna, mollie::Mollie,
     multisafepay::Multisafepay, nexinets::Nexinets, nmi::Nmi, noon::Noon, nuvei::Nuvei,
     opennode::Opennode, payeezy::Payeezy, paypal::Paypal, payu::Payu, rapyd::Rapyd, shift4::Shift4,
     stripe::Stripe, trustpay::Trustpay, worldline::Worldline, worldpay::Worldpay, zen::Zen,
->>>>>>> 6ba580ff
 };