pub mod aci;
pub mod adyen;
pub mod airwallex;
pub mod applepay;
pub mod authorizedotnet;
pub mod bambora;
pub mod bluesnap;
pub mod braintree;
pub mod checkout;
pub mod cybersource;
pub mod dlocal;
pub mod fiserv;
pub mod globalpay;
pub mod intuit;
pub mod klarna;
pub mod multisafepay;
pub mod nuvei;
pub mod paypal;
pub mod payu;
pub mod rapyd;
pub mod shift4;
pub mod stripe;
pub mod trustpay;
pub mod utils;
pub mod worldline;
pub mod worldpay;

pub mod mollie;

pub use self::{
    aci::Aci, adyen::Adyen, airwallex::Airwallex, applepay::Applepay,
    authorizedotnet::Authorizedotnet, bambora::Bambora, bluesnap::Bluesnap, braintree::Braintree,
    checkout::Checkout, cybersource::Cybersource, dlocal::Dlocal, fiserv::Fiserv,
<<<<<<< HEAD
    globalpay::Globalpay, intuit::Intuit, klarna::Klarna, mollie::Mollie,
    multisafepay::Multisafepay, nuvei::Nuvei, payu::Payu, rapyd::Rapyd, shift4::Shift4,
    stripe::Stripe, trustpay::Trustpay, worldline::Worldline, worldpay::Worldpay,
=======
    globalpay::Globalpay, klarna::Klarna, mollie::Mollie, multisafepay::Multisafepay, nuvei::Nuvei,
    paypal::Paypal, payu::Payu, rapyd::Rapyd, shift4::Shift4, stripe::Stripe, trustpay::Trustpay,
    worldline::Worldline, worldpay::Worldpay,
>>>>>>> 4524d4f5
};<|MERGE_RESOLUTION|>--- conflicted
+++ resolved
@@ -31,13 +31,7 @@
     aci::Aci, adyen::Adyen, airwallex::Airwallex, applepay::Applepay,
     authorizedotnet::Authorizedotnet, bambora::Bambora, bluesnap::Bluesnap, braintree::Braintree,
     checkout::Checkout, cybersource::Cybersource, dlocal::Dlocal, fiserv::Fiserv,
-<<<<<<< HEAD
     globalpay::Globalpay, intuit::Intuit, klarna::Klarna, mollie::Mollie,
-    multisafepay::Multisafepay, nuvei::Nuvei, payu::Payu, rapyd::Rapyd, shift4::Shift4,
-    stripe::Stripe, trustpay::Trustpay, worldline::Worldline, worldpay::Worldpay,
-=======
-    globalpay::Globalpay, klarna::Klarna, mollie::Mollie, multisafepay::Multisafepay, nuvei::Nuvei,
-    paypal::Paypal, payu::Payu, rapyd::Rapyd, shift4::Shift4, stripe::Stripe, trustpay::Trustpay,
-    worldline::Worldline, worldpay::Worldpay,
->>>>>>> 4524d4f5
+    multisafepay::Multisafepay, nuvei::Nuvei, paypal::Paypal, payu::Payu, rapyd::Rapyd,
+    shift4::Shift4, stripe::Stripe, trustpay::Trustpay, worldline::Worldline, worldpay::Worldpay,
 };