pub mod admin;
pub mod api_keys;
pub mod configs;
pub mod customers;
pub mod disputes;
pub mod enums;
pub mod mandates;
pub mod payment_methods;
pub mod payments;
pub mod refunds;
pub mod webhooks;

use std::{fmt::Debug, str::FromStr};

use error_stack::{report, IntoReport, ResultExt};

pub use self::{
    admin::*, api_keys::*, configs::*, customers::*, payment_methods::*, payments::*, refunds::*,
    webhooks::*,
};
use super::ErrorResponse;
use crate::{
    configs::settings::Connectors,
    connector, consts,
    core::errors::{self, CustomResult},
    services::{ConnectorIntegration, ConnectorRedirectResponse},
    types::{self, api::enums as api_enums},
};

#[derive(Clone, Debug)]
pub struct AccessTokenAuth;

pub trait ConnectorAccessToken:
    ConnectorIntegration<AccessTokenAuth, types::AccessTokenRequestData, types::AccessToken>
{
}

pub trait ConnectorTransactionId: ConnectorCommon + Sync {
    fn connector_transaction_id(
        &self,
        payment_attempt: storage_models::payment_attempt::PaymentAttempt,
    ) -> Result<Option<String>, errors::ApiErrorResponse> {
        Ok(payment_attempt.connector_transaction_id)
    }
}

pub trait ConnectorCommon {
    /// Name of the connector (in lowercase).
    fn id(&self) -> &'static str;

    /// HTTP header used for authorization.
    fn get_auth_header(
        &self,
        _auth_type: &types::ConnectorAuthType,
    ) -> CustomResult<Vec<(String, String)>, errors::ConnectorError> {
        Ok(Vec::new())
    }

    /// HTTP `Content-Type` to be used for POST requests.
    /// Defaults to `application/json`.
    fn common_get_content_type(&self) -> &'static str {
        "application/json"
    }

    // FIXME write doc - think about this
    // fn headers(&self) -> Vec<(&str, &str)>;

    /// The base URL for interacting with the connector's API.
    fn base_url<'a>(&self, connectors: &'a Connectors) -> &'a str;

    /// common error response for a connector if it is same in all case
    fn build_error_response(
        &self,
        res: types::Response,
    ) -> CustomResult<ErrorResponse, errors::ConnectorError> {
        Ok(ErrorResponse {
            status_code: res.status_code,
            code: consts::NO_ERROR_CODE.to_string(),
            message: consts::NO_ERROR_MESSAGE.to_string(),
            reason: None,
        })
    }
}

/// Extended trait for connector common to allow functions with generic type
pub trait ConnectorCommonExt<Flow, Req, Resp>:
    ConnectorCommon + ConnectorIntegration<Flow, Req, Resp>
{
    /// common header builder when every request for the connector have same headers
    fn build_headers(
        &self,
        _req: &types::RouterData<Flow, Req, Resp>,
        _connectors: &Connectors,
    ) -> CustomResult<Vec<(String, String)>, errors::ConnectorError> {
        Ok(Vec::new())
    }
}

pub trait Router {}

pub trait Connector:
    Send
    + Refund
    + Payment
    + Debug
    + ConnectorRedirectResponse
    + IncomingWebhook
    + ConnectorAccessToken
    + ConnectorTransactionId
{
}

pub struct Re;

pub struct Pe;

impl<
        T: Refund
            + Payment
            + Debug
            + ConnectorRedirectResponse
            + Send
            + IncomingWebhook
            + ConnectorAccessToken
            + ConnectorTransactionId,
    > Connector for T
{
}

type BoxedConnector = Box<&'static (dyn Connector + Sync)>;

// Normal flow will call the connector and follow the flow specific operations (capture, authorize)
// SessionTokenFromMetadata will avoid calling the connector instead create the session token ( for sdk )
pub enum GetToken {
    Metadata,
    Connector,
}

pub struct ConnectorData {
    pub connector: BoxedConnector,
    pub connector_name: types::Connector,
    pub get_token: GetToken,
}

pub enum ConnectorChoice {
    SessionMultiple(Vec<ConnectorData>),
    StraightThrough(serde_json::Value),
    Decide,
}

pub enum ConnectorCallType {
    Multiple(Vec<ConnectorData>),
    Single(ConnectorData),
}

impl ConnectorCallType {
    pub fn is_single(&self) -> bool {
        matches!(self, Self::Single(_))
    }
}

impl ConnectorData {
    pub fn get_connector_by_name(
        connectors: &Connectors,
        name: &str,
        connector_type: GetToken,
    ) -> CustomResult<Self, errors::ApiErrorResponse> {
        let connector = Self::convert_connector(connectors, name)?;
        let connector_name = api_enums::Connector::from_str(name)
            .into_report()
            .change_context(errors::ConnectorError::InvalidConnectorName)
            .change_context(errors::ApiErrorResponse::InternalServerError)
            .attach_printable_lazy(|| format!("unable to parse connector name {connector:?}"))?;
        Ok(Self {
            connector,
            connector_name,
            get_token: connector_type,
        })
    }

    fn convert_connector(
        _connectors: &Connectors,
        connector_name: &str,
    ) -> CustomResult<BoxedConnector, errors::ApiErrorResponse> {
        match connector_name {
            "aci" => Ok(Box::new(&connector::Aci)),
            "adyen" => Ok(Box::new(&connector::Adyen)),
            "airwallex" => Ok(Box::new(&connector::Airwallex)),
            "applepay" => Ok(Box::new(&connector::Applepay)),
            "authorizedotnet" => Ok(Box::new(&connector::Authorizedotnet)),
            "bambora" => Ok(Box::new(&connector::Bambora)),
            "bluesnap" => Ok(Box::new(&connector::Bluesnap)),
            "braintree" => Ok(Box::new(&connector::Braintree)),
            "checkout" => Ok(Box::new(&connector::Checkout)),
            "cybersource" => Ok(Box::new(&connector::Cybersource)),
            "dlocal" => Ok(Box::new(&connector::Dlocal)),
            "fiserv" => Ok(Box::new(&connector::Fiserv)),
            "globalpay" => Ok(Box::new(&connector::Globalpay)),
            "intuit" => Ok(Box::new(&connector::Intuit)),
            "klarna" => Ok(Box::new(&connector::Klarna)),
            "mollie" => Ok(Box::new(&connector::Mollie)),
            "multisafepay" => Ok(Box::new(&connector::Multisafepay)),
            "nuvei" => Ok(Box::new(&connector::Nuvei)),
            "payu" => Ok(Box::new(&connector::Payu)),
            "rapyd" => Ok(Box::new(&connector::Rapyd)),
            "shift4" => Ok(Box::new(&connector::Shift4)),
            "stripe" => Ok(Box::new(&connector::Stripe)),
            "trustpay" => Ok(Box::new(&connector::Trustpay)),
            "worldline" => Ok(Box::new(&connector::Worldline)),
            "worldpay" => Ok(Box::new(&connector::Worldpay)),
<<<<<<< HEAD
=======
            "multisafepay" => Ok(Box::new(&connector::Multisafepay)),
            "paypal" => Ok(Box::new(&connector::Paypal)),
            "trustpay" => Ok(Box::new(&connector::Trustpay)),
>>>>>>> 4524d4f5
            _ => Err(report!(errors::ConnectorError::InvalidConnectorName)
                .attach_printable(format!("invalid connector name: {connector_name}")))
            .change_context(errors::ApiErrorResponse::InternalServerError),
        }
    }
}<|MERGE_RESOLUTION|>--- conflicted
+++ resolved
@@ -201,6 +201,7 @@
             "mollie" => Ok(Box::new(&connector::Mollie)),
             "multisafepay" => Ok(Box::new(&connector::Multisafepay)),
             "nuvei" => Ok(Box::new(&connector::Nuvei)),
+            "paypal" => Ok(Box::new(&connector::Paypal)),
             "payu" => Ok(Box::new(&connector::Payu)),
             "rapyd" => Ok(Box::new(&connector::Rapyd)),
             "shift4" => Ok(Box::new(&connector::Shift4)),
@@ -208,12 +209,6 @@
             "trustpay" => Ok(Box::new(&connector::Trustpay)),
             "worldline" => Ok(Box::new(&connector::Worldline)),
             "worldpay" => Ok(Box::new(&connector::Worldpay)),
-<<<<<<< HEAD
-=======
-            "multisafepay" => Ok(Box::new(&connector::Multisafepay)),
-            "paypal" => Ok(Box::new(&connector::Paypal)),
-            "trustpay" => Ok(Box::new(&connector::Trustpay)),
->>>>>>> 4524d4f5
             _ => Err(report!(errors::ConnectorError::InvalidConnectorName)
                 .attach_printable(format!("invalid connector name: {connector_name}")))
             .change_context(errors::ApiErrorResponse::InternalServerError),
