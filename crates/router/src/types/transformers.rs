--- conflicted
+++ resolved
@@ -208,84 +208,65 @@
     }
 }
 
-<<<<<<< HEAD
-impl<'a> ForeignFrom<&'a api_types::Address> for storage::AddressUpdate {
-    fn foreign_from(address: &api_types::Address) -> Self {
-        let address = address;
-        Self::Update {
-            city: address.address.as_ref().and_then(|a| a.city.clone()),
-            country: address.address.as_ref().and_then(|a| a.country),
-            line1: address.address.as_ref().and_then(|a| a.line1.clone()),
-            line2: address.address.as_ref().and_then(|a| a.line2.clone()),
-            line3: address.address.as_ref().and_then(|a| a.line3.clone()),
-            state: address.address.as_ref().and_then(|a| a.state.clone()),
-            zip: address.address.as_ref().and_then(|a| a.zip.clone()),
-            first_name: address.address.as_ref().and_then(|a| a.first_name.clone()),
-            last_name: address.address.as_ref().and_then(|a| a.last_name.clone()),
-            phone_number: address.phone.as_ref().and_then(|a| a.number.clone()),
-            country_code: address.phone.as_ref().and_then(|a| a.country_code.clone()),
-        }
-=======
-impl ForeignFrom<storage_enums::EventType> for api_enums::EventType {
-    fn foreign_from(event_type: storage_enums::EventType) -> Self {
-        frunk::labelled_convert_from(event_type)
-    }
-}
-
-impl ForeignFrom<api_enums::FutureUsage> for storage_enums::FutureUsage {
-    fn foreign_from(future_usage: api_enums::FutureUsage) -> Self {
-        frunk::labelled_convert_from(future_usage)
-    }
-}
-
-impl ForeignFrom<storage_enums::FutureUsage> for api_enums::FutureUsage {
-    fn foreign_from(future_usage: storage_enums::FutureUsage) -> Self {
-        frunk::labelled_convert_from(future_usage)
-    }
-}
-
-impl ForeignFrom<storage_enums::RefundStatus> for api_enums::RefundStatus {
-    fn foreign_from(status: storage_enums::RefundStatus) -> Self {
-        frunk::labelled_convert_from(status)
-    }
-}
-
-impl ForeignFrom<api_enums::CaptureMethod> for storage_enums::CaptureMethod {
-    fn foreign_from(capture_method: api_enums::CaptureMethod) -> Self {
-        frunk::labelled_convert_from(capture_method)
-    }
-}
-
-impl ForeignFrom<storage_enums::CaptureMethod> for api_enums::CaptureMethod {
-    fn foreign_from(capture_method: storage_enums::CaptureMethod) -> Self {
-        frunk::labelled_convert_from(capture_method)
-    }
-}
-
-impl ForeignFrom<api_enums::AuthenticationType> for storage_enums::AuthenticationType {
-    fn foreign_from(auth_type: api_enums::AuthenticationType) -> Self {
-        frunk::labelled_convert_from(auth_type)
-    }
-}
-
-impl ForeignFrom<storage_enums::AuthenticationType> for api_enums::AuthenticationType {
-    fn foreign_from(auth_type: storage_enums::AuthenticationType) -> Self {
-        frunk::labelled_convert_from(auth_type)
-    }
-}
-
-impl ForeignFrom<api_enums::Currency> for storage_enums::Currency {
-    fn foreign_from(currency: api_enums::Currency) -> Self {
-        frunk::labelled_convert_from(currency)
-    }
-}
-
-impl ForeignFrom<storage_enums::Currency> for api_enums::Currency {
-    fn foreign_from(currency: storage_enums::Currency) -> Self {
-        frunk::labelled_convert_from(currency)
->>>>>>> 65d4a95b
-    }
-}
+// impl ForeignFrom<storage_enums::EventType> for api_enums::EventType {
+//     fn foreign_from(event_type: storage_enums::EventType) -> Self {
+//         frunk::labelled_convert_from(event_type)
+//     }
+// }
+
+// impl ForeignFrom<api_enums::FutureUsage> for storage_enums::FutureUsage {
+//     fn foreign_from(future_usage: api_enums::FutureUsage) -> Self {
+//         frunk::labelled_convert_from(future_usage)
+//     }
+// }
+
+// impl ForeignFrom<storage_enums::FutureUsage> for api_enums::FutureUsage {
+//     fn foreign_from(future_usage: storage_enums::FutureUsage) -> Self {
+//         frunk::labelled_convert_from(future_usage)
+//     }
+// }
+
+// impl ForeignFrom<storage_enums::RefundStatus> for api_enums::RefundStatus {
+//     fn foreign_from(status: storage_enums::RefundStatus) -> Self {
+//         frunk::labelled_convert_from(status)
+//     }
+// }
+
+// impl ForeignFrom<api_enums::CaptureMethod> for storage_enums::CaptureMethod {
+//     fn foreign_from(capture_method: api_enums::CaptureMethod) -> Self {
+//         frunk::labelled_convert_from(capture_method)
+//     }
+// }
+
+// impl ForeignFrom<storage_enums::CaptureMethod> for api_enums::CaptureMethod {
+//     fn foreign_from(capture_method: storage_enums::CaptureMethod) -> Self {
+//         frunk::labelled_convert_from(capture_method)
+//     }
+// }
+
+// impl ForeignFrom<api_enums::AuthenticationType> for storage_enums::AuthenticationType {
+//     fn foreign_from(auth_type: api_enums::AuthenticationType) -> Self {
+//         frunk::labelled_convert_from(auth_type)
+//     }
+// }
+
+// impl ForeignFrom<storage_enums::AuthenticationType> for api_enums::AuthenticationType {
+//     fn foreign_from(auth_type: storage_enums::AuthenticationType) -> Self {
+//         frunk::labelled_convert_from(auth_type)
+//     }
+// }
+
+// impl ForeignFrom<api_enums::Currency> for storage_enums::Currency {
+//     fn foreign_from(currency: api_enums::Currency) -> Self {
+//         frunk::labelled_convert_from(currency)
+//     }
+// }
+
+// impl ForeignFrom<storage_enums::Currency> for api_enums::Currency {
+//     fn foreign_from(currency: storage_enums::Currency) -> Self {
+//         frunk::labelled_convert_from(currency)
+//     }
+// }
 
 impl ForeignFrom<storage::Config> for api_types::Config {
     fn foreign_from(config: storage::Config) -> Self {
@@ -329,39 +310,21 @@
     }
 }
 
-<<<<<<< HEAD
-impl ForeignFrom<api_models::payments::AddressDetails> for storage_models::address::AddressNew {
-    fn foreign_from(item: api_models::payments::AddressDetails) -> Self {
-        let address = item;
-        Self {
-            city: address.city,
-            country: address.country,
-            line1: address.line1,
-            line2: address.line2,
-            line3: address.line3,
-            state: address.state,
-            zip: address.zip,
-            first_name: address.first_name,
-            last_name: address.last_name,
-            ..Default::default()
-        }
-=======
-impl ForeignFrom<api_models::enums::PaymentMethodType>
-    for storage_models::enums::PaymentMethodType
-{
-    fn foreign_from(payment_method_type: api_models::enums::PaymentMethodType) -> Self {
-        frunk::labelled_convert_from(payment_method_type)
-    }
-}
-
-impl ForeignFrom<storage_models::enums::PaymentMethodType>
-    for api_models::enums::PaymentMethodType
-{
-    fn foreign_from(payment_method_type: storage_models::enums::PaymentMethodType) -> Self {
-        frunk::labelled_convert_from(payment_method_type)
->>>>>>> 65d4a95b
-    }
-}
+// impl ForeignFrom<api_models::enums::PaymentMethodType>
+//     for storage_models::enums::PaymentMethodType
+// {
+//     fn foreign_from(payment_method_type: api_models::enums::PaymentMethodType) -> Self {
+//         frunk::labelled_convert_from(payment_method_type)
+//     }
+// }
+
+// impl ForeignFrom<storage_models::enums::PaymentMethodType>
+//     for api_models::enums::PaymentMethodType
+// {
+//     fn foreign_from(payment_method_type: storage_models::enums::PaymentMethodType) -> Self {
+//         frunk::labelled_convert_from(payment_method_type)
+//     }
+// }
 
 impl
     ForeignFrom<(
