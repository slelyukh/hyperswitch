--- conflicted
+++ resolved
@@ -178,11 +178,8 @@
                 creds_identifier,
                 pm_token: None,
                 connector_customer_id: None,
-<<<<<<< HEAD
                 mandate_metadata: None,
-=======
                 ephemeral_key: None,
->>>>>>> 53aa5ac9
             },
             Some(payments::CustomerDetails {
                 customer_id: request.customer_id.clone(),
