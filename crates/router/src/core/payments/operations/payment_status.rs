--- conflicted
+++ resolved
@@ -290,11 +290,8 @@
             creds_identifier,
             pm_token: None,
             connector_customer_id: None,
-<<<<<<< HEAD
             mandate_metadata: None,
-=======
             ephemeral_key: None,
->>>>>>> 53aa5ac9
         },
         None,
     ))
