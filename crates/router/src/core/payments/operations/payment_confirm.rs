use std::marker::PhantomData;

use async_trait::async_trait;
use common_utils::ext_traits::{AsyncExt, Encode};
use error_stack::ResultExt;
use router_derive::PaymentOperation;
use router_env::{instrument, tracing};

use super::{BoxedOperation, Domain, GetTracker, Operation, UpdateTracker, ValidateRequest};
use crate::{
    core::{
        errors::{self, CustomResult, RouterResult, StorageErrorExt},
        payments::{helpers, operations, CustomerDetails, PaymentAddress, PaymentData},
        utils as core_utils,
    },
    db::StorageInterface,
    routes::AppState,
    types::{
        self,
        api::{self, PaymentIdTypeExt},
        storage::{self, enums as storage_enums},
        transformers::ForeignInto,
    },
    utils::{self, OptionExt},
};

#[derive(Debug, Clone, Copy, PaymentOperation)]
#[operation(ops = "all", flow = "authorize")]
pub struct PaymentConfirm;

#[async_trait]
impl<F: Send + Clone> GetTracker<F, PaymentData<F>, api::PaymentsRequest> for PaymentConfirm {
    #[instrument(skip_all)]
    async fn get_trackers<'a>(
        &'a self,
        state: &'a AppState,
        payment_id: &api::PaymentIdType,
        request: &api::PaymentsRequest,
        mandate_type: Option<api::MandateTxnType>,
        merchant_account: &storage::MerchantAccount,
    ) -> RouterResult<(
        BoxedOperation<'a, F, api::PaymentsRequest>,
        PaymentData<F>,
        Option<CustomerDetails>,
    )> {
        let db = &*state.store;
        let merchant_id = &merchant_account.merchant_id;
        let storage_scheme = merchant_account.storage_scheme;
        let (mut payment_intent, mut payment_attempt, currency, amount, connector_response);

        let payment_id = payment_id
            .get_payment_intent_id()
            .change_context(errors::ApiErrorResponse::PaymentNotFound)?;

        payment_intent = db
            .find_payment_intent_by_payment_id_merchant_id(&payment_id, merchant_id, storage_scheme)
            .await
            .to_not_found_response(errors::ApiErrorResponse::PaymentNotFound)?;

        helpers::validate_payment_status_against_not_allowed_statuses(
            &payment_intent.status,
            &[
                storage_enums::IntentStatus::Cancelled,
                storage_enums::IntentStatus::Succeeded,
                storage_enums::IntentStatus::Processing,
                storage_enums::IntentStatus::RequiresCapture,
                storage_enums::IntentStatus::RequiresMerchantAction,
            ],
            "confirm",
        )?;

<<<<<<< HEAD
        let (token, payment_method, setup_mandate, mandate_metadata) =
            helpers::get_token_pm_type_mandate_details(
                state,
                request,
                mandate_type.clone(),
                merchant_account,
            )
            .await?;
=======
        payment_attempt = db
            .find_payment_attempt_by_payment_id_merchant_id_attempt_id(
                payment_intent.payment_id.as_str(),
                merchant_id,
                payment_intent.active_attempt_id.as_str(),
                storage_scheme,
            )
            .await
            .to_not_found_response(errors::ApiErrorResponse::PaymentNotFound)?;

        let attempt_type =
            helpers::get_attempt_type(&payment_intent, &payment_attempt, request, "confirm")?;

        (payment_intent, payment_attempt) = attempt_type
            .modify_payment_intent_and_payment_attempt(
                request,
                payment_intent,
                payment_attempt,
                db,
                storage_scheme,
            )
            .await?;

        payment_intent.setup_future_usage = request
            .setup_future_usage
            .map(ForeignInto::foreign_into)
            .or(payment_intent.setup_future_usage);

        let (token, payment_method, setup_mandate) = helpers::get_token_pm_type_mandate_details(
            state,
            request,
            mandate_type.clone(),
            merchant_account,
        )
        .await?;
>>>>>>> 53aa5ac9

        let browser_info = request
            .browser_info
            .clone()
            .or(payment_attempt.browser_info)
            .map(|x| utils::Encode::<types::BrowserInformation>::encode_to_value(&x))
            .transpose()
            .change_context(errors::ApiErrorResponse::InvalidDataValue {
                field_name: "browser_info",
            })?;

        let token = token.or_else(|| payment_attempt.payment_token.clone());

        helpers::validate_pm_or_token_given(
            &request.payment_method,
            &request.payment_method_data,
            &request.payment_method_type,
            &mandate_type,
            &token,
        )?;

        payment_attempt.payment_method = payment_method.or(payment_attempt.payment_method);
        payment_attempt.browser_info = browser_info;
        payment_attempt.payment_method_type = request
            .payment_method_type
            .map(|pmt| pmt.foreign_into())
            .or(payment_attempt.payment_method_type);

        payment_attempt.payment_experience = request
            .payment_experience
            .map(|experience| experience.foreign_into())
            .or(payment_attempt.payment_experience);

        payment_attempt.capture_method = request
            .capture_method
            .or(payment_attempt.capture_method.map(|cm| cm.foreign_into()))
            .map(|cm| cm.foreign_into());

        currency = payment_attempt.currency.get_required_value("currency")?;
        amount = payment_attempt.amount.into();

        helpers::validate_customer_id_mandatory_cases(
            request.shipping.is_some(),
            request.billing.is_some(),
            request.setup_future_usage.is_some(),
            &payment_intent
                .customer_id
                .clone()
                .or_else(|| request.customer_id.clone()),
        )?;

        let shipping_address = helpers::get_address_for_payment_request(
            db,
            request.shipping.as_ref(),
            payment_intent.shipping_address_id.as_deref(),
            merchant_id,
            &payment_intent.customer_id,
        )
        .await?;
        let billing_address = helpers::get_address_for_payment_request(
            db,
            request.billing.as_ref(),
            payment_intent.billing_address_id.as_deref(),
            merchant_id,
            &payment_intent.customer_id,
        )
        .await?;

        connector_response = attempt_type
            .get_connector_response(&payment_attempt, db, storage_scheme)
            .await?;

        payment_intent.shipping_address_id = shipping_address.clone().map(|i| i.address_id);
        payment_intent.billing_address_id = billing_address.clone().map(|i| i.address_id);
        payment_intent.return_url = request
            .return_url
            .as_ref()
            .map(|a| a.to_string())
            .or(payment_intent.return_url);

        payment_attempt.business_sub_label = request
            .business_sub_label
            .clone()
            .or(payment_attempt.business_sub_label);

        let creds_identifier = request
            .merchant_connector_details
            .as_ref()
            .map(|mcd| mcd.creds_identifier.to_owned());
        request
            .merchant_connector_details
            .to_owned()
            .async_map(|mcd| async {
                helpers::insert_merchant_connector_creds_to_config(
                    db,
                    merchant_account.merchant_id.as_str(),
                    mcd,
                )
                .await
            })
            .await
            .transpose()?;

        // The operation merges mandate data from both request and payment_attempt
        let setup_mandate = setup_mandate.map(|mandate_data| api_models::payments::MandateData {
            customer_acceptance: mandate_data.customer_acceptance,
            mandate_type: payment_attempt
                .mandate_details
                .clone()
                .map(ForeignInto::foreign_into)
                .or(mandate_data.mandate_type),
        });

        Ok((
            Box::new(self),
            PaymentData {
                flow: PhantomData,
                payment_intent,
                payment_attempt,
                currency,
                connector_response,
                amount,
                email: request.email.clone(),
                mandate_id: None,
                setup_mandate,
                token,
                address: PaymentAddress {
                    shipping: shipping_address.as_ref().map(|a| a.foreign_into()),
                    billing: billing_address.as_ref().map(|a| a.foreign_into()),
                },
                confirm: request.confirm,
                payment_method_data: request.payment_method_data.clone(),
                force_sync: None,
                refunds: vec![],
                disputes: vec![],
                sessions_token: vec![],
                card_cvc: request.card_cvc.clone(),
                creds_identifier,
                pm_token: None,
                connector_customer_id: None,
<<<<<<< HEAD
                mandate_metadata,
=======
                ephemeral_key: None,
>>>>>>> 53aa5ac9
            },
            Some(CustomerDetails {
                customer_id: request.customer_id.clone(),
                name: request.name.clone(),
                email: request.email.clone(),
                phone: request.phone.clone(),
                phone_country_code: request.phone_country_code.clone(),
            }),
        ))
    }
}

#[async_trait]
impl<F: Clone + Send> Domain<F, api::PaymentsRequest> for PaymentConfirm {
    #[instrument(skip_all)]
    async fn get_or_create_customer_details<'a>(
        &'a self,
        db: &dyn StorageInterface,
        payment_data: &mut PaymentData<F>,
        request: Option<CustomerDetails>,
        merchant_id: &str,
    ) -> CustomResult<
        (
            BoxedOperation<'a, F, api::PaymentsRequest>,
            Option<storage::Customer>,
        ),
        errors::StorageError,
    > {
        helpers::create_customer_if_not_exist(
            Box::new(self),
            db,
            payment_data,
            request,
            merchant_id,
        )
        .await
    }

    #[instrument(skip_all)]
    async fn make_pm_data<'a>(
        &'a self,
        state: &'a AppState,
        payment_data: &mut PaymentData<F>,
        _storage_scheme: storage_enums::MerchantStorageScheme,
    ) -> RouterResult<(
        BoxedOperation<'a, F, api::PaymentsRequest>,
        Option<api::PaymentMethodData>,
    )> {
        let (op, payment_method_data) =
            helpers::make_pm_data(Box::new(self), state, payment_data).await?;

        utils::when(payment_method_data.is_none(), || {
            Err(errors::ApiErrorResponse::PaymentMethodNotFound)
        })?;

        Ok((op, payment_method_data))
    }

    #[instrument(skip_all)]
    async fn add_task_to_process_tracker<'a>(
        &'a self,
        state: &'a AppState,
        payment_attempt: &storage::PaymentAttempt,
    ) -> CustomResult<(), errors::ApiErrorResponse> {
        helpers::add_domain_task_to_pt(self, state, payment_attempt).await
    }

    async fn get_connector<'a>(
        &'a self,
        _merchant_account: &storage::MerchantAccount,
        state: &AppState,
        request: &api::PaymentsRequest,
        _payment_intent: &storage::payment_intent::PaymentIntent,
    ) -> CustomResult<api::ConnectorChoice, errors::ApiErrorResponse> {
        // Use a new connector in the confirm call or use the same one which was passed when
        // creating the payment or if none is passed then use the routing algorithm
        helpers::get_connector_default(state, request.routing.clone()).await
    }
}

#[async_trait]
impl<F: Clone> UpdateTracker<F, PaymentData<F>, api::PaymentsRequest> for PaymentConfirm {
    #[instrument(skip_all)]
    async fn update_trackers<'b>(
        &'b self,
        db: &dyn StorageInterface,
        _payment_id: &api::PaymentIdType,
        mut payment_data: PaymentData<F>,
        customer: Option<storage::Customer>,
        storage_scheme: storage_enums::MerchantStorageScheme,
        updated_customer: Option<storage::CustomerUpdate>,
    ) -> RouterResult<(BoxedOperation<'b, F, api::PaymentsRequest>, PaymentData<F>)>
    where
        F: 'b + Send,
    {
        let payment_method = payment_data.payment_attempt.payment_method;
        let browser_info = payment_data.payment_attempt.browser_info.clone();

        let (intent_status, attempt_status) = (
            storage_enums::IntentStatus::Processing,
            storage_enums::AttemptStatus::Pending,
        );

        let connector = payment_data.payment_attempt.connector.clone();
        let straight_through_algorithm = payment_data
            .payment_attempt
            .straight_through_algorithm
            .clone();
        let payment_token = payment_data.token.clone();
        let payment_method_type = payment_data.payment_attempt.payment_method_type.clone();
        let payment_experience = payment_data.payment_attempt.payment_experience.clone();
        let additional_pm_data = payment_data
            .payment_method_data
            .as_ref()
            .map(api_models::payments::AdditionalPaymentData::from)
            .as_ref()
            .map(Encode::<api_models::payments::AdditionalPaymentData>::encode_to_value)
            .transpose()
            .change_context(errors::ApiErrorResponse::InternalServerError)
            .attach_printable("Failed to encode additional pm data")?;

        let business_sub_label = payment_data.payment_attempt.business_sub_label.clone();

        payment_data.payment_attempt = db
            .update_payment_attempt_with_attempt_id(
                payment_data.payment_attempt,
                storage::PaymentAttemptUpdate::ConfirmUpdate {
                    amount: payment_data.amount.into(),
                    currency: payment_data.currency,
                    status: attempt_status,
                    payment_method,
                    authentication_type: None,
                    browser_info,
                    connector,
                    payment_token,
                    payment_method_data: additional_pm_data,
                    payment_method_type,
                    payment_experience,
                    business_sub_label,
                    straight_through_algorithm,
                },
                storage_scheme,
            )
            .await
            .to_not_found_response(errors::ApiErrorResponse::PaymentNotFound)?;

        let (shipping_address, billing_address) = (
            payment_data.payment_intent.shipping_address_id.clone(),
            payment_data.payment_intent.billing_address_id.clone(),
        );

        let customer_id = customer.clone().map(|c| c.customer_id);
        let return_url = payment_data.payment_intent.return_url.clone();
        let setup_future_usage = payment_data.payment_intent.setup_future_usage;
        let business_label = Some(payment_data.payment_intent.business_label.clone());
        let business_country = Some(payment_data.payment_intent.business_country);

        payment_data.payment_intent = db
            .update_payment_intent(
                payment_data.payment_intent,
                storage::PaymentIntentUpdate::Update {
                    amount: payment_data.amount.into(),
                    currency: payment_data.currency,
                    setup_future_usage,
                    status: intent_status,
                    customer_id,
                    shipping_address_id: shipping_address,
                    billing_address_id: billing_address,
                    return_url,
                    business_country,
                    business_label,
                },
                storage_scheme,
            )
            .await
            .to_not_found_response(errors::ApiErrorResponse::PaymentNotFound)?;

        if let Some((updated_customer, customer)) = updated_customer.zip(customer) {
            db.update_customer_by_customer_id_merchant_id(
                customer.customer_id.to_owned(),
                customer.merchant_id.to_owned(),
                updated_customer,
            )
            .await
            .change_context(errors::ApiErrorResponse::InternalServerError)
            .attach_printable("Failed to update CustomerConnector in customer")?;
        };

        Ok((Box::new(self), payment_data))
    }
}

impl<F: Send + Clone> ValidateRequest<F, api::PaymentsRequest> for PaymentConfirm {
    #[instrument(skip_all)]
    fn validate_request<'a, 'b>(
        &'b self,
        request: &api::PaymentsRequest,
        merchant_account: &'a storage::MerchantAccount,
    ) -> RouterResult<(
        BoxedOperation<'b, F, api::PaymentsRequest>,
        operations::ValidateResult<'a>,
    )> {
        let given_payment_id = match &request.payment_id {
            Some(id_type) => Some(
                id_type
                    .get_payment_intent_id()
                    .change_context(errors::ApiErrorResponse::PaymentNotFound)?,
            ),
            None => None,
        };

        let request_merchant_id = request.merchant_id.as_deref();
        helpers::validate_merchant_id(&merchant_account.merchant_id, request_merchant_id)
            .change_context(errors::ApiErrorResponse::InvalidDataFormat {
                field_name: "merchant_id".to_string(),
                expected_format: "merchant_id from merchant account".to_string(),
            })?;

        helpers::validate_payment_method_fields_present(request)?;

        let mandate_type = helpers::validate_mandate(request)?;
        let payment_id = core_utils::get_or_generate_id("payment_id", &given_payment_id, "pay")?;

        Ok((
            Box::new(self),
            operations::ValidateResult {
                merchant_id: &merchant_account.merchant_id,
                payment_id: api::PaymentIdType::PaymentIntentId(payment_id),
                mandate_type,
                storage_scheme: merchant_account.storage_scheme,
            },
        ))
    }
}<|MERGE_RESOLUTION|>--- conflicted
+++ resolved
@@ -69,16 +69,6 @@
             "confirm",
         )?;
 
-<<<<<<< HEAD
-        let (token, payment_method, setup_mandate, mandate_metadata) =
-            helpers::get_token_pm_type_mandate_details(
-                state,
-                request,
-                mandate_type.clone(),
-                merchant_account,
-            )
-            .await?;
-=======
         payment_attempt = db
             .find_payment_attempt_by_payment_id_merchant_id_attempt_id(
                 payment_intent.payment_id.as_str(),
@@ -114,7 +104,6 @@
             merchant_account,
         )
         .await?;
->>>>>>> 53aa5ac9
 
         let browser_info = request
             .browser_info
@@ -255,11 +244,8 @@
                 creds_identifier,
                 pm_token: None,
                 connector_customer_id: None,
-<<<<<<< HEAD
                 mandate_metadata,
-=======
                 ephemeral_key: None,
->>>>>>> 53aa5ac9
             },
             Some(CustomerDetails {
                 customer_id: request.customer_id.clone(),
