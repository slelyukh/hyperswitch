use std::marker::PhantomData;

use async_trait::async_trait;
use common_utils::ext_traits::{AsyncExt, Encode};
use error_stack::ResultExt;
use router_derive::PaymentOperation;
use router_env::{instrument, tracing};

use super::{BoxedOperation, Domain, GetTracker, Operation, UpdateTracker, ValidateRequest};
use crate::{
    core::{
        errors::{self, CustomResult, RouterResult, StorageErrorExt},
        payments::{self, helpers, operations, CustomerDetails, PaymentAddress, PaymentData},
        utils as core_utils,
    },
    db::StorageInterface,
    routes::AppState,
    types::{
        self,
        api::{self, PaymentIdTypeExt},
        domain,
        storage::{self, enums as storage_enums},
        transformers::ForeignInto,
    },
    utils::{self, OptionExt},
};

#[derive(Debug, Clone, Copy, PaymentOperation)]
#[operation(ops = "all", flow = "authorize")]
pub struct PaymentConfirm;

#[async_trait]
impl<F: Send + Clone> GetTracker<F, PaymentData<F>, api::PaymentsRequest> for PaymentConfirm {
    #[instrument(skip_all)]
    async fn get_trackers<'a>(
        &'a self,
        state: &'a AppState,
        payment_id: &api::PaymentIdType,
        request: &api::PaymentsRequest,
        mandate_type: Option<api::MandateTxnType>,
        merchant_account: &domain::MerchantAccount,
    ) -> RouterResult<(
        BoxedOperation<'a, F, api::PaymentsRequest>,
        PaymentData<F>,
        Option<CustomerDetails>,
    )> {
        let db = &*state.store;
        let merchant_id = &merchant_account.merchant_id;
        let storage_scheme = merchant_account.storage_scheme;
        let (mut payment_intent, mut payment_attempt, currency, amount, connector_response);

        let payment_id = payment_id
            .get_payment_intent_id()
            .change_context(errors::ApiErrorResponse::PaymentNotFound)?;

        payment_intent = db
            .find_payment_intent_by_payment_id_merchant_id(&payment_id, merchant_id, storage_scheme)
            .await
            .to_not_found_response(errors::ApiErrorResponse::PaymentNotFound)?;

        helpers::validate_payment_status_against_not_allowed_statuses(
            &payment_intent.status,
            &[
                storage_enums::IntentStatus::Cancelled,
                storage_enums::IntentStatus::Succeeded,
                storage_enums::IntentStatus::Processing,
                storage_enums::IntentStatus::RequiresCapture,
                storage_enums::IntentStatus::RequiresMerchantAction,
            ],
            "confirm",
        )?;

        payment_attempt = db
            .find_payment_attempt_by_payment_id_merchant_id_attempt_id(
                payment_intent.payment_id.as_str(),
                merchant_id,
                payment_intent.active_attempt_id.as_str(),
                storage_scheme,
            )
            .await
            .to_not_found_response(errors::ApiErrorResponse::PaymentNotFound)?;

        let attempt_type =
            helpers::get_attempt_type(&payment_intent, &payment_attempt, request, "confirm")?;

        (payment_intent, payment_attempt) = attempt_type
            .modify_payment_intent_and_payment_attempt(
                request,
                payment_intent,
                payment_attempt,
                db,
                storage_scheme,
            )
            .await?;

        payment_intent.setup_future_usage = request
            .setup_future_usage
            .map(ForeignInto::foreign_into)
            .or(payment_intent.setup_future_usage);

<<<<<<< HEAD
        let (token, payment_method, setup_mandate, mandate_metadata) =
            helpers::get_token_pm_type_mandate_details(
                state,
                request,
                mandate_type.clone(),
                merchant_account,
            )
            .await?;
=======
        let (
            token,
            payment_method,
            setup_mandate,
            recurring_mandate_payment_data,
            mandate_connector,
        ) = helpers::get_token_pm_type_mandate_details(
            state,
            request,
            mandate_type.clone(),
            merchant_account,
        )
        .await?;
>>>>>>> 166f21b7

        let browser_info = request
            .browser_info
            .clone()
            .or(payment_attempt.browser_info)
            .map(|x| utils::Encode::<types::BrowserInformation>::encode_to_value(&x))
            .transpose()
            .change_context(errors::ApiErrorResponse::InvalidDataValue {
                field_name: "browser_info",
            })?;

        let token = token.or_else(|| payment_attempt.payment_token.clone());

        helpers::validate_pm_or_token_given(
            &request.payment_method,
            &request.payment_method_data,
            &request.payment_method_type,
            &mandate_type,
            &token,
        )?;

        payment_attempt.payment_method = payment_method.or(payment_attempt.payment_method);
        payment_attempt.browser_info = browser_info;
        payment_attempt.payment_method_type = request
            .payment_method_type
            .map(|pmt| pmt.foreign_into())
            .or(payment_attempt.payment_method_type);

        payment_attempt.payment_experience = request
            .payment_experience
            .map(|experience| experience.foreign_into())
            .or(payment_attempt.payment_experience);

        payment_attempt.capture_method = request
            .capture_method
            .or(payment_attempt.capture_method.map(|cm| cm.foreign_into()))
            .map(|cm| cm.foreign_into());

        currency = payment_attempt.currency.get_required_value("currency")?;
        amount = payment_attempt.amount.into();

        helpers::validate_customer_id_mandatory_cases(
            request.shipping.is_some(),
            request.billing.is_some(),
            request.setup_future_usage.is_some(),
            &payment_intent
                .customer_id
                .clone()
                .or_else(|| request.customer_id.clone()),
        )?;

        let shipping_address = helpers::get_address_for_payment_request(
            db,
            request.shipping.as_ref(),
            payment_intent.shipping_address_id.as_deref(),
            merchant_id,
            &payment_intent.customer_id,
        )
        .await?;
        let billing_address = helpers::get_address_for_payment_request(
            db,
            request.billing.as_ref(),
            payment_intent.billing_address_id.as_deref(),
            merchant_id,
            &payment_intent.customer_id,
        )
        .await?;

        connector_response = attempt_type
            .get_connector_response(&payment_attempt, db, storage_scheme)
            .await?;

        payment_intent.shipping_address_id = shipping_address.clone().map(|i| i.address_id);
        payment_intent.billing_address_id = billing_address.clone().map(|i| i.address_id);
        payment_intent.return_url = request
            .return_url
            .as_ref()
            .map(|a| a.to_string())
            .or(payment_intent.return_url);

        payment_attempt.business_sub_label = request
            .business_sub_label
            .clone()
            .or(payment_attempt.business_sub_label);

        let creds_identifier = request
            .merchant_connector_details
            .as_ref()
            .map(|mcd| mcd.creds_identifier.to_owned());
        request
            .merchant_connector_details
            .to_owned()
            .async_map(|mcd| async {
                helpers::insert_merchant_connector_creds_to_config(
                    db,
                    merchant_account.merchant_id.as_str(),
                    mcd,
                )
                .await
            })
            .await
            .transpose()?;

        // The operation merges mandate data from both request and payment_attempt
        let setup_mandate = setup_mandate.map(|mandate_data| api_models::payments::MandateData {
            customer_acceptance: mandate_data.customer_acceptance,
            mandate_type: payment_attempt
                .mandate_details
                .clone()
                .map(ForeignInto::foreign_into)
                .or(mandate_data.mandate_type),
        });

        Ok((
            Box::new(self),
            PaymentData {
                flow: PhantomData,
                payment_intent,
                payment_attempt,
                currency,
                connector_response,
                amount,
                email: request.email.clone(),
                mandate_id: None,
                mandate_connector,
                setup_mandate,
                token,
                address: PaymentAddress {
                    shipping: shipping_address.as_ref().map(|a| a.into()),
                    billing: billing_address.as_ref().map(|a| a.into()),
                },
                confirm: request.confirm,
                payment_method_data: request.payment_method_data.clone(),
                force_sync: None,
                refunds: vec![],
                disputes: vec![],
                sessions_token: vec![],
                card_cvc: request.card_cvc.clone(),
                creds_identifier,
                pm_token: None,
                connector_customer_id: None,
<<<<<<< HEAD
                mandate_metadata,
=======
                recurring_mandate_payment_data,
>>>>>>> 166f21b7
                ephemeral_key: None,
                redirect_response: None,
            },
            Some(CustomerDetails {
                customer_id: request.customer_id.clone(),
                name: request.name.clone(),
                email: request.email.clone(),
                phone: request.phone.clone(),
                phone_country_code: request.phone_country_code.clone(),
            }),
        ))
    }
}

#[async_trait]
impl<F: Clone + Send> Domain<F, api::PaymentsRequest> for PaymentConfirm {
    #[instrument(skip_all)]
    async fn get_or_create_customer_details<'a>(
        &'a self,
        db: &dyn StorageInterface,
        payment_data: &mut PaymentData<F>,
        request: Option<CustomerDetails>,
        merchant_id: &str,
    ) -> CustomResult<
        (
            BoxedOperation<'a, F, api::PaymentsRequest>,
            Option<domain::Customer>,
        ),
        errors::StorageError,
    > {
        helpers::create_customer_if_not_exist(
            Box::new(self),
            db,
            payment_data,
            request,
            merchant_id,
        )
        .await
    }

    #[instrument(skip_all)]
    async fn make_pm_data<'a>(
        &'a self,
        state: &'a AppState,
        payment_data: &mut PaymentData<F>,
        _storage_scheme: storage_enums::MerchantStorageScheme,
    ) -> RouterResult<(
        BoxedOperation<'a, F, api::PaymentsRequest>,
        Option<api::PaymentMethodData>,
    )> {
        let (op, payment_method_data) =
            helpers::make_pm_data(Box::new(self), state, payment_data).await?;

        utils::when(payment_method_data.is_none(), || {
            Err(errors::ApiErrorResponse::PaymentMethodNotFound)
        })?;

        Ok((op, payment_method_data))
    }

    #[instrument(skip_all)]
    async fn add_task_to_process_tracker<'a>(
        &'a self,
        state: &'a AppState,
        payment_attempt: &storage::PaymentAttempt,
    ) -> CustomResult<(), errors::ApiErrorResponse> {
        helpers::add_domain_task_to_pt(self, state, payment_attempt).await
    }

    async fn get_connector<'a>(
        &'a self,
        _merchant_account: &domain::MerchantAccount,
        state: &AppState,
        request: &api::PaymentsRequest,
        _payment_intent: &storage::payment_intent::PaymentIntent,
    ) -> CustomResult<api::ConnectorChoice, errors::ApiErrorResponse> {
        // Use a new connector in the confirm call or use the same one which was passed when
        // creating the payment or if none is passed then use the routing algorithm
        helpers::get_connector_default(state, request.routing.clone()).await
    }
}

#[async_trait]
impl<F: Clone> UpdateTracker<F, PaymentData<F>, api::PaymentsRequest> for PaymentConfirm {
    #[instrument(skip_all)]
    async fn update_trackers<'b>(
        &'b self,
        db: &dyn StorageInterface,
        _payment_id: &api::PaymentIdType,
        mut payment_data: PaymentData<F>,
        customer: Option<domain::Customer>,
        storage_scheme: storage_enums::MerchantStorageScheme,
        updated_customer: Option<storage::CustomerUpdate>,
    ) -> RouterResult<(BoxedOperation<'b, F, api::PaymentsRequest>, PaymentData<F>)>
    where
        F: 'b + Send,
    {
        let payment_method = payment_data.payment_attempt.payment_method;
        let browser_info = payment_data.payment_attempt.browser_info.clone();

        let (intent_status, attempt_status) = (
            storage_enums::IntentStatus::Processing,
            storage_enums::AttemptStatus::Pending,
        );

        let connector = payment_data.payment_attempt.connector.clone();
        let straight_through_algorithm = payment_data
            .payment_attempt
            .straight_through_algorithm
            .clone();
        let payment_token = payment_data.token.clone();
        let payment_method_type = payment_data.payment_attempt.payment_method_type.clone();
        let payment_experience = payment_data.payment_attempt.payment_experience.clone();
        let additional_pm_data = payment_data
            .payment_method_data
            .as_ref()
            .map(api_models::payments::AdditionalPaymentData::from)
            .as_ref()
            .map(Encode::<api_models::payments::AdditionalPaymentData>::encode_to_value)
            .transpose()
            .change_context(errors::ApiErrorResponse::InternalServerError)
            .attach_printable("Failed to encode additional pm data")?;

        let business_sub_label = payment_data.payment_attempt.business_sub_label.clone();

        payment_data.payment_attempt = db
            .update_payment_attempt_with_attempt_id(
                payment_data.payment_attempt,
                storage::PaymentAttemptUpdate::ConfirmUpdate {
                    amount: payment_data.amount.into(),
                    currency: payment_data.currency,
                    status: attempt_status,
                    payment_method,
                    authentication_type: None,
                    browser_info,
                    connector,
                    payment_token,
                    payment_method_data: additional_pm_data,
                    payment_method_type,
                    payment_experience,
                    business_sub_label,
                    straight_through_algorithm,
                },
                storage_scheme,
            )
            .await
            .to_not_found_response(errors::ApiErrorResponse::PaymentNotFound)?;

        let (shipping_address, billing_address) = (
            payment_data.payment_intent.shipping_address_id.clone(),
            payment_data.payment_intent.billing_address_id.clone(),
        );

        let customer_id = customer.clone().map(|c| c.customer_id);
        let return_url = payment_data.payment_intent.return_url.clone();
        let setup_future_usage = payment_data.payment_intent.setup_future_usage;
        let business_label = Some(payment_data.payment_intent.business_label.clone());
        let business_country = Some(payment_data.payment_intent.business_country);

        payment_data.payment_intent = db
            .update_payment_intent(
                payment_data.payment_intent,
                storage::PaymentIntentUpdate::Update {
                    amount: payment_data.amount.into(),
                    currency: payment_data.currency,
                    setup_future_usage,
                    status: intent_status,
                    customer_id,
                    shipping_address_id: shipping_address,
                    billing_address_id: billing_address,
                    return_url,
                    business_country,
                    business_label,
                },
                storage_scheme,
            )
            .await
            .to_not_found_response(errors::ApiErrorResponse::PaymentNotFound)?;

        if let Some((updated_customer, customer)) = updated_customer.zip(customer) {
            db.update_customer_by_customer_id_merchant_id(
                customer.customer_id.to_owned(),
                customer.merchant_id.to_owned(),
                updated_customer,
            )
            .await
            .change_context(errors::ApiErrorResponse::InternalServerError)
            .attach_printable("Failed to update CustomerConnector in customer")?;
        };

        Ok((Box::new(self), payment_data))
    }
}

impl<F: Send + Clone> ValidateRequest<F, api::PaymentsRequest> for PaymentConfirm {
    #[instrument(skip_all)]
    fn validate_request<'a, 'b>(
        &'b self,
        request: &api::PaymentsRequest,
        merchant_account: &'a domain::MerchantAccount,
    ) -> RouterResult<(
        BoxedOperation<'b, F, api::PaymentsRequest>,
        operations::ValidateResult<'a>,
    )> {
        let given_payment_id = match &request.payment_id {
            Some(id_type) => Some(
                id_type
                    .get_payment_intent_id()
                    .change_context(errors::ApiErrorResponse::PaymentNotFound)?,
            ),
            None => None,
        };

        let request_merchant_id = request.merchant_id.as_deref();
        helpers::validate_merchant_id(&merchant_account.merchant_id, request_merchant_id)
            .change_context(errors::ApiErrorResponse::InvalidDataFormat {
                field_name: "merchant_id".to_string(),
                expected_format: "merchant_id from merchant account".to_string(),
            })?;

        helpers::validate_payment_method_fields_present(request)?;

        let mandate_type =
            helpers::validate_mandate(request, payments::is_operation_confirm(self))?;
        let payment_id = core_utils::get_or_generate_id("payment_id", &given_payment_id, "pay")?;

        Ok((
            Box::new(self),
            operations::ValidateResult {
                merchant_id: &merchant_account.merchant_id,
                payment_id: api::PaymentIdType::PaymentIntentId(payment_id),
                mandate_type,
                storage_scheme: merchant_account.storage_scheme,
            },
        ))
    }
}<|MERGE_RESOLUTION|>--- conflicted
+++ resolved
@@ -98,16 +98,6 @@
             .map(ForeignInto::foreign_into)
             .or(payment_intent.setup_future_usage);
 
-<<<<<<< HEAD
-        let (token, payment_method, setup_mandate, mandate_metadata) =
-            helpers::get_token_pm_type_mandate_details(
-                state,
-                request,
-                mandate_type.clone(),
-                merchant_account,
-            )
-            .await?;
-=======
         let (
             token,
             payment_method,
@@ -121,7 +111,6 @@
             merchant_account,
         )
         .await?;
->>>>>>> 166f21b7
 
         let browser_info = request
             .browser_info
@@ -263,13 +252,10 @@
                 creds_identifier,
                 pm_token: None,
                 connector_customer_id: None,
-<<<<<<< HEAD
-                mandate_metadata,
-=======
                 recurring_mandate_payment_data,
->>>>>>> 166f21b7
                 ephemeral_key: None,
                 redirect_response: None,
+                delayed_session_token: None,
             },
             Some(CustomerDetails {
                 customer_id: request.customer_id.clone(),
