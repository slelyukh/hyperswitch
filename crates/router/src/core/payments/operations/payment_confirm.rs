use std::marker::PhantomData;

use async_trait::async_trait;
use common_utils::ext_traits::{AsyncExt, Encode};
use error_stack::ResultExt;
use router_derive::PaymentOperation;
use router_env::{instrument, tracing};

use super::{BoxedOperation, Domain, GetTracker, Operation, UpdateTracker, ValidateRequest};
use crate::{
    core::{
        errors::{self, CustomResult, RouterResult, StorageErrorExt},
        payments::{self, helpers, operations, CustomerDetails, PaymentAddress, PaymentData},
        utils as core_utils,
    },
    db::StorageInterface,
    routes::AppState,
    types::{
        self,
        api::{self, PaymentIdTypeExt},
        domain,
        storage::{self, enums as storage_enums},
        transformers::ForeignInto,
    },
    utils::{self, OptionExt},
};

#[derive(Debug, Clone, Copy, PaymentOperation)]
#[operation(ops = "all", flow = "authorize")]
pub struct PaymentConfirm;

#[async_trait]
impl<F: Send + Clone> GetTracker<F, PaymentData<F>, api::PaymentsRequest> for PaymentConfirm {
    #[instrument(skip_all)]
    async fn get_trackers<'a>(
        &'a self,
        state: &'a AppState,
        payment_id: &api::PaymentIdType,
        request: &api::PaymentsRequest,
        mandate_type: Option<api::MandateTxnType>,
        merchant_account: &domain::MerchantAccount,
    ) -> RouterResult<(
        BoxedOperation<'a, F, api::PaymentsRequest>,
        PaymentData<F>,
        Option<CustomerDetails>,
    )> {
        let db = &*state.store;
        let merchant_id = &merchant_account.merchant_id;
        let storage_scheme = merchant_account.storage_scheme;
        let (mut payment_intent, mut payment_attempt, currency, amount, connector_response);

        let payment_id = payment_id
            .get_payment_intent_id()
            .change_context(errors::ApiErrorResponse::PaymentNotFound)?;

        payment_intent = db
            .find_payment_intent_by_payment_id_merchant_id(&payment_id, merchant_id, storage_scheme)
            .await
            .to_not_found_response(errors::ApiErrorResponse::PaymentNotFound)?;

        helpers::validate_payment_status_against_not_allowed_statuses(
            &payment_intent.status,
            &[
                storage_enums::IntentStatus::Cancelled,
                storage_enums::IntentStatus::Succeeded,
                storage_enums::IntentStatus::Processing,
                storage_enums::IntentStatus::RequiresCapture,
                storage_enums::IntentStatus::RequiresMerchantAction,
            ],
            "confirm",
        )?;

        let _ = helpers::validate_and_add_order_details_to_payment_intent(
            &mut payment_intent,
            request,
        )?;

        payment_attempt = db
            .find_payment_attempt_by_payment_id_merchant_id_attempt_id(
                payment_intent.payment_id.as_str(),
                merchant_id,
                payment_intent.active_attempt_id.as_str(),
                storage_scheme,
            )
            .await
            .to_not_found_response(errors::ApiErrorResponse::PaymentNotFound)?;

        let attempt_type =
            helpers::get_attempt_type(&payment_intent, &payment_attempt, request, "confirm")?;

        (payment_intent, payment_attempt) = attempt_type
            .modify_payment_intent_and_payment_attempt(
                request,
                payment_intent,
                payment_attempt,
                db,
                storage_scheme,
            )
            .await?;

        payment_intent.setup_future_usage = request
            .setup_future_usage
            .map(ForeignInto::foreign_into)
            .or(payment_intent.setup_future_usage);

<<<<<<< HEAD
        let (
            token,
            payment_method,
            setup_mandate,
            recurring_mandate_payment_data,
            mandate_connector,
        ) = helpers::get_token_pm_type_mandate_details(
            state,
            request,
            mandate_type.clone(),
            merchant_account,
        )
        .await?;
=======
        let (token, payment_method, payment_method_type, setup_mandate, mandate_connector) =
            helpers::get_token_pm_type_mandate_details(
                state,
                request,
                mandate_type.clone(),
                merchant_account,
            )
            .await?;
>>>>>>> 2fdd14c3

        let browser_info = request
            .browser_info
            .clone()
            .or(payment_attempt.browser_info)
            .map(|x| utils::Encode::<types::BrowserInformation>::encode_to_value(&x))
            .transpose()
            .change_context(errors::ApiErrorResponse::InvalidDataValue {
                field_name: "browser_info",
            })?;

        helpers::validate_card_data(request.payment_method_data.clone())?;

        let customer_details = helpers::get_customer_details_from_request(request);

        let token = token.or_else(|| payment_attempt.payment_token.clone());

        helpers::validate_pm_or_token_given(
            &request.payment_method,
            &request.payment_method_data,
            &request.payment_method_type,
            &mandate_type,
            &token,
        )?;

        payment_attempt.payment_method = payment_method.or(payment_attempt.payment_method);
        payment_attempt.browser_info = browser_info;
        payment_attempt.payment_method_type =
            payment_method_type.or(payment_attempt.payment_method_type);

        payment_attempt.payment_experience = request
            .payment_experience
            .map(|experience| experience.foreign_into())
            .or(payment_attempt.payment_experience);

        payment_attempt.capture_method = request
            .capture_method
            .or(payment_attempt.capture_method.map(|cm| cm.foreign_into()))
            .map(|cm| cm.foreign_into());

        currency = payment_attempt.currency.get_required_value("currency")?;
        amount = payment_attempt.amount.into();

        helpers::validate_customer_id_mandatory_cases(
            request.shipping.is_some(),
            request.billing.is_some(),
            request.setup_future_usage.is_some(),
            &payment_intent
                .customer_id
                .clone()
                .or_else(|| customer_details.customer_id.clone()),
        )?;

        let shipping_address = helpers::get_address_for_payment_request(
            db,
            request.shipping.as_ref(),
            payment_intent.shipping_address_id.as_deref(),
            merchant_id,
            payment_intent
                .customer_id
                .as_ref()
                .or(customer_details.customer_id.as_ref()),
        )
        .await?;
        let billing_address = helpers::get_address_for_payment_request(
            db,
            request.billing.as_ref(),
            payment_intent.billing_address_id.as_deref(),
            merchant_id,
            payment_intent
                .customer_id
                .as_ref()
                .or(customer_details.customer_id.as_ref()),
        )
        .await?;

        connector_response = attempt_type
            .get_connector_response(&payment_attempt, db, storage_scheme)
            .await?;

        payment_intent.shipping_address_id = shipping_address.clone().map(|i| i.address_id);
        payment_intent.billing_address_id = billing_address.clone().map(|i| i.address_id);
        payment_intent.return_url = request
            .return_url
            .as_ref()
            .map(|a| a.to_string())
            .or(payment_intent.return_url);
        payment_intent.udf = request.udf.clone().or(payment_intent.udf);

        payment_attempt.business_sub_label = request
            .business_sub_label
            .clone()
            .or(payment_attempt.business_sub_label);

        let creds_identifier = request
            .merchant_connector_details
            .as_ref()
            .map(|mcd| mcd.creds_identifier.to_owned());
        request
            .merchant_connector_details
            .to_owned()
            .async_map(|mcd| async {
                helpers::insert_merchant_connector_creds_to_config(
                    db,
                    merchant_account.merchant_id.as_str(),
                    mcd,
                )
                .await
            })
            .await
            .transpose()?;

        // The operation merges mandate data from both request and payment_attempt
        let setup_mandate = setup_mandate.map(|mandate_data| api_models::payments::MandateData {
            customer_acceptance: mandate_data.customer_acceptance,
            mandate_type: payment_attempt
                .mandate_details
                .clone()
                .map(ForeignInto::foreign_into)
                .or(mandate_data.mandate_type),
        });

        Ok((
            Box::new(self),
            PaymentData {
                flow: PhantomData,
                payment_intent,
                payment_attempt,
                currency,
                connector_response,
                amount,
                email: request.email.clone(),
                mandate_id: None,
                mandate_connector,
                setup_mandate,
                token,
                address: PaymentAddress {
                    shipping: shipping_address.as_ref().map(|a| a.into()),
                    billing: billing_address.as_ref().map(|a| a.into()),
                },
                confirm: request.confirm,
                payment_method_data: request.payment_method_data.clone(),
                force_sync: None,
                refunds: vec![],
                disputes: vec![],
                sessions_token: vec![],
                card_cvc: request.card_cvc.clone(),
                creds_identifier,
                pm_token: None,
                connector_customer_id: None,
                recurring_mandate_payment_data,
                ephemeral_key: None,
                redirect_response: None,
            },
            Some(customer_details),
        ))
    }
}

#[async_trait]
impl<F: Clone + Send> Domain<F, api::PaymentsRequest> for PaymentConfirm {
    #[instrument(skip_all)]
    async fn get_or_create_customer_details<'a>(
        &'a self,
        db: &dyn StorageInterface,
        payment_data: &mut PaymentData<F>,
        request: Option<CustomerDetails>,
        merchant_id: &str,
    ) -> CustomResult<
        (
            BoxedOperation<'a, F, api::PaymentsRequest>,
            Option<domain::Customer>,
        ),
        errors::StorageError,
    > {
        helpers::create_customer_if_not_exist(
            Box::new(self),
            db,
            payment_data,
            request,
            merchant_id,
        )
        .await
    }

    #[instrument(skip_all)]
    async fn make_pm_data<'a>(
        &'a self,
        state: &'a AppState,
        payment_data: &mut PaymentData<F>,
        _storage_scheme: storage_enums::MerchantStorageScheme,
    ) -> RouterResult<(
        BoxedOperation<'a, F, api::PaymentsRequest>,
        Option<api::PaymentMethodData>,
    )> {
        let (op, payment_method_data) =
            helpers::make_pm_data(Box::new(self), state, payment_data).await?;

        utils::when(payment_method_data.is_none(), || {
            Err(errors::ApiErrorResponse::PaymentMethodNotFound)
        })?;

        Ok((op, payment_method_data))
    }

    #[instrument(skip_all)]
    async fn add_task_to_process_tracker<'a>(
        &'a self,
        state: &'a AppState,
        payment_attempt: &storage::PaymentAttempt,
    ) -> CustomResult<(), errors::ApiErrorResponse> {
        helpers::add_domain_task_to_pt(self, state, payment_attempt).await
    }

    async fn get_connector<'a>(
        &'a self,
        _merchant_account: &domain::MerchantAccount,
        state: &AppState,
        request: &api::PaymentsRequest,
        _payment_intent: &storage::payment_intent::PaymentIntent,
    ) -> CustomResult<api::ConnectorChoice, errors::ApiErrorResponse> {
        // Use a new connector in the confirm call or use the same one which was passed when
        // creating the payment or if none is passed then use the routing algorithm
        helpers::get_connector_default(state, request.routing.clone()).await
    }
}

#[async_trait]
impl<F: Clone> UpdateTracker<F, PaymentData<F>, api::PaymentsRequest> for PaymentConfirm {
    #[instrument(skip_all)]
    async fn update_trackers<'b>(
        &'b self,
        db: &dyn StorageInterface,
        mut payment_data: PaymentData<F>,
        customer: Option<domain::Customer>,
        storage_scheme: storage_enums::MerchantStorageScheme,
        updated_customer: Option<storage::CustomerUpdate>,
    ) -> RouterResult<(BoxedOperation<'b, F, api::PaymentsRequest>, PaymentData<F>)>
    where
        F: 'b + Send,
    {
        let payment_method = payment_data.payment_attempt.payment_method;
        let browser_info = payment_data.payment_attempt.browser_info.clone();

        let (intent_status, attempt_status) = (
            storage_enums::IntentStatus::Processing,
            storage_enums::AttemptStatus::Pending,
        );

        let connector = payment_data.payment_attempt.connector.clone();
        let straight_through_algorithm = payment_data
            .payment_attempt
            .straight_through_algorithm
            .clone();
        let payment_token = payment_data.token.clone();
        let payment_method_type = payment_data.payment_attempt.payment_method_type.clone();
        let payment_experience = payment_data.payment_attempt.payment_experience.clone();
        let additional_pm_data = payment_data
            .payment_method_data
            .as_ref()
            .map(api_models::payments::AdditionalPaymentData::from)
            .as_ref()
            .map(Encode::<api_models::payments::AdditionalPaymentData>::encode_to_value)
            .transpose()
            .change_context(errors::ApiErrorResponse::InternalServerError)
            .attach_printable("Failed to encode additional pm data")?;

        let business_sub_label = payment_data.payment_attempt.business_sub_label.clone();
        let authentication_type = payment_data.payment_attempt.authentication_type;
        payment_data.payment_attempt = db
            .update_payment_attempt_with_attempt_id(
                payment_data.payment_attempt,
                storage::PaymentAttemptUpdate::ConfirmUpdate {
                    amount: payment_data.amount.into(),
                    currency: payment_data.currency,
                    status: attempt_status,
                    payment_method,
                    authentication_type,
                    browser_info,
                    connector,
                    payment_token,
                    payment_method_data: additional_pm_data,
                    payment_method_type,
                    payment_experience,
                    business_sub_label,
                    straight_through_algorithm,
                },
                storage_scheme,
            )
            .await
            .to_not_found_response(errors::ApiErrorResponse::PaymentNotFound)?;

        let (shipping_address, billing_address) = (
            payment_data.payment_intent.shipping_address_id.clone(),
            payment_data.payment_intent.billing_address_id.clone(),
        );

        let customer_id = customer.clone().map(|c| c.customer_id);
        let return_url = payment_data.payment_intent.return_url.take();
        let setup_future_usage = payment_data.payment_intent.setup_future_usage;
        let business_label = Some(payment_data.payment_intent.business_label.clone());
        let business_country = Some(payment_data.payment_intent.business_country);
        let description = payment_data.payment_intent.description.take();
        let statement_descriptor_name =
            payment_data.payment_intent.statement_descriptor_name.take();
        let statement_descriptor_suffix = payment_data
            .payment_intent
            .statement_descriptor_suffix
            .take();
        let order_details = payment_data.payment_intent.order_details.clone();
        let metadata = payment_data.payment_intent.metadata.clone();
        let udf = payment_data.payment_intent.udf.clone();
        payment_data.payment_intent = db
            .update_payment_intent(
                payment_data.payment_intent,
                storage::PaymentIntentUpdate::Update {
                    amount: payment_data.amount.into(),
                    currency: payment_data.currency,
                    setup_future_usage,
                    status: intent_status,
                    customer_id,
                    shipping_address_id: shipping_address,
                    billing_address_id: billing_address,
                    return_url,
                    business_country,
                    business_label,
                    description,
                    statement_descriptor_name,
                    statement_descriptor_suffix,
                    order_details,
                    metadata,
                    udf,
                },
                storage_scheme,
            )
            .await
            .to_not_found_response(errors::ApiErrorResponse::PaymentNotFound)?;

        if let Some((updated_customer, customer)) = updated_customer.zip(customer) {
            db.update_customer_by_customer_id_merchant_id(
                customer.customer_id.to_owned(),
                customer.merchant_id.to_owned(),
                updated_customer,
            )
            .await
            .change_context(errors::ApiErrorResponse::InternalServerError)
            .attach_printable("Failed to update CustomerConnector in customer")?;
        };

        Ok((Box::new(self), payment_data))
    }
}

impl<F: Send + Clone> ValidateRequest<F, api::PaymentsRequest> for PaymentConfirm {
    #[instrument(skip_all)]
    fn validate_request<'a, 'b>(
        &'b self,
        request: &api::PaymentsRequest,
        merchant_account: &'a domain::MerchantAccount,
    ) -> RouterResult<(
        BoxedOperation<'b, F, api::PaymentsRequest>,
        operations::ValidateResult<'a>,
    )> {
        let order_details_inside_metadata = request
            .metadata
            .as_ref()
            .and_then(|meta| meta.order_details.to_owned());
        if request
            .order_details
            .as_ref()
            .zip(order_details_inside_metadata)
            .is_some()
        {
            Err(errors::ApiErrorResponse::NotSupported { message: "order_details cannot be present both inside and outside metadata in payments request".to_string() })?
        }

        helpers::validate_customer_details_in_request(request)?;

        let given_payment_id = match &request.payment_id {
            Some(id_type) => Some(
                id_type
                    .get_payment_intent_id()
                    .change_context(errors::ApiErrorResponse::PaymentNotFound)?,
            ),
            None => None,
        };

        let request_merchant_id = request.merchant_id.as_deref();
        helpers::validate_merchant_id(&merchant_account.merchant_id, request_merchant_id)
            .change_context(errors::ApiErrorResponse::InvalidDataFormat {
                field_name: "merchant_id".to_string(),
                expected_format: "merchant_id from merchant account".to_string(),
            })?;

        helpers::validate_payment_method_fields_present(request)?;

        let mandate_type =
            helpers::validate_mandate(request, payments::is_operation_confirm(self))?;
        let payment_id = core_utils::get_or_generate_id("payment_id", &given_payment_id, "pay")?;

        Ok((
            Box::new(self),
            operations::ValidateResult {
                merchant_id: &merchant_account.merchant_id,
                payment_id: api::PaymentIdType::PaymentIntentId(payment_id),
                mandate_type,
                storage_scheme: merchant_account.storage_scheme,
            },
        ))
    }
}<|MERGE_RESOLUTION|>--- conflicted
+++ resolved
@@ -103,10 +103,10 @@
             .map(ForeignInto::foreign_into)
             .or(payment_intent.setup_future_usage);
 
-<<<<<<< HEAD
         let (
             token,
             payment_method,
+            payment_method_type,
             setup_mandate,
             recurring_mandate_payment_data,
             mandate_connector,
@@ -117,16 +117,6 @@
             merchant_account,
         )
         .await?;
-=======
-        let (token, payment_method, payment_method_type, setup_mandate, mandate_connector) =
-            helpers::get_token_pm_type_mandate_details(
-                state,
-                request,
-                mandate_type.clone(),
-                merchant_account,
-            )
-            .await?;
->>>>>>> 2fdd14c3
 
         let browser_info = request
             .browser_info
