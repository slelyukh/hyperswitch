--- conflicted
+++ resolved
@@ -303,11 +303,8 @@
                 creds_identifier,
                 pm_token: None,
                 connector_customer_id: None,
-<<<<<<< HEAD
                 mandate_metadata,
-=======
                 ephemeral_key: None,
->>>>>>> 53aa5ac9
             },
             Some(CustomerDetails {
                 customer_id: request.customer_id.clone(),
