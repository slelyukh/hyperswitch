--- conflicted
+++ resolved
@@ -381,12 +381,7 @@
         db: &dyn StorageInterface,
         _payment_id: &api::PaymentIdType,
         mut payment_data: PaymentData<F>,
-<<<<<<< HEAD
-
-        customer: Option<storage::Customer>,
-=======
         customer: Option<domain::Customer>,
->>>>>>> 65d4a95b
         storage_scheme: storage_enums::MerchantStorageScheme,
         _updated_customer: Option<storage::CustomerUpdate>,
     ) -> RouterResult<(BoxedOperation<'b, F, api::PaymentsRequest>, PaymentData<F>)>
