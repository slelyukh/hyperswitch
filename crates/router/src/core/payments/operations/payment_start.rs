use std::marker::PhantomData;

use async_trait::async_trait;
use error_stack::{report, ResultExt};
use router_derive::PaymentOperation;
use router_env::{instrument, tracing};

use super::{BoxedOperation, Domain, GetTracker, Operation, UpdateTracker, ValidateRequest};
use crate::{
    core::{
        errors::{self, CustomResult, RouterResult, StorageErrorExt},
        payments::{helpers, operations, CustomerDetails, PaymentAddress, PaymentData},
    },
    db::StorageInterface,
    pii,
    pii::Secret,
    routes::AppState,
    types::{
        api::{self, enums as api_enums, PaymentIdTypeExt},
<<<<<<< HEAD
        domain,
        storage::{self, enums, Customer},
=======
        storage::{self, enums},
>>>>>>> 781b6dde
        transformers::ForeignInto,
    },
    utils::OptionExt,
};

#[derive(Debug, Clone, Copy, PaymentOperation)]
#[operation(ops = "all", flow = "start")]
pub struct PaymentStart;

#[async_trait]
impl<F: Send + Clone> GetTracker<F, PaymentData<F>, api::PaymentsStartRequest> for PaymentStart {
    #[instrument(skip_all)]
    async fn get_trackers<'a>(
        &'a self,
        state: &'a AppState,
        payment_id: &api::PaymentIdType,
        merchant_id: &str,
        _request: &api::PaymentsStartRequest,
        _mandate_type: Option<api::MandateTxnType>,
        storage_scheme: enums::MerchantStorageScheme,
    ) -> RouterResult<(
        BoxedOperation<'a, F, api::PaymentsStartRequest>,
        PaymentData<F>,
        Option<CustomerDetails>,
    )> {
        let (mut payment_intent, payment_attempt, currency, amount);
        let db = &*state.store;

        let payment_id = payment_id
            .get_payment_intent_id()
            .change_context(errors::ApiErrorResponse::PaymentNotFound)?;

        payment_intent = db
            .find_payment_intent_by_payment_id_merchant_id(&payment_id, merchant_id, storage_scheme)
            .await
            .map_err(|error| {
                error.to_not_found_response(errors::ApiErrorResponse::PaymentNotFound)
            })?;

        payment_attempt = db
            .find_payment_attempt_by_payment_id_merchant_id(
                &payment_id,
                merchant_id,
                storage_scheme,
            )
            .await
            .map_err(|error| {
                error.to_not_found_response(errors::ApiErrorResponse::PaymentNotFound)
            })?;

        currency = payment_attempt.currency.get_required_value("currency")?;
        amount = payment_attempt.amount.into();

        let shipping_address = helpers::get_address_for_payment_request(
            db,
            None,
            payment_intent.shipping_address_id.as_deref(),
            merchant_id,
            &payment_intent.customer_id,
        )
        .await?;
        let billing_address = helpers::get_address_for_payment_request(
            db,
            None,
            payment_intent.billing_address_id.as_deref(),
            merchant_id,
            &payment_intent.customer_id,
        )
        .await?;

        payment_intent.shipping_address_id = shipping_address.clone().map(|i| i.address_id);
        payment_intent.billing_address_id = billing_address.clone().map(|i| i.address_id);

        //TODO: get customer from db?
        let customer_details = CustomerDetails {
            customer_id: payment_intent.customer_id.clone(),
            name: None,
            email: None,
            phone: None,
            phone_country_code: None,
        };

        let connector_response = db
            .find_connector_response_by_payment_id_merchant_id_attempt_id(
                &payment_intent.payment_id,
                &payment_intent.merchant_id,
                &payment_attempt.attempt_id,
                storage_scheme,
            )
            .await
            .map_err(|error| {
                error
                    .change_context(errors::ApiErrorResponse::InternalServerError)
                    .attach_printable("Database error when finding connector response")
            })?;

        match payment_intent.status {
            enums::IntentStatus::Succeeded | enums::IntentStatus::Failed => {
                Err(report!(errors::ApiErrorResponse::PreconditionFailed {
                    message: "You cannot confirm this Payment because it has already succeeded \
                              after being previously confirmed."
                        .into()
                }))
            }
            _ => Ok((
                Box::new(self),
                PaymentData {
                    flow: PhantomData,
                    payment_intent,
                    currency,
                    amount,
                    email: None::<Secret<String, pii::Email>>,
                    mandate_id: None,
                    connector_response,
                    setup_mandate: None,
                    token: None,
                    address: PaymentAddress {
                        shipping: shipping_address.as_ref().map(|a| a.foreign_into()),
                        billing: billing_address.as_ref().map(|a| a.foreign_into()),
                    },
                    confirm: Some(payment_attempt.confirm),
                    payment_attempt,
                    payment_method_data: None,
                    force_sync: None,
                    refunds: vec![],
                    sessions_token: vec![],
                    card_cvc: None,
                },
                Some(customer_details),
            )),
        }
    }
}

#[async_trait]
impl<F: Clone> UpdateTracker<F, PaymentData<F>, api::PaymentsStartRequest> for PaymentStart {
    #[instrument(skip_all)]
    async fn update_trackers<'b>(
        &'b self,
        _db: &dyn StorageInterface,
        _payment_id: &api::PaymentIdType,
        payment_data: PaymentData<F>,
        _customer: Option<storage::Customer>,
        _storage_scheme: enums::MerchantStorageScheme,
    ) -> RouterResult<(
        BoxedOperation<'b, F, api::PaymentsStartRequest>,
        PaymentData<F>,
    )>
    where
        F: 'b + Send,
    {
        Ok((Box::new(self), payment_data))
    }
}

impl<F: Send + Clone> ValidateRequest<F, api::PaymentsStartRequest> for PaymentStart {
    #[instrument(skip_all)]
    fn validate_request<'a, 'b>(
        &'b self,
        request: &api::PaymentsStartRequest,
        merchant_account: &'a storage::MerchantAccount,
    ) -> RouterResult<(
        BoxedOperation<'b, F, api::PaymentsStartRequest>,
        operations::ValidateResult<'a>,
    )> {
        let request_merchant_id = Some(&request.merchant_id[..]);
        helpers::validate_merchant_id(&merchant_account.merchant_id, request_merchant_id)
            .change_context(errors::ApiErrorResponse::InvalidDataFormat {
                field_name: "merchant_id".to_string(),
                expected_format: "merchant_id from merchant account".to_string(),
            })?;
        // let mandate_type = validate_mandate(request)?;
        let payment_id = request.payment_id.clone();

        Ok((
            Box::new(self),
            operations::ValidateResult {
                merchant_id: &merchant_account.merchant_id,
                payment_id: api::PaymentIdType::PaymentIntentId(payment_id),
                mandate_type: None,
                storage_scheme: merchant_account.storage_scheme,
            },
        ))
    }
}

#[async_trait]
impl<F: Clone + Send, Op: Send + Sync + Operation<F, api::PaymentsStartRequest>>
    Domain<F, api::PaymentsStartRequest> for Op
where
    for<'a> &'a Op: Operation<F, api::PaymentsStartRequest>,
{
    #[instrument(skip_all)]
    async fn get_or_create_customer_details<'a>(
        &'a self,
        db: &dyn StorageInterface,
        payment_data: &mut PaymentData<F>,
        request: Option<CustomerDetails>,
        merchant_id: &str,
    ) -> CustomResult<
        (
            BoxedOperation<'a, F, api::PaymentsStartRequest>,
            Option<storage::Customer>,
        ),
        errors::StorageError,
    > {
        helpers::create_customer_if_not_exist(
            Box::new(self),
            db,
            payment_data,
            request,
            merchant_id,
        )
        .await
    }

    #[instrument(skip_all)]
    async fn make_pm_data<'a>(
        &'a self,
        state: &'a AppState,
        payment_method: Option<enums::PaymentMethodType>,
        txn_id: &str,
        payment_attempt: &domain::PaymentAttempt,
        request: &Option<api::PaymentMethod>,
        token: &Option<String>,
        card_cvc: Option<Secret<String>>,
        _storage_scheme: enums::MerchantStorageScheme,
    ) -> RouterResult<(
        BoxedOperation<'a, F, api::PaymentsStartRequest>,
        Option<api::PaymentMethod>,
        Option<String>,
    )> {
        helpers::make_pm_data(
            Box::new(self),
            state,
            payment_method,
            txn_id,
            payment_attempt,
            request,
            token,
            card_cvc,
        )
        .await
    }

    async fn get_connector<'a>(
        &'a self,
        merchant_account: &storage::MerchantAccount,
        state: &AppState,
        request_connector: Option<api_enums::Connector>,
    ) -> CustomResult<api::ConnectorCallType, errors::ApiErrorResponse> {
        helpers::get_connector_default(merchant_account, state, request_connector).await
    }
}<|MERGE_RESOLUTION|>--- conflicted
+++ resolved
@@ -17,12 +17,8 @@
     routes::AppState,
     types::{
         api::{self, enums as api_enums, PaymentIdTypeExt},
-<<<<<<< HEAD
         domain,
-        storage::{self, enums, Customer},
-=======
         storage::{self, enums},
->>>>>>> 781b6dde
         transformers::ForeignInto,
     },
     utils::OptionExt,
