--- conflicted
+++ resolved
@@ -282,13 +282,8 @@
     #[instrument(skip_all)]
     async fn add_task_to_process_tracker<'a>(
         &'a self,
-<<<<<<< HEAD
-        state: &'a AppState,
-        payment_attempt: &domain::PaymentAttempt,
-=======
         _state: &'a AppState,
-        _payment_attempt: &storage::PaymentAttempt,
->>>>>>> 57366f33
+        _payment_attempt: &domain::PaymentAttempt,
     ) -> CustomResult<(), errors::ApiErrorResponse> {
         Ok(())
     }
