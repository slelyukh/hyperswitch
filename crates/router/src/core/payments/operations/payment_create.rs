use std::marker::PhantomData;

use async_trait::async_trait;
use common_utils::ext_traits::AsyncExt;
use error_stack::ResultExt;
use masking::Secret;
use router_derive::PaymentOperation;
use router_env::{instrument, tracing};
use uuid::Uuid;

use super::{BoxedOperation, Domain, GetTracker, Operation, UpdateTracker, ValidateRequest};
use crate::{
    consts,
    core::{
        errors::{self, CustomResult, RouterResult, StorageErrorExt},
        payments::{self, helpers, operations, CustomerDetails, PaymentAddress, PaymentData},
        utils as core_utils,
    },
    db::StorageInterface,
    routes::AppState,
    types::{
        self,
        api::{self, enums as api_enums, PaymentIdTypeExt},
        domain,
        storage::{
            self,
            enums::{self, IntentStatus},
        },
        transformers::ForeignInto,
    },
    utils::OptionExt,
};
#[derive(Debug, Clone, Copy, PaymentOperation)]
#[operation(ops = "all", flow = "authorize")]
pub struct PaymentCreate;

#[async_trait]
impl<F: Send + Clone> GetTracker<F, PaymentData<F>, api::PaymentsRequest> for PaymentCreate {
    #[instrument(skip_all)]
    async fn get_trackers<'a>(
        &'a self,
        state: &'a AppState,
        payment_id: &api::PaymentIdType,
        merchant_id: &str,
        request: &api::PaymentsRequest,
        mandate_type: Option<api::MandateTxnType>,
        storage_scheme: enums::MerchantStorageScheme,
    ) -> RouterResult<(
        BoxedOperation<'a, F, api::PaymentsRequest>,
        PaymentData<F>,
        Option<CustomerDetails>,
    )> {
        let db = &*state.store;

        let (payment_intent, payment_attempt, connector_response);

        let money @ (amount, currency) = payments_create_request_validation(request)?;

        let mut is_update = false;

        let payment_id = payment_id
            .get_payment_intent_id()
            .change_context(errors::ApiErrorResponse::PaymentNotFound)?;

        let (token, payment_method_type, setup_mandate) =
            helpers::get_token_pm_type_mandate_details(state, request, mandate_type, merchant_id)
                .await?;

        let shipping_address = helpers::get_address_for_payment_request(
            db,
            request.shipping.as_ref(),
            None,
            merchant_id,
            &request.customer_id,
        )
        .await?;

        let billing_address = helpers::get_address_for_payment_request(
            db,
            request.billing.as_ref(),
            None,
            merchant_id,
            &request.customer_id,
        )
        .await?;

        let browser_info = request
            .browser_info
            .clone()
            .map(|x| {
                common_utils::ext_traits::Encode::<types::BrowserInformation>::encode_to_value(&x)
            })
            .transpose()
            .change_context(errors::ApiErrorResponse::InvalidDataValue {
                field_name: "browser_info",
            })?;

        payment_attempt = match db
            .insert_payment_attempt(
                Self::make_payment_attempt(
                    &payment_id,
                    merchant_id,
                    money,
                    payment_method_type,
                    request,
                    browser_info,
                ),
                storage_scheme,
            )
            .await
        {
            Ok(payment_attempt) => Ok(payment_attempt.foreign_into()),

            Err(err) => {
                if err.current_context().is_db_unique_violation() {
                    is_update = true;
                    db.find_payment_attempt_by_payment_id_merchant_id(
                        &payment_id,
                        merchant_id,
                        storage_scheme,
                    )
                    .await
                    .map_err(|error| {
                        error.to_not_found_response(errors::ApiErrorResponse::PaymentNotFound)
                    })
                } else {
                    Err(err).change_context(errors::ApiErrorResponse::InternalServerError)
                }
            }
        }?;

        payment_intent = match db
            .insert_payment_intent(
                Self::make_payment_intent(
                    &payment_id,
                    merchant_id,
                    money,
                    request,
                    shipping_address.clone().map(|x| x.address_id),
                    billing_address.clone().map(|x| x.address_id),
                ),
                storage_scheme,
            )
            .await
        {
            Ok(payment_intent) => Ok(payment_intent),

            Err(err) => {
                if err.current_context().is_db_unique_violation() {
                    is_update = true;
                    db.find_payment_intent_by_payment_id_merchant_id(
                        &payment_id,
                        merchant_id,
                        storage_scheme,
                    )
                    .await
                    .map_err(|error| {
                        error.to_not_found_response(errors::ApiErrorResponse::PaymentNotFound)
                    })
                } else {
                    Err(err).change_context(errors::ApiErrorResponse::InternalServerError)
                }
            }
        }?;

        connector_response = match db
            .insert_connector_response(
                Self::make_connector_response(&payment_attempt),
                storage_scheme,
            )
            .await
        {
            Ok(connector_resp) => Ok(connector_resp),
            Err(err) => {
                if err.current_context().is_db_unique_violation() {
                    Err(err)
                        .change_context(errors::ApiErrorResponse::InternalServerError)
                        .attach_printable("Duplicate connector response in the database")
                } else {
                    Err(err)
                        .change_context(errors::ApiErrorResponse::InternalServerError)
                        .attach_printable("Error occured when inserting connector response")
                }
            }
        }?;

        let mandate_id = request
            .mandate_id
            .as_ref()
            .async_and_then(|mandate_id| async {
                let mandate = db
                    .find_mandate_by_merchant_id_mandate_id(merchant_id, mandate_id)
                    .await
                    .change_context(errors::ApiErrorResponse::MandateNotFound);
                Some(mandate.map(|mandate_obj| api_models::payments::MandateIds {
                    mandate_id: mandate_obj.mandate_id,
                    connector_mandate_id: mandate_obj.connector_mandate_id,
                }))
            })
            .await
            .transpose()?;

        let operation = payments::if_not_create_change_operation::<_, F>(
            is_update,
            payment_intent.status,
            request.confirm,
            self,
        );

        Ok((
            operation,
            PaymentData {
                flow: PhantomData,
                payment_intent,
                payment_attempt,
                currency,
                amount,
                mandate_id,
                setup_mandate,
                token,
                address: PaymentAddress {
                    shipping: shipping_address.as_ref().map(|a| a.foreign_into()),
                    billing: billing_address.as_ref().map(|a| a.foreign_into()),
                },
                confirm: request.confirm,
                payment_method_data: request.payment_method_data.clone(),
                refunds: vec![],
                force_sync: None,
                connector_response,
                sessions_token: vec![],
                card_cvc: request.card_cvc.clone(),
            },
            Some(CustomerDetails {
                customer_id: request.customer_id.clone(),
                name: request.name.clone(),
                email: request.email.clone(),
                phone: request.phone.clone(),
                phone_country_code: request.phone_country_code.clone(),
            }),
        ))
    }
}

#[async_trait]
impl<F: Clone + Send> Domain<F, api::PaymentsRequest> for PaymentCreate {
    #[instrument(skip_all)]
    async fn get_or_create_customer_details<'a>(
        &'a self,
        db: &dyn StorageInterface,
        payment_data: &mut PaymentData<F>,
        request: Option<CustomerDetails>,
        merchant_id: &str,
    ) -> CustomResult<
        (
            BoxedOperation<'a, F, api::PaymentsRequest>,
            Option<storage::Customer>,
        ),
        errors::StorageError,
    > {
        helpers::create_customer_if_not_exist(
            Box::new(self),
            db,
            payment_data,
            request,
            merchant_id,
        )
        .await
    }

    #[instrument(skip_all)]
    async fn make_pm_data<'a>(
        &'a self,
        state: &'a AppState,
        payment_method: Option<enums::PaymentMethodType>,
        txn_id: &str,
        payment_attempt: &domain::PaymentAttempt,
        request: &Option<api::PaymentMethod>,
        token: &Option<String>,
        card_cvc: Option<Secret<String>>,
        _storage_scheme: enums::MerchantStorageScheme,
    ) -> RouterResult<(
        BoxedOperation<'a, F, api::PaymentsRequest>,
        Option<api::PaymentMethod>,
        Option<String>,
    )> {
        helpers::make_pm_data(
            Box::new(self),
            state,
            payment_method,
            txn_id,
            payment_attempt,
            request,
            token,
            card_cvc,
        )
        .await
    }

    #[instrument(skip_all)]
    async fn add_task_to_process_tracker<'a>(
        &'a self,
        _state: &'a AppState,
        _payment_attempt: &domain::PaymentAttempt,
    ) -> CustomResult<(), errors::ApiErrorResponse> {
        Ok(())
    }

    async fn get_connector<'a>(
        &'a self,
        merchant_account: &storage::MerchantAccount,
        state: &AppState,
        request_connector: Option<api_enums::Connector>,
    ) -> CustomResult<api::ConnectorCallType, errors::ApiErrorResponse> {
        helpers::get_connector_default(merchant_account, state, request_connector).await
    }
}

#[async_trait]
impl<F: Clone> UpdateTracker<F, PaymentData<F>, api::PaymentsRequest> for PaymentCreate {
    #[instrument(skip_all)]
    async fn update_trackers<'b>(
        &'b self,
        db: &dyn StorageInterface,
        _payment_id: &api::PaymentIdType,
        mut payment_data: PaymentData<F>,
        _customer: Option<storage::Customer>,
        storage_scheme: enums::MerchantStorageScheme,
    ) -> RouterResult<(BoxedOperation<'b, F, api::PaymentsRequest>, PaymentData<F>)>
    where
        F: 'b + Send,
    {
        let status = match payment_data.payment_intent.status {
            IntentStatus::RequiresPaymentMethod => match payment_data.payment_method_data {
                Some(_) => Some(IntentStatus::RequiresConfirmation),
                _ => None,
            },
            IntentStatus::RequiresConfirmation => {
                if let Some(true) = payment_data.confirm {
                    Some(IntentStatus::Processing)
                } else {
                    None
                }
            }
            _ => None,
        };

        let payment_token = payment_data.token.clone();
        let connector = payment_data.payment_attempt.connector.clone();

        payment_data.payment_attempt = db
            .update_payment_attempt(
                payment_data.payment_attempt,
                storage::PaymentAttemptUpdate::UpdateTrackers {
                    payment_token,
                    connector,
                },
                storage_scheme,
            )
            .await
            .map_err(|error| {
                error.to_not_found_response(errors::ApiErrorResponse::PaymentNotFound)
            })?;

        let customer_id = payment_data.payment_intent.customer_id.clone();
        payment_data.payment_intent = db
            .update_payment_intent(
                payment_data.payment_intent,
                storage::PaymentIntentUpdate::ReturnUrlUpdate {
                    return_url: None,
                    status,
                    customer_id,
                    shipping_address_id: None,
                    billing_address_id: None,
                },
                storage_scheme,
            )
            .await
            .map_err(|error| {
                error.to_not_found_response(errors::ApiErrorResponse::PaymentNotFound)
            })?;

        // payment_data.mandate_id = response.and_then(|router_data| router_data.request.mandate_id);

        Ok((
            payments::is_confirm(self, payment_data.confirm),
            payment_data,
        ))
    }
}

impl<F: Send + Clone> ValidateRequest<F, api::PaymentsRequest> for PaymentCreate {
    #[instrument(skip_all)]
    fn validate_request<'a, 'b>(
        &'b self,
        request: &api::PaymentsRequest,
        merchant_account: &'a storage::MerchantAccount,
    ) -> RouterResult<(
        BoxedOperation<'b, F, api::PaymentsRequest>,
        operations::ValidateResult<'a>,
    )> {
        let given_payment_id = match &request.payment_id {
            Some(id_type) => Some(
                id_type
                    .get_payment_intent_id()
                    .change_context(errors::ApiErrorResponse::PaymentNotFound)?,
            ),
            None => None,
        };

        if let Some(true) = request.confirm {
            helpers::validate_pm_or_token_given(
                &request.payment_token,
                &request.payment_method_data,
            )?;
        }

        let request_merchant_id = request.merchant_id.as_deref();
        helpers::validate_merchant_id(&merchant_account.merchant_id, request_merchant_id)
            .change_context(errors::ApiErrorResponse::MerchantAccountNotFound)?;

        helpers::validate_request_amount_and_amount_to_capture(
            request.amount,
            request.amount_to_capture,
        )
        .change_context(errors::ApiErrorResponse::InvalidDataFormat {
            field_name: "amount_to_capture".to_string(),
            expected_format: "amount_to_capture lesser than amount".to_string(),
        })?;

        let payment_id = core_utils::get_or_generate_id("payment_id", &given_payment_id, "pay")?;

        let mandate_type = helpers::validate_mandate(request)?;

        Ok((
            Box::new(self),
            operations::ValidateResult {
                merchant_id: &merchant_account.merchant_id,
                payment_id: api::PaymentIdType::PaymentIntentId(payment_id),
                mandate_type,
                storage_scheme: merchant_account.storage_scheme,
            },
        ))
    }
}

impl PaymentCreate {
    #[instrument(skip_all)]
    fn make_payment_attempt(
        payment_id: &str,
        merchant_id: &str,
        money: (api::Amount, enums::Currency),
        payment_method: Option<enums::PaymentMethodType>,
        request: &api::PaymentsRequest,
        browser_info: Option<serde_json::Value>,
    ) -> storage::PaymentAttemptNew {
        let created_at @ modified_at @ last_synced = Some(common_utils::date_time::now());
        let status =
            helpers::payment_attempt_status_fsm(&request.payment_method_data, request.confirm);
        let (amount, currency) = (money.0, Some(money.1));
        storage::PaymentAttemptNew {
            payment_id: payment_id.to_string(),
            merchant_id: merchant_id.to_string(),
            attempt_id: Uuid::new_v4().to_string(),
            status,
            amount: amount.into(),
            currency,
            payment_method,
            capture_method: request.capture_method.map(ForeignInto::foreign_into),
            capture_on: request.capture_on,
            confirm: request.confirm.unwrap_or(false),
            created_at,
            modified_at,
            last_synced,
            authentication_type: request.authentication_type.map(ForeignInto::foreign_into),
            browser_info,
            ..storage::PaymentAttemptNew::default()
        }
    }

    #[instrument(skip_all)]
    fn make_payment_intent(
        payment_id: &str,
        merchant_id: &str,
        money: (api::Amount, enums::Currency),
        request: &api::PaymentsRequest,
        shipping_address_id: Option<String>,
        billing_address_id: Option<String>,
    ) -> storage::PaymentIntentNew {
        let created_at @ modified_at @ last_synced = Some(common_utils::date_time::now());
        let status =
            helpers::payment_intent_status_fsm(&request.payment_method_data, request.confirm);
        let client_secret =
            crate::utils::generate_id(consts::ID_LENGTH, format!("{payment_id}_secret").as_str());
        let (amount, currency) = (money.0, Some(money.1));
        storage::PaymentIntentNew {
            payment_id: payment_id.to_string(),
            merchant_id: merchant_id.to_string(),
            status,
            amount: amount.into(),
            currency,
            description: request.description.clone(),
            created_at,
            modified_at,
            last_synced,
            client_secret: Some(client_secret),
            setup_future_usage: request.setup_future_usage.map(ForeignInto::foreign_into),
            off_session: request.off_session,
            return_url: request.return_url.clone(),
            shipping_address_id,
            billing_address_id,
            statement_descriptor_name: request.statement_descriptor_name.clone(),
            statement_descriptor_suffix: request.statement_descriptor_suffix.clone(),
            ..storage::PaymentIntentNew::default()
        }
    }

    #[instrument(skip_all)]
    pub fn make_connector_response(
        payment_attempt: &domain::PaymentAttempt,
    ) -> storage::ConnectorResponseNew {
        storage::ConnectorResponseNew {
            payment_id: payment_attempt.payment_id.clone().into(),
            merchant_id: payment_attempt.merchant_id.clone(),
<<<<<<< HEAD
            txn_id: payment_attempt.attempt_id.clone().into(),
=======
            attempt_id: payment_attempt.attempt_id.clone(),
>>>>>>> dd7e093f
            created_at: payment_attempt.created_at,
            modified_at: payment_attempt.modified_at,
            connector_name: payment_attempt.connector.clone(),
            connector_transaction_id: None,
            authentication_data: None,
            encoded_data: None,
        }
    }
}

#[instrument(skip_all)]
pub fn payments_create_request_validation(
    req: &api::PaymentsRequest,
) -> RouterResult<(api::Amount, enums::Currency)> {
    let currency: enums::Currency = req
        .currency
        .as_ref()
        .parse_enum("currency")
        .change_context(errors::ApiErrorResponse::InvalidRequestData {
            message: "invalid currency".to_string(),
        })?;
    let amount = req.amount.get_required_value("amount")?;
    Ok((amount, currency))
}<|MERGE_RESOLUTION|>--- conflicted
+++ resolved
@@ -521,11 +521,7 @@
         storage::ConnectorResponseNew {
             payment_id: payment_attempt.payment_id.clone().into(),
             merchant_id: payment_attempt.merchant_id.clone(),
-<<<<<<< HEAD
-            txn_id: payment_attempt.attempt_id.clone().into(),
-=======
-            attempt_id: payment_attempt.attempt_id.clone(),
->>>>>>> dd7e093f
+            attempt_id: payment_attempt.attempt_id.clone().into(),
             created_at: payment_attempt.created_at,
             modified_at: payment_attempt.modified_at,
             connector_name: payment_attempt.connector.clone(),
