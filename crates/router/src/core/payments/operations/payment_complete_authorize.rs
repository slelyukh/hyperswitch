--- conflicted
+++ resolved
@@ -178,15 +178,6 @@
         payment_intent.billing_address_id = billing_address.clone().map(|i| i.address_id);
         payment_intent.return_url = request.return_url.as_ref().map(|a| a.to_string());
 
-<<<<<<< HEAD
-        let attempt_pm_data = payment_attempt
-            .payment_method_data
-            .clone()
-            .map(|payment_method_data| payment_method_data.parse_value("PaymentMethodData"))
-            .transpose()
-            .change_context(errors::ApiErrorResponse::InternalServerError)
-            .attach_printable("Failed while parsing value for Payment Method")?;
-=======
         // The operation merges mandate data from both request and payment_attempt
         let setup_mandate = setup_mandate.map(|mandate_data| api_models::payments::MandateData {
             customer_acceptance: mandate_data.customer_acceptance,
@@ -197,7 +188,13 @@
                 .or(mandate_data.mandate_type),
         });
 
->>>>>>> 6ba580ff
+        let attempt_pm_data = payment_attempt
+            .payment_method_data
+            .clone()
+            .map(|payment_method_data| payment_method_data.parse_value("PaymentMethodData"))
+            .transpose()
+            .change_context(errors::ApiErrorResponse::InternalServerError)
+            .attach_printable("Failed while parsing value for Payment Method")?;
         Ok((
             Box::new(self),
             PaymentData {
