--- conflicted
+++ resolved
@@ -178,32 +178,10 @@
                 if self.should_proceed_with_authorize() {
                     self.decide_authentication_type();
                     logger::debug!(auth_type=?self.auth_type);
-<<<<<<< HEAD
-                    let resp = services::execute_connector_processing_step(
-                        state,
-                        connector_integration,
-                        self,
-                        call_connector_action,
-                    )
-                    .await
-                    .map_err(|error| error.to_payment_failed_response())?;
-                    let pm_id = tokenization::save_payment_method(
-                        state,
-                        connector,
-                        resp.to_owned(),
-                        maybe_customer,
-                        merchant_account,
-                        self.request.payment_method_type.clone(),
-                    )
-                    .await?;
-
-                    Ok(mandate::mandate_procedure(state, resp, maybe_customer, pm_id).await?)
-=======
 
                     connector_integration
                         .build_request(self, &state.conf.connectors)
                         .to_payment_failed_response()
->>>>>>> 02a3ce74
                 } else {
                     Ok(None)
                 }
