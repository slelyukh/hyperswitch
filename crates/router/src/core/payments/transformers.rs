use std::{fmt::Debug, marker::PhantomData};

use error_stack::ResultExt;
use router_env::{instrument, tracing};

use super::{flows::Feature, PaymentAddress, PaymentData};
use crate::{
    configs::settings::Server,
    core::{
        errors::{self, RouterResponse, RouterResult, StorageErrorExt},
        payments::{self, helpers},
    },
    routes::AppState,
    services::{self, RedirectForm},
    types::{
<<<<<<< HEAD
        self,
        api::{self, NextAction, PaymentsResponse},
        domain,
=======
        self, api,
>>>>>>> 781b6dde
        storage::{self, enums},
        transformers::ForeignInto,
    },
    utils::{OptionExt, ValueExt},
};

#[instrument(skip_all)]
pub async fn construct_payment_router_data<'a, F, T>(
    state: &'a AppState,
    payment_data: PaymentData<F>,
    connector_id: &str,
    merchant_account: &storage::MerchantAccount,
) -> RouterResult<types::RouterData<F, T, types::PaymentsResponseData>>
where
    T: TryFrom<PaymentData<F>>,
    types::RouterData<F, T, types::PaymentsResponseData>: Feature<F, T>,
    F: Clone,
    error_stack::Report<errors::ApiErrorResponse>: From<<T as TryFrom<PaymentData<F>>>::Error>,
{
    //TODO: everytime parsing the json may have impact?

    let (merchant_connector_account, payment_method, router_data);
    let db = &*state.store;
    merchant_connector_account = db
        .find_merchant_connector_account_by_merchant_id_connector(
            &merchant_account.merchant_id,
            connector_id,
        )
        .await
        .map_err(|error| {
            error.to_not_found_response(errors::ApiErrorResponse::MerchantConnectorAccountNotFound)
        })?;

    let auth_type: types::ConnectorAuthType = merchant_connector_account
        .connector_account_details
        .parse_value("ConnectorAuthType")
        .change_context(errors::ApiErrorResponse::InternalServerError)?;

    payment_method = payment_data
        .payment_attempt
        .payment_method
        .or(payment_data.payment_attempt.payment_method)
        .get_required_value("payment_method_type")?;

    //FIXME[#44]: why should response be filled during request
    let response = payment_data
        .payment_attempt
        .connector_transaction_id
        .as_ref()
        .map(|id| types::PaymentsResponseData::TransactionResponse {
            resource_id: types::ResponseId::ConnectorTransactionId(id.to_string()),
            redirection_data: None,
            redirect: false,
            mandate_reference: None,
        });

    let orca_return_url = Some(helpers::create_redirect_url(
        &state.conf.server,
        &payment_data.payment_attempt,
        &merchant_connector_account.connector_name,
    ));

    router_data = types::RouterData {
        flow: PhantomData,
        merchant_id: merchant_account.merchant_id.clone(),
        connector: merchant_connector_account.connector_name,
        payment_id: payment_data.payment_attempt.payment_id.clone(),
        status: payment_data.payment_attempt.status,
        payment_method,
        connector_auth_type: auth_type,
        description: payment_data.payment_intent.description.clone(),
        return_url: payment_data.payment_intent.return_url.clone(),
        orca_return_url,
        payment_method_id: payment_data.payment_attempt.payment_method_id.clone(),
        address: payment_data.address.clone(),
        auth_type: payment_data
            .payment_attempt
            .authentication_type
            .unwrap_or_default(),
        connector_meta_data: merchant_connector_account.metadata,
        request: T::try_from(payment_data.clone())?,
        response: response.map_or_else(|| Err(types::ErrorResponse::default()), Ok),
    };

    Ok(router_data)
}

pub trait ToResponse<Req, D, Op>
where
    Self: From<Req>,
    Op: Debug,
{
    fn generate_response(
        req: Option<Req>,
        data: D,
        customer: Option<storage::Customer>,
        auth_flow: services::AuthFlow,
        server: &Server,
        operation: Op,
    ) -> RouterResponse<Self>;
}

impl<F, Req, Op> ToResponse<Req, PaymentData<F>, Op> for api::PaymentsResponse
where
    Self: From<Req>,
    F: Clone,
    Op: Debug,
{
    fn generate_response(
        req: Option<Req>,
        payment_data: PaymentData<F>,
        customer: Option<storage::Customer>,
        auth_flow: services::AuthFlow,
        server: &Server,
        operation: Op,
    ) -> RouterResponse<Self> {
        payments_to_payments_response(
            req,
            payment_data.payment_attempt,
            payment_data.payment_intent,
            payment_data.refunds,
            payment_data.payment_method_data,
            customer,
            auth_flow,
            payment_data.address,
            server,
            payment_data.connector_response.authentication_data,
            payment_data.token,
            operation,
        )
    }
}

impl<F, Req, Op> ToResponse<Req, PaymentData<F>, Op> for api::PaymentsSessionResponse
where
    Self: From<Req>,
    F: Clone,
    Op: Debug,
{
    fn generate_response(
        _req: Option<Req>,
        payment_data: PaymentData<F>,
        _customer: Option<storage::Customer>,
        _auth_flow: services::AuthFlow,
        _server: &Server,
        _operation: Op,
    ) -> RouterResponse<Self> {
        Ok(services::BachResponse::Json(Self {
            session_token: payment_data.sessions_token,
            payment_id: payment_data.payment_attempt.payment_id,
            client_secret: payment_data
                .payment_intent
                .client_secret
                .get_required_value("client_secret")?
                .into(),
        }))
    }
}

impl<F, Req, Op> ToResponse<Req, PaymentData<F>, Op> for api::VerifyResponse
where
    Self: From<Req>,
    F: Clone,
    Op: Debug,
{
    fn generate_response(
        _req: Option<Req>,
        data: PaymentData<F>,
        customer: Option<storage::Customer>,
        _auth_flow: services::AuthFlow,
        _server: &Server,
        _operation: Op,
    ) -> RouterResponse<Self> {
        Ok(services::BachResponse::Json(Self {
            verify_id: Some(data.payment_intent.payment_id),
            merchant_id: Some(data.payment_intent.merchant_id),
            client_secret: data.payment_intent.client_secret.map(masking::Secret::new),
            customer_id: customer.as_ref().map(|x| x.customer_id.clone()),
            email: customer
                .as_ref()
                .and_then(|cus| cus.email.as_ref().map(|s| s.to_owned())),
            name: customer
                .as_ref()
                .and_then(|cus| cus.name.as_ref().map(|s| s.to_owned().into())),
            phone: customer
                .as_ref()
                .and_then(|cus| cus.phone.as_ref().map(|s| s.to_owned())),
            mandate_id: data.mandate_id.map(|mandate_ids| mandate_ids.mandate_id),
            payment_method: data
                .payment_attempt
                .payment_method
                .map(ForeignInto::foreign_into),
            payment_method_data: data
                .payment_method_data
                .map(api::PaymentMethodDataResponse::from),
            payment_token: data.token,
            error_code: None,
            error_message: data.payment_attempt.error_message,
        }))
    }
}

#[instrument(skip_all)]
// try to use router data here so that already validated things , we don't want to repeat the validations.
// Add internal value not found and external value not found so that we can give 500 / Internal server error for internal value not found
#[allow(clippy::too_many_arguments)]
pub fn payments_to_payments_response<R, Op>(
    payment_request: Option<R>,
    payment_attempt: domain::PaymentAttempt,
    payment_intent: storage::PaymentIntent,
    refunds: Vec<storage::Refund>,
    payment_method_data: Option<api::PaymentMethod>,
    customer: Option<storage::Customer>,
    auth_flow: services::AuthFlow,
    address: PaymentAddress,
    server: &Server,
    redirection_data: Option<serde_json::Value>,
    payment_token: Option<String>,
    operation: Op,
) -> RouterResponse<api::PaymentsResponse>
where
    api::PaymentsResponse: From<R>,
    Op: Debug,
{
    let currency = payment_attempt
        .currency
        .as_ref()
        .get_required_value("currency")?
        .to_string();
    let mandate_id = payment_attempt.mandate_id.clone();
    let refunds_response = if refunds.is_empty() {
        None
    } else {
        Some(refunds.into_iter().map(ForeignInto::foreign_into).collect())
    };

    Ok(match payment_request {
        Some(request) => {
            if payments::is_start_pay(&operation) && redirection_data.is_some() {
                let redirection_data = redirection_data.get_required_value("redirection_data")?;
                let form: RedirectForm = serde_json::from_value(redirection_data)
                    .map_err(|_| errors::ApiErrorResponse::InternalServerError)?;
                services::BachResponse::Form(form)
            } else {
                let mut response: api::PaymentsResponse = request.into();
                let mut next_action_response = None;
                if payment_intent.status == enums::IntentStatus::RequiresCustomerAction {
                    next_action_response = Some(api::NextAction {
                        next_action_type: api::NextActionType::RedirectToUrl,
                        redirect_to_url: Some(helpers::create_startpay_url(
                            server,
                            &payment_attempt,
                            &payment_intent,
                        )),
                    })
                }

                services::BachResponse::Json(
                    response
                        .set_payment_id(Some(payment_attempt.payment_id.to_string()))
                        .set_merchant_id(Some(payment_attempt.merchant_id))
                        .set_status(payment_intent.status.foreign_into())
                        .set_amount(payment_attempt.amount)
                        .set_amount_capturable(None)
                        .set_amount_received(payment_intent.amount_captured)
                        .set_connector(payment_attempt.connector)
                        .set_client_secret(payment_intent.client_secret.map(masking::Secret::new))
                        .set_created(Some(payment_intent.created_at))
                        .set_currency(currency)
                        .set_customer_id(customer.as_ref().map(|cus| cus.clone().customer_id))
                        .set_email(
                            customer
                                .as_ref()
                                .and_then(|cus| cus.email.as_ref().map(|s| s.to_owned())),
                        )
                        .set_name(
                            customer
                                .as_ref()
                                .and_then(|cus| cus.name.as_ref().map(|s| s.to_owned().into())),
                        )
                        .set_phone(
                            customer
                                .as_ref()
                                .and_then(|cus| cus.phone.as_ref().map(|s| s.to_owned())),
                        )
                        .set_mandate_id(mandate_id)
                        .set_description(payment_intent.description)
                        .set_refunds(refunds_response) // refunds.iter().map(refund_to_refund_response),
                        .set_payment_method(
                            payment_attempt
                                .payment_method
                                .map(ForeignInto::foreign_into),
                            auth_flow == services::AuthFlow::Merchant,
                        )
                        .set_payment_method_data(
                            payment_method_data.map(api::PaymentMethodDataResponse::from),
                            auth_flow == services::AuthFlow::Merchant,
                        )
                        .set_payment_token(payment_token)
                        .set_error_message(payment_attempt.error_message)
                        .set_shipping(address.shipping)
                        .set_billing(address.billing)
                        .to_owned()
                        .set_next_action(next_action_response)
                        .set_return_url(payment_intent.return_url)
                        .set_authentication_type(
                            payment_attempt
                                .authentication_type
                                .map(ForeignInto::foreign_into),
                        )
                        .set_statement_descriptor_name(payment_intent.statement_descriptor_name)
                        .set_statement_descriptor_suffix(payment_intent.statement_descriptor_suffix)
                        .set_setup_future_usage(
                            payment_intent
                                .setup_future_usage
                                .map(ForeignInto::foreign_into),
                        )
                        .set_capture_method(
                            payment_attempt
                                .capture_method
                                .map(ForeignInto::foreign_into),
                        )
                        .to_owned(),
                )
            }
        }
<<<<<<< HEAD
        None => services::BachResponse::Json(PaymentsResponse {
            payment_id: Some(payment_attempt.payment_id.to_string()),
=======
        None => services::BachResponse::Json(api::PaymentsResponse {
            payment_id: Some(payment_attempt.payment_id),
>>>>>>> 781b6dde
            merchant_id: Some(payment_attempt.merchant_id),
            status: payment_intent.status.foreign_into(),
            amount: payment_attempt.amount,
            amount_capturable: None,
            amount_received: payment_intent.amount_captured,
            client_secret: payment_intent.client_secret.map(masking::Secret::new),
            created: Some(payment_intent.created_at),
            currency,
            customer_id: payment_intent.customer_id,
            description: payment_intent.description,
            refunds: refunds_response,
            payment_method: payment_attempt
                .payment_method
                .map(ForeignInto::foreign_into),
            capture_method: payment_attempt
                .capture_method
                .map(ForeignInto::foreign_into),
            error_message: payment_attempt.error_message,
            error_code: payment_attempt.error_code,
            payment_method_data: payment_method_data.map(api::PaymentMethodDataResponse::from),
            email: customer
                .as_ref()
                .and_then(|cus| cus.email.as_ref().map(|s| s.to_owned())),
            name: customer
                .as_ref()
                .and_then(|cus| cus.name.as_ref().map(|s| s.to_owned().into())),
            phone: customer
                .as_ref()
                .and_then(|cus| cus.phone.as_ref().map(|s| s.to_owned())),
            mandate_id,
            shipping: address.shipping,
            billing: address.billing,
            cancellation_reason: payment_attempt.cancellation_reason,
            ..Default::default()
        }),
    })
}

impl<F: Clone> TryFrom<PaymentData<F>> for types::PaymentsAuthorizeData {
    type Error = error_stack::Report<errors::ApiErrorResponse>;

    fn try_from(payment_data: PaymentData<F>) -> Result<Self, Self::Error> {
        let browser_info: Option<types::BrowserInformation> = payment_data
            .payment_attempt
            .browser_info
            .map(|b| b.parse_value("BrowserInformation"))
            .transpose()
            .change_context(errors::ApiErrorResponse::InvalidDataValue {
                field_name: "browser_info",
            })?;

        let parsed_metadata: Option<api_models::payments::Metadata> = payment_data
            .payment_intent
            .metadata
            .map(|metadata_value| {
                metadata_value
                    .parse_value("metadata")
                    .change_context(errors::ApiErrorResponse::InvalidDataValue {
                        field_name: "metadata",
                    })
                    .attach_printable("unable to parse metadata")
            })
            .transpose()
            .unwrap_or_default();

        let order_details = parsed_metadata.map(|data| data.order_details);

        Ok(Self {
            payment_method_data: {
                let payment_method_type = payment_data
                    .payment_attempt
                    .payment_method
                    .get_required_value("payment_method_type")?;

                match payment_method_type {
                    enums::PaymentMethodType::Paypal => api::PaymentMethod::Paypal,
                    _ => payment_data
                        .payment_method_data
                        .get_required_value("payment_method_data")?,
                }
            },
            setup_future_usage: payment_data.payment_intent.setup_future_usage,
            mandate_id: payment_data.mandate_id.clone(),
            off_session: payment_data.mandate_id.as_ref().map(|_| true),
            setup_mandate_details: payment_data.setup_mandate.clone(),
            confirm: payment_data.payment_attempt.confirm,
            statement_descriptor_suffix: payment_data.payment_intent.statement_descriptor_suffix,
            capture_method: payment_data.payment_attempt.capture_method,
            amount: payment_data.amount.into(),
            currency: payment_data.currency,
            browser_info,
            email: payment_data.email,
            order_details,
        })
    }
}

impl<F: Clone> TryFrom<PaymentData<F>> for types::PaymentsSyncData {
    type Error = errors::ApiErrorResponse;

    fn try_from(payment_data: PaymentData<F>) -> Result<Self, Self::Error> {
        Ok(Self {
            connector_transaction_id: match payment_data.payment_attempt.connector_transaction_id {
                Some(connector_txn_id) => {
                    types::ResponseId::ConnectorTransactionId(connector_txn_id)
                }
                None => types::ResponseId::NoResponseId,
            },
            encoded_data: payment_data.connector_response.encoded_data,
        })
    }
}

impl<F: Clone> TryFrom<PaymentData<F>> for types::PaymentsCaptureData {
    type Error = errors::ApiErrorResponse;

    fn try_from(payment_data: PaymentData<F>) -> Result<Self, Self::Error> {
        Ok(Self {
            amount_to_capture: payment_data.payment_attempt.amount_to_capture,
            connector_transaction_id: payment_data
                .payment_attempt
                .connector_transaction_id
                .ok_or(errors::ApiErrorResponse::MerchantConnectorAccountNotFound)?,
        })
    }
}

impl<F: Clone> TryFrom<PaymentData<F>> for types::PaymentsCancelData {
    type Error = errors::ApiErrorResponse;

    fn try_from(payment_data: PaymentData<F>) -> Result<Self, Self::Error> {
        Ok(Self {
            connector_transaction_id: payment_data
                .payment_attempt
                .connector_transaction_id
                .ok_or(errors::ApiErrorResponse::MissingRequiredField {
                    field_name: "connector_transaction_id".to_string(),
                })?,
            cancellation_reason: payment_data.payment_attempt.cancellation_reason,
        })
    }
}

impl<F: Clone> TryFrom<PaymentData<F>> for types::PaymentsSessionData {
    type Error = error_stack::Report<errors::ApiErrorResponse>;

    fn try_from(payment_data: PaymentData<F>) -> Result<Self, Self::Error> {
        let parsed_metadata: Option<api_models::payments::Metadata> = payment_data
            .payment_intent
            .metadata
            .map(|metadata_value| {
                metadata_value
                    .parse_value("metadata")
                    .change_context(errors::ApiErrorResponse::InvalidDataValue {
                        field_name: "metadata",
                    })
                    .attach_printable("unable to parse metadata")
            })
            .transpose()
            .unwrap_or_default();

        let order_details = parsed_metadata.map(|data| data.order_details);

        Ok(Self {
            amount: payment_data.amount.into(),
            currency: payment_data.currency,
            country: payment_data
                .address
                .billing
                .and_then(|billing_address| billing_address.address.map(|address| address.country))
                .flatten(),
            order_details,
        })
    }
}

impl<F: Clone> TryFrom<PaymentData<F>> for types::VerifyRequestData {
    type Error = error_stack::Report<errors::ApiErrorResponse>;

    fn try_from(payment_data: PaymentData<F>) -> Result<Self, Self::Error> {
        Ok(Self {
            confirm: true,
            payment_method_data: {
                let payment_method_type = payment_data
                    .payment_attempt
                    .payment_method
                    .get_required_value("payment_method_type")?;

                match payment_method_type {
                    enums::PaymentMethodType::Paypal => api::PaymentMethod::Paypal,
                    _ => payment_data
                        .payment_method_data
                        .get_required_value("payment_method_data")?,
                }
            },
            statement_descriptor_suffix: payment_data.payment_intent.statement_descriptor_suffix,
            setup_future_usage: payment_data.payment_intent.setup_future_usage,
            off_session: payment_data.mandate_id.as_ref().map(|_| true),
            mandate_id: payment_data.mandate_id.clone(),
            setup_mandate_details: payment_data.setup_mandate,
        })
    }
}<|MERGE_RESOLUTION|>--- conflicted
+++ resolved
@@ -13,13 +13,7 @@
     routes::AppState,
     services::{self, RedirectForm},
     types::{
-<<<<<<< HEAD
-        self,
-        api::{self, NextAction, PaymentsResponse},
-        domain,
-=======
-        self, api,
->>>>>>> 781b6dde
+        self, api, domain,
         storage::{self, enums},
         transformers::ForeignInto,
     },
@@ -169,7 +163,7 @@
     ) -> RouterResponse<Self> {
         Ok(services::BachResponse::Json(Self {
             session_token: payment_data.sessions_token,
-            payment_id: payment_data.payment_attempt.payment_id,
+            payment_id: payment_data.payment_attempt.payment_id.to_string(),
             client_secret: payment_data
                 .payment_intent
                 .client_secret
@@ -346,13 +340,8 @@
                 )
             }
         }
-<<<<<<< HEAD
-        None => services::BachResponse::Json(PaymentsResponse {
+        None => services::BachResponse::Json(api::PaymentsResponse {
             payment_id: Some(payment_attempt.payment_id.to_string()),
-=======
-        None => services::BachResponse::Json(api::PaymentsResponse {
-            payment_id: Some(payment_attempt.payment_id),
->>>>>>> 781b6dde
             merchant_id: Some(payment_attempt.merchant_id),
             status: payment_intent.status.foreign_into(),
             amount: payment_attempt.amount,
