--- conflicted
+++ resolved
@@ -14,15 +14,11 @@
     types::{self, api as api_types, domain, transformers::ForeignInto},
 };
 
-<<<<<<< HEAD
-pub fn update_router_data_with_access_token_result<F: Flow, Req, Res>(
-=======
 /// After we get the access token, check if there was an error and if the flow should proceed further
 /// Returns bool
 /// true - Everything is well, continue with the flow
 /// false - There was an error, cannot proceed further
-pub fn update_router_data_with_access_token_result<F, Req, Res>(
->>>>>>> 2b71d4d8
+pub fn update_router_data_with_access_token_result<F: Flow, Req, Res>(
     add_access_token_result: &types::AddAccessTokenResult,
     router_data: &mut types::RouterData<F, Req, Res>,
     call_connector_action: &payments::CallConnectorAction,
