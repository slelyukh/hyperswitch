--- conflicted
+++ resolved
@@ -84,11 +84,7 @@
     connector::Cybersource,
     connector::Dlocal,
     connector::Fiserv,
-<<<<<<< HEAD
-    connector::Globalpay,
     connector::Intuit,
-=======
->>>>>>> 35d3e277
     connector::Klarna,
     connector::Multisafepay,
     connector::Payu,
