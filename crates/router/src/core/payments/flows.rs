pub mod authorize_flow;
pub mod cancel_flow;
pub mod capture_flow;
pub mod complete_authorize_flow;
pub mod psync_flow;
pub mod session_flow;
pub mod verfiy_flow;

use async_trait::async_trait;

use crate::{
    connector,
    core::{
        errors::{ConnectorError, CustomResult, RouterResult},
        payments,
    },
    routes::AppState,
    services,
    types::{self, api, storage},
};

#[async_trait]
pub trait ConstructFlowSpecificData<F, Req, Res> {
    async fn construct_router_data<'a>(
        &self,
        state: &AppState,
        connector_id: &str,
        merchant_account: &storage::MerchantAccount,
        customer: &Option<storage::Customer>,
    ) -> RouterResult<types::RouterData<F, Req, Res>>;
}

#[async_trait]
pub trait Feature<F, T> {
    async fn decide_flows<'a>(
        self,
        state: &AppState,
        connector: &api::ConnectorData,
        maybe_customer: &Option<storage::Customer>,
        call_connector_action: payments::CallConnectorAction,
        merchant_account: &storage::MerchantAccount,
    ) -> RouterResult<Self>
    where
        Self: Sized,
        F: Clone,
        dyn api::Connector: services::ConnectorIntegration<F, T, types::PaymentsResponseData>;

    async fn add_access_token<'a>(
        &self,
        state: &AppState,
        connector: &api::ConnectorData,
        merchant_account: &storage::MerchantAccount,
    ) -> RouterResult<types::AddAccessTokenResult>
    where
        F: Clone,
        Self: Sized,
        dyn api::Connector: services::ConnectorIntegration<F, T, types::PaymentsResponseData>;

    async fn add_payment_method_token<'a>(
        &self,
        _state: &AppState,
        _connector: &api::ConnectorData,
        _tokenization_action: &payments::TokenizationAction,
    ) -> RouterResult<Option<String>>
    where
        F: Clone,
        Self: Sized,
        dyn api::Connector: services::ConnectorIntegration<F, T, types::PaymentsResponseData>,
    {
        Ok(None)
    }

    async fn create_connector_customer<'a>(
        &self,
        _state: &AppState,
        _connector: &api::ConnectorData,
        _connector_customer_map: Option<serde_json::Map<String, serde_json::Value>>,
    ) -> RouterResult<(Option<String>, Option<storage::CustomerUpdate>)>
    where
        F: Clone,
        Self: Sized,
        dyn api::Connector: services::ConnectorIntegration<F, T, types::PaymentsResponseData>,
    {
        Ok((None, None))
    }
}

macro_rules! default_imp_for_complete_authorize{
    ($($path:ident::$connector:ident),*)=> {
        $(
            impl api::PaymentsCompleteAuthorize for $path::$connector {}
            impl
            services::ConnectorIntegration<
            api::CompleteAuthorize,
            types::CompleteAuthorizeData,
            types::PaymentsResponseData,
        > for $path::$connector
        {}
    )*
    };
}

#[cfg(feature = "dummy_connector")]
impl<const T: u8> api::PaymentsCompleteAuthorize for connector::DummyConnector<T> {}
#[cfg(feature = "dummy_connector")]
impl<const T: u8>
    services::ConnectorIntegration<
        api::CompleteAuthorize,
        types::CompleteAuthorizeData,
        types::PaymentsResponseData,
    > for connector::DummyConnector<T>
{
}

default_imp_for_complete_authorize!(
    connector::Aci,
    connector::Adyen,
    connector::Authorizedotnet,
    connector::Bitpay,
    connector::Braintree,
    connector::Checkout,
    connector::Coinbase,
    connector::Cybersource,
    connector::Dlocal,
    connector::Fiserv,
    connector::Forte,
    connector::Iatapay,
    connector::Klarna,
    connector::Multisafepay,
    connector::Nexinets,
<<<<<<< HEAD
    connector::Opayo,
=======
    connector::Nmi,
>>>>>>> da4d7214
    connector::Opennode,
    connector::Payeezy,
    connector::Payu,
    connector::Rapyd,
    connector::Stripe,
    connector::Trustpay,
    connector::Worldline,
    connector::Worldpay,
    connector::Zen
);

macro_rules! default_imp_for_create_customer{
    ($($path:ident::$connector:ident),*)=> {
        $(
            impl api::ConnectorCustomer for $path::$connector {}
            impl
            services::ConnectorIntegration<
            api::CreateConnectorCustomer,
            types::ConnectorCustomerData,
            types::PaymentsResponseData,
        > for $path::$connector
        {}
    )*
    };
}

#[cfg(feature = "dummy_connector")]
impl<const T: u8> api::ConnectorCustomer for connector::DummyConnector<T> {}
#[cfg(feature = "dummy_connector")]
impl<const T: u8>
    services::ConnectorIntegration<
        api::CreateConnectorCustomer,
        types::ConnectorCustomerData,
        types::PaymentsResponseData,
    > for connector::DummyConnector<T>
{
}

default_imp_for_create_customer!(
    connector::Aci,
    connector::Adyen,
    connector::Airwallex,
    connector::Authorizedotnet,
    connector::Bambora,
    connector::Bitpay,
    connector::Braintree,
    connector::Checkout,
    connector::Coinbase,
    connector::Cybersource,
    connector::Dlocal,
    connector::Fiserv,
    connector::Forte,
    connector::Globalpay,
    connector::Iatapay,
    connector::Klarna,
    connector::Mollie,
    connector::Multisafepay,
    connector::Nexinets,
    connector::Nmi,
    connector::Nuvei,
    connector::Opennode,
    connector::Payeezy,
    connector::Paypal,
    connector::Payu,
    connector::Rapyd,
    connector::Shift4,
    connector::Trustpay,
    connector::Worldline,
    connector::Worldpay,
    connector::Zen
);

macro_rules! default_imp_for_connector_redirect_response{
    ($($path:ident::$connector:ident),*)=> {
        $(
            impl services::ConnectorRedirectResponse for $path::$connector {
                fn get_flow_type(
                    &self,
                    _query_params: &str,
                    _json_payload: Option<serde_json::Value>,
                    _action: services::PaymentAction
                ) -> CustomResult<payments::CallConnectorAction, ConnectorError> {
                    Ok(payments::CallConnectorAction::Trigger)
                }
            }
    )*
    };
}

#[cfg(feature = "dummy_connector")]
impl<const T: u8> services::ConnectorRedirectResponse for connector::DummyConnector<T> {
    fn get_flow_type(
        &self,
        _query_params: &str,
        _json_payload: Option<serde_json::Value>,
        _action: services::PaymentAction,
    ) -> CustomResult<payments::CallConnectorAction, ConnectorError> {
        Ok(payments::CallConnectorAction::Trigger)
    }
}

default_imp_for_connector_redirect_response!(
    connector::Aci,
    connector::Adyen,
    connector::Authorizedotnet,
    connector::Bitpay,
    connector::Braintree,
    connector::Coinbase,
    connector::Cybersource,
    connector::Dlocal,
    connector::Fiserv,
    connector::Forte,
    connector::Iatapay,
    connector::Klarna,
    connector::Multisafepay,
    connector::Nexinets,
<<<<<<< HEAD
    connector::Opayo,
=======
    connector::Nmi,
>>>>>>> da4d7214
    connector::Opennode,
    connector::Payeezy,
    connector::Payu,
    connector::Rapyd,
    connector::Shift4,
    connector::Worldline,
    connector::Worldpay
);

macro_rules! default_imp_for_connector_request_id{
    ($($path:ident::$connector:ident),*)=> {
        $(
            impl api::ConnectorTransactionId for $path::$connector {}
    )*
    };
}

#[cfg(feature = "dummy_connector")]
impl<const T: u8> api::ConnectorTransactionId for connector::DummyConnector<T> {}

default_imp_for_connector_request_id!(
    connector::Aci,
    connector::Adyen,
    connector::Airwallex,
    connector::Authorizedotnet,
    connector::Bambora,
    connector::Bitpay,
    connector::Bluesnap,
    connector::Braintree,
    connector::Checkout,
    connector::Coinbase,
    connector::Cybersource,
    connector::Dlocal,
    connector::Fiserv,
    connector::Forte,
    connector::Globalpay,
    connector::Iatapay,
    connector::Klarna,
    connector::Mollie,
    connector::Multisafepay,
    connector::Nmi,
    connector::Nuvei,
    connector::Opennode,
    connector::Payeezy,
    connector::Payu,
    connector::Rapyd,
    connector::Shift4,
    connector::Stripe,
    connector::Trustpay,
    connector::Worldline,
    connector::Worldpay,
    connector::Zen
);

macro_rules! default_imp_for_accept_dispute{
    ($($path:ident::$connector:ident),*)=> {
        $(
            impl api::Dispute for $path::$connector {}
            impl api::AcceptDispute for $path::$connector {}
            impl
                services::ConnectorIntegration<
                api::Accept,
                types::AcceptDisputeRequestData,
                types::AcceptDisputeResponse,
            > for $path::$connector
            {}
    )*
    };
}

#[cfg(feature = "dummy_connector")]
impl<const T: u8> api::Dispute for connector::DummyConnector<T> {}
#[cfg(feature = "dummy_connector")]
impl<const T: u8> api::AcceptDispute for connector::DummyConnector<T> {}
#[cfg(feature = "dummy_connector")]
impl<const T: u8>
    services::ConnectorIntegration<
        api::Accept,
        types::AcceptDisputeRequestData,
        types::AcceptDisputeResponse,
    > for connector::DummyConnector<T>
{
}

default_imp_for_accept_dispute!(
    connector::Aci,
    connector::Adyen,
    connector::Airwallex,
    connector::Authorizedotnet,
    connector::Bambora,
    connector::Bitpay,
    connector::Bluesnap,
    connector::Braintree,
    connector::Coinbase,
    connector::Cybersource,
    connector::Dlocal,
    connector::Fiserv,
    connector::Forte,
    connector::Globalpay,
    connector::Iatapay,
    connector::Klarna,
    connector::Mollie,
    connector::Multisafepay,
    connector::Nexinets,
    connector::Nmi,
    connector::Nuvei,
    connector::Payeezy,
    connector::Paypal,
    connector::Payu,
    connector::Rapyd,
    connector::Shift4,
    connector::Stripe,
    connector::Trustpay,
    connector::Opennode,
    connector::Worldline,
    connector::Worldpay,
    connector::Zen
);

macro_rules! default_imp_for_file_upload{
    ($($path:ident::$connector:ident),*)=> {
        $(
            impl api::FileUpload for $path::$connector {}
            impl api::UploadFile for $path::$connector {}
            impl
                services::ConnectorIntegration<
                api::Upload,
                types::UploadFileRequestData,
                types::UploadFileResponse,
            > for $path::$connector
            {}
            impl api::RetrieveFile for $path::$connector {}
            impl
                services::ConnectorIntegration<
                api::Retrieve,
                types::RetrieveFileRequestData,
                types::RetrieveFileResponse,
            > for $path::$connector
            {}
    )*
    };
}

#[cfg(feature = "dummy_connector")]
impl<const T: u8> api::FileUpload for connector::DummyConnector<T> {}
#[cfg(feature = "dummy_connector")]
impl<const T: u8> api::UploadFile for connector::DummyConnector<T> {}
#[cfg(feature = "dummy_connector")]
impl<const T: u8>
    services::ConnectorIntegration<
        api::Upload,
        types::UploadFileRequestData,
        types::UploadFileResponse,
    > for connector::DummyConnector<T>
{
}
#[cfg(feature = "dummy_connector")]
impl<const T: u8> api::RetrieveFile for connector::DummyConnector<T> {}
#[cfg(feature = "dummy_connector")]
impl<const T: u8>
    services::ConnectorIntegration<
        api::Retrieve,
        types::RetrieveFileRequestData,
        types::RetrieveFileResponse,
    > for connector::DummyConnector<T>
{
}

default_imp_for_file_upload!(
    connector::Aci,
    connector::Adyen,
    connector::Airwallex,
    connector::Authorizedotnet,
    connector::Bambora,
    connector::Bitpay,
    connector::Bluesnap,
    connector::Braintree,
    connector::Coinbase,
    connector::Cybersource,
    connector::Dlocal,
    connector::Fiserv,
    connector::Forte,
    connector::Globalpay,
    connector::Iatapay,
    connector::Klarna,
    connector::Mollie,
    connector::Multisafepay,
    connector::Nexinets,
    connector::Nmi,
    connector::Nuvei,
<<<<<<< HEAD
    connector::Opayo,
=======
    connector::Payeezy,
    connector::Paypal,
    connector::Payu,
    connector::Rapyd,
    connector::Shift4,
    connector::Trustpay,
>>>>>>> da4d7214
    connector::Opennode,
    connector::Worldline,
    connector::Worldpay,
    connector::Zen
);

macro_rules! default_imp_for_submit_evidence{
    ($($path:ident::$connector:ident),*)=> {
        $(
            impl api::SubmitEvidence for $path::$connector {}
            impl
                services::ConnectorIntegration<
                api::Evidence,
                types::SubmitEvidenceRequestData,
                types::SubmitEvidenceResponse,
            > for $path::$connector
            {}
    )*
    };
}

#[cfg(feature = "dummy_connector")]
impl<const T: u8> api::SubmitEvidence for connector::DummyConnector<T> {}
#[cfg(feature = "dummy_connector")]
impl<const T: u8>
    services::ConnectorIntegration<
        api::Evidence,
        types::SubmitEvidenceRequestData,
        types::SubmitEvidenceResponse,
    > for connector::DummyConnector<T>
{
}

default_imp_for_submit_evidence!(
    connector::Aci,
    connector::Adyen,
    connector::Airwallex,
    connector::Authorizedotnet,
    connector::Bambora,
    connector::Bitpay,
    connector::Bluesnap,
    connector::Braintree,
    connector::Cybersource,
    connector::Coinbase,
    connector::Dlocal,
    connector::Fiserv,
    connector::Forte,
    connector::Globalpay,
    connector::Iatapay,
    connector::Klarna,
    connector::Mollie,
    connector::Multisafepay,
    connector::Nexinets,
    connector::Nmi,
    connector::Nuvei,
    connector::Payeezy,
    connector::Paypal,
    connector::Payu,
    connector::Rapyd,
    connector::Shift4,
    connector::Trustpay,
    connector::Opennode,
    connector::Worldline,
    connector::Worldpay,
    connector::Zen
);

macro_rules! default_imp_for_defend_dispute{
    ($($path:ident::$connector:ident),*)=> {
        $(
            impl api::DefendDispute for $path::$connector {}
            impl
                services::ConnectorIntegration<
                api::Defend,
                types::DefendDisputeRequestData,
                types::DefendDisputeResponse,
            > for $path::$connector
            {}
    )*
    };
}

#[cfg(feature = "dummy_connector")]
impl<const T: u8> api::DefendDispute for connector::DummyConnector<T> {}
#[cfg(feature = "dummy_connector")]
impl<const T: u8>
    services::ConnectorIntegration<
        api::Defend,
        types::DefendDisputeRequestData,
        types::DefendDisputeResponse,
    > for connector::DummyConnector<T>
{
}

default_imp_for_defend_dispute!(
    connector::Aci,
    connector::Adyen,
    connector::Airwallex,
    connector::Authorizedotnet,
    connector::Bambora,
    connector::Bitpay,
    connector::Bluesnap,
    connector::Braintree,
    connector::Cybersource,
    connector::Coinbase,
    connector::Dlocal,
    connector::Fiserv,
    connector::Forte,
    connector::Globalpay,
    connector::Iatapay,
    connector::Klarna,
    connector::Mollie,
    connector::Multisafepay,
    connector::Nexinets,
    connector::Nmi,
    connector::Nuvei,
    connector::Payeezy,
    connector::Paypal,
    connector::Payu,
    connector::Rapyd,
    connector::Stripe,
    connector::Shift4,
    connector::Trustpay,
    connector::Opennode,
    connector::Worldline,
    connector::Worldpay,
    connector::Zen
);<|MERGE_RESOLUTION|>--- conflicted
+++ resolved
@@ -128,11 +128,8 @@
     connector::Klarna,
     connector::Multisafepay,
     connector::Nexinets,
-<<<<<<< HEAD
+    connector::Nmi,
     connector::Opayo,
-=======
-    connector::Nmi,
->>>>>>> da4d7214
     connector::Opennode,
     connector::Payeezy,
     connector::Payu,
@@ -249,11 +246,8 @@
     connector::Klarna,
     connector::Multisafepay,
     connector::Nexinets,
-<<<<<<< HEAD
+    connector::Nmi,
     connector::Opayo,
-=======
-    connector::Nmi,
->>>>>>> da4d7214
     connector::Opennode,
     connector::Payeezy,
     connector::Payu,
@@ -444,16 +438,13 @@
     connector::Nexinets,
     connector::Nmi,
     connector::Nuvei,
-<<<<<<< HEAD
     connector::Opayo,
-=======
     connector::Payeezy,
     connector::Paypal,
     connector::Payu,
     connector::Rapyd,
     connector::Shift4,
     connector::Trustpay,
->>>>>>> da4d7214
     connector::Opennode,
     connector::Worldline,
     connector::Worldpay,
