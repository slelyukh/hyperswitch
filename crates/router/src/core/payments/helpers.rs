use std::borrow::Cow;

use api_models::payments;
use common_utils::{
    ext_traits::{AsyncExt, ByteSliceExt, ValueExt},
    fp_utils, pii,
};
// TODO : Evaluate all the helper functions ()
use error_stack::{report, IntoReport, ResultExt};
#[cfg(feature = "kms")]
use external_services::kms;
use josekit::jwe;
use masking::{ExposeOptionInterface, PeekInterface};
use router_env::{instrument, tracing};
use storage_models::{enums, merchant_account, payment_intent};
use time::Duration;
use uuid::Uuid;

use super::{
    operations::{BoxedOperation, Operation, PaymentResponse},
    CustomerDetails, PaymentData,
};
use crate::{
    configs::settings::Server,
    consts,
    core::{
        errors::{self, CustomResult, RouterResult, StorageErrorExt},
        payment_methods::{cards, vault},
        payments,
    },
    db::StorageInterface,
    routes::{metrics, AppState},
    scheduler::{metrics as scheduler_metrics, workflows::payment_sync},
    services,
    types::{
        self,
        api::{self, admin, enums as api_enums, CustomerAcceptanceExt, MandateValidationFieldsExt},
        storage::{self, enums as storage_enums, ephemeral_key},
        transformers::ForeignInto,
    },
    utils::{
        self,
        crypto::{self, SignMessage},
        OptionExt,
    },
};

pub fn filter_mca_based_on_business_details(
    merchant_connector_accounts: Vec<
        storage_models::merchant_connector_account::MerchantConnectorAccount,
    >,
    payment_intent: Option<&storage_models::payment_intent::PaymentIntent>,
) -> Vec<storage_models::merchant_connector_account::MerchantConnectorAccount> {
    if let Some(payment_intent) = payment_intent {
        merchant_connector_accounts
            .into_iter()
            .filter(|mca| {
                mca.business_country == payment_intent.business_country
                    && mca.business_label == payment_intent.business_label
            })
            .collect::<Vec<_>>()
    } else {
        merchant_connector_accounts
    }
}

pub async fn get_address_for_payment_request(
    db: &dyn StorageInterface,
    req_address: Option<&api::Address>,
    address_id: Option<&str>,
    merchant_id: &str,
    customer_id: &Option<String>,
) -> CustomResult<Option<storage::Address>, errors::ApiErrorResponse> {
    Ok(match req_address {
        Some(address) => {
            match address_id {
                Some(id) => Some(
                    db.update_address(id.to_owned(), address.foreign_into())
                        .await
                        .to_not_found_response(errors::ApiErrorResponse::AddressNotFound)?,
                ),
                None => {
                    // generate a new address here
                    let customer_id = customer_id
                        .as_deref()
                        .get_required_value("customer_id")
                        .change_context(errors::ApiErrorResponse::CustomerNotFound)?;

                    let address_details = address.address.clone().unwrap_or_default();
                    Some(
                        db.insert_address(storage::AddressNew {
                            phone_number: address.phone.as_ref().and_then(|a| a.number.clone()),
                            country_code: address
                                .phone
                                .as_ref()
                                .and_then(|a| a.country_code.clone()),
                            customer_id: customer_id.to_string(),
                            merchant_id: merchant_id.to_string(),

                            ..address_details.foreign_into()
                        })
                        .await
                        .change_context(errors::ApiErrorResponse::InternalServerError)
                        .attach_printable("Failed while inserting new address")?,
                    )
                }
            }
        }
        None => match address_id {
            Some(id) => Some(db.find_address(id).await)
                .transpose()
                .to_not_found_response(errors::ApiErrorResponse::AddressNotFound)?,
            None => None,
        },
    })
}

pub async fn get_address_by_id(
    db: &dyn StorageInterface,
    address_id: Option<String>,
) -> CustomResult<Option<storage::Address>, errors::ApiErrorResponse> {
    match address_id {
        None => Ok(None),
        Some(address_id) => Ok(db.find_address(&address_id).await.ok()),
    }
}

pub async fn get_token_pm_type_mandate_details(
    state: &AppState,
    request: &api::PaymentsRequest,
    mandate_type: Option<api::MandateTxnType>,
    merchant_account: &storage::MerchantAccount,
) -> RouterResult<(
    Option<String>,
    Option<storage_enums::PaymentMethod>,
    Option<api::MandateData>,
    Option<pii::SecretSerdeValue>,
)> {
    match mandate_type {
        Some(api::MandateTxnType::NewMandateTxn) => {
            let setup_mandate = request
                .mandate_data
                .clone()
                .get_required_value("mandate_data")?;
            Ok((
                request.payment_token.to_owned(),
                request.payment_method.map(ForeignInto::foreign_into),
                Some(setup_mandate),
                None,
            ))
        }
        Some(api::MandateTxnType::RecurringMandateTxn) => {
            let (token_, payment_method_type_, mandate_metadata) =
                get_token_for_recurring_mandate(state, request, merchant_account).await?;
            Ok((token_, payment_method_type_, None, mandate_metadata))
        }
        None => Ok((
            request.payment_token.to_owned(),
            request.payment_method.map(ForeignInto::foreign_into),
            request.mandate_data.clone(),
            None,
        )),
    }
}

pub async fn get_token_for_recurring_mandate(
    state: &AppState,
    req: &api::PaymentsRequest,
    merchant_account: &storage::MerchantAccount,
) -> RouterResult<(
    Option<String>,
    Option<storage_enums::PaymentMethod>,
    Option<pii::SecretSerdeValue>,
)> {
    let db = &*state.store;
    let mandate_id = req.mandate_id.clone().get_required_value("mandate_id")?;

    let mandate = db
        .find_mandate_by_merchant_id_mandate_id(&merchant_account.merchant_id, mandate_id.as_str())
        .await
        .to_not_found_response(errors::ApiErrorResponse::MandateNotFound)?;

    let customer = req.customer_id.clone().get_required_value("customer_id")?;

    let payment_method_id = {
        if mandate.customer_id != customer {
            Err(report!(errors::ApiErrorResponse::PreconditionFailed {
                message: "customer_id must match mandate customer_id".into()
            }))?
        }
        if mandate.mandate_status != storage_enums::MandateStatus::Active {
            Err(report!(errors::ApiErrorResponse::PreconditionFailed {
                message: "mandate is not active".into()
            }))?
        };
        mandate.payment_method_id.clone()
    };
    verify_mandate_details(
        req.amount.get_required_value("amount")?.into(),
        req.currency.get_required_value("currency")?,
        mandate.clone(),
    )?;

    let payment_method = db
        .find_payment_method(payment_method_id.as_str())
        .await
        .to_not_found_response(errors::ApiErrorResponse::PaymentMethodNotFound)?;

    let token = Uuid::new_v4().to_string();
    let locker_id = merchant_account
        .locker_id
        .to_owned()
        .get_required_value("locker_id")?;
    match payment_method.payment_method {
        storage_enums::PaymentMethod::Card => {
            let _ = cards::get_lookup_key_from_locker(state, &token, &payment_method, &locker_id)
                .await?;
            if let Some(payment_method_from_request) = req.payment_method {
                let pm: storage_enums::PaymentMethod = payment_method_from_request.foreign_into();
                if pm != payment_method.payment_method {
                    Err(report!(errors::ApiErrorResponse::PreconditionFailed {
                        message:
                            "payment method in request does not match previously provided payment \
                                    method information"
                                .into()
                    }))?
                }
            };

            Ok((Some(token), Some(payment_method.payment_method), None))
        }
        storage_enums::PaymentMethod::BankDebit => {
            Ok((None, Some(payment_method.payment_method), mandate.metadata))
        }
        _ => Ok((None, Some(payment_method.payment_method), None)),
    }
}

#[instrument(skip_all)]
/// Check weather the merchant id in the request
/// and merchant id in the merchant account are same.
pub fn validate_merchant_id(
    merchant_id: &str,
    request_merchant_id: Option<&str>,
) -> CustomResult<(), errors::ApiErrorResponse> {
    // Get Merchant Id from the merchant
    // or get from merchant account

    let request_merchant_id = request_merchant_id.unwrap_or(merchant_id);

    utils::when(merchant_id.ne(request_merchant_id), || {
        Err(report!(errors::ApiErrorResponse::PreconditionFailed {
            message: format!(
                "Invalid `merchant_id`: {request_merchant_id} not found in merchant account"
            )
        }))
    })
}

#[instrument(skip_all)]
pub fn validate_request_amount_and_amount_to_capture(
    op_amount: Option<api::Amount>,
    op_amount_to_capture: Option<i64>,
) -> CustomResult<(), errors::ApiErrorResponse> {
    match (op_amount, op_amount_to_capture) {
        (None, _) => Ok(()),
        (Some(_amount), None) => Ok(()),
        (Some(amount), Some(amount_to_capture)) => {
            match amount {
                api::Amount::Value(amount_inner) => {
                    // If both amount and amount to capture is present
                    // then amount to be capture should be less than or equal to request amount
                    utils::when(!amount_to_capture.le(&amount_inner.get()), || {
                        Err(report!(errors::ApiErrorResponse::PreconditionFailed {
                            message: format!(
                            "amount_to_capture is greater than amount capture_amount: {amount_to_capture:?} request_amount: {amount:?}"
                        )
                        }))
                    })
                }
                api::Amount::Zero => {
                    // If the amount is Null but still amount_to_capture is passed this is invalid and
                    Err(report!(errors::ApiErrorResponse::PreconditionFailed {
                        message: "amount_to_capture should not exist for when amount = 0"
                            .to_string()
                    }))
                }
            }
        }
    }
}

pub fn validate_mandate(
    req: impl Into<api::MandateValidationFields>,
) -> RouterResult<Option<api::MandateTxnType>> {
    let req: api::MandateValidationFields = req.into();
    match req.is_mandate() {
        Some(api::MandateTxnType::NewMandateTxn) => {
            validate_new_mandate_request(req)?;
            Ok(Some(api::MandateTxnType::NewMandateTxn))
        }
        Some(api::MandateTxnType::RecurringMandateTxn) => {
            validate_recurring_mandate(req)?;
            Ok(Some(api::MandateTxnType::RecurringMandateTxn))
        }
        None => Ok(None),
    }
}

fn validate_new_mandate_request(req: api::MandateValidationFields) -> RouterResult<()> {
    let _ = req.customer_id.as_ref().get_required_value("customer_id")?;

    let mandate_data = req
        .mandate_data
        .clone()
        .get_required_value("mandate_data")?;

    if api_enums::FutureUsage::OnSession
        == req
            .setup_future_usage
            .get_required_value("setup_future_usage")?
    {
        Err(report!(errors::ApiErrorResponse::PreconditionFailed {
            message: "`setup_future_usage` must be `off_session` for mandates".into()
        }))?
    };

    // Only use this validation if the customer_acceptance is present
    if mandate_data
        .customer_acceptance
        .map(|inner| inner.acceptance_type == api::AcceptanceType::Online && inner.online.is_none())
        .unwrap_or(false)
    {
        Err(report!(errors::ApiErrorResponse::PreconditionFailed {
            message: "`mandate_data.customer_acceptance.online` is required when \
                      `mandate_data.customer_acceptance.acceptance_type` is `online`"
                .into()
        }))?
    }

    let mandate_details = match mandate_data.mandate_type {
        Some(api_models::payments::MandateType::SingleUse(details)) => Some(details),
        Some(api_models::payments::MandateType::MultiUse(details)) => details,
        None => None,
    };
    mandate_details.and_then(|md| md.start_date.zip(md.end_date)).map(|(start_date, end_date)|
        utils::when (start_date >= end_date, || {
        Err(report!(errors::ApiErrorResponse::PreconditionFailed {
            message: "`mandate_data.mandate_type.{multi_use|single_use}.start_date` should be greater than  \
            `mandate_data.mandate_type.{multi_use|single_use}.end_date`"
                .into()
        }))
    })).transpose()?;

    Ok(())
}

pub fn validate_customer_id_mandatory_cases(
    has_shipping: bool,
    has_billing: bool,
    has_setup_future_usage: bool,
    customer_id: &Option<String>,
) -> RouterResult<()> {
    match (
        has_shipping,
        has_billing,
        has_setup_future_usage,
        customer_id,
    ) {
        (true, _, _, None) | (_, true, _, None) | (_, _, true, None) => {
            Err(errors::ApiErrorResponse::PreconditionFailed {
                message: "customer_id is mandatory when shipping or billing \
                address is given or when setup_future_usage is given"
                    .to_string(),
            })
            .into_report()
        }
        _ => Ok(()),
    }
}

pub fn create_startpay_url(
    server: &Server,
    payment_attempt: &storage::PaymentAttempt,
    payment_intent: &storage::PaymentIntent,
) -> String {
    format!(
        "{}/payments/redirect/{}/{}/{}",
        server.base_url,
        payment_intent.payment_id,
        payment_intent.merchant_id,
        payment_attempt.attempt_id
    )
}

pub fn create_redirect_url(
    router_base_url: &String,
    payment_attempt: &storage::PaymentAttempt,
    connector_name: &String,
    creds_identifier: Option<&str>,
) -> String {
    let creds_identifier_path = creds_identifier.map_or_else(String::new, |cd| format!("/{}", cd));
    format!(
        "{}/payments/{}/{}/redirect/response/{}",
        router_base_url, payment_attempt.payment_id, payment_attempt.merchant_id, connector_name,
    ) + &creds_identifier_path
}

pub fn create_webhook_url(
    router_base_url: &String,
    merchant_id: &String,
    connector_name: &String,
) -> String {
    format!(
        "{}/webhooks/{}/{}",
        router_base_url, merchant_id, connector_name
    )
}
pub fn create_complete_authorize_url(
    router_base_url: &String,
    payment_attempt: &storage::PaymentAttempt,
    connector_name: &String,
) -> String {
    format!(
        "{}/payments/{}/{}/redirect/complete/{}",
        router_base_url, payment_attempt.payment_id, payment_attempt.merchant_id, connector_name
    )
}

fn validate_recurring_mandate(req: api::MandateValidationFields) -> RouterResult<()> {
    req.mandate_id.check_value_present("mandate_id")?;

    req.customer_id.check_value_present("customer_id")?;

    let confirm = req.confirm.get_required_value("confirm")?;
    if !confirm {
        Err(report!(errors::ApiErrorResponse::PreconditionFailed {
            message: "`confirm` must be `true` for mandates".into()
        }))?
    }

    let off_session = req.off_session.get_required_value("off_session")?;
    if !off_session {
        Err(report!(errors::ApiErrorResponse::PreconditionFailed {
            message: "`off_session` should be `true` for mandates".into()
        }))?
    }

    Ok(())
}

pub fn verify_mandate_details(
    request_amount: i64,
    request_currency: api_enums::Currency,
    mandate: storage::Mandate,
) -> RouterResult<()> {
    match mandate.mandate_type {
        storage_enums::MandateType::SingleUse => utils::when(
            mandate
                .mandate_amount
                .map(|mandate_amount| request_amount > mandate_amount)
                .unwrap_or(true),
            || {
                Err(report!(errors::ApiErrorResponse::MandateValidationFailed {
                    reason: "request amount is greater than mandate amount".to_string()
                }))
            },
        ),
        storage::enums::MandateType::MultiUse => utils::when(
            mandate
                .mandate_amount
                .map(|mandate_amount| {
                    (mandate.amount_captured.unwrap_or(0) + request_amount) > mandate_amount
                })
                .unwrap_or(false),
            || {
                Err(report!(errors::ApiErrorResponse::MandateValidationFailed {
                    reason: "request amount is greater than mandate amount".to_string()
                }))
            },
        ),
    }?;
    utils::when(
        mandate
            .mandate_currency
            .map(|mandate_currency| mandate_currency != request_currency.foreign_into())
            .unwrap_or(false),
        || {
            Err(report!(errors::ApiErrorResponse::MandateValidationFailed {
                reason: "cross currency mandates not supported".to_string()
            }))
        },
    )
}

#[instrument(skip_all)]
pub fn payment_attempt_status_fsm(
    payment_method_data: &Option<api::PaymentMethodData>,
    confirm: Option<bool>,
) -> storage_enums::AttemptStatus {
    match payment_method_data {
        Some(_) => match confirm {
            Some(true) => storage_enums::AttemptStatus::Pending,
            _ => storage_enums::AttemptStatus::ConfirmationAwaited,
        },
        None => storage_enums::AttemptStatus::PaymentMethodAwaited,
    }
}

pub fn payment_intent_status_fsm(
    payment_method_data: &Option<api::PaymentMethodData>,
    confirm: Option<bool>,
) -> storage_enums::IntentStatus {
    match payment_method_data {
        Some(_) => match confirm {
            Some(true) => storage_enums::IntentStatus::RequiresCustomerAction,
            _ => storage_enums::IntentStatus::RequiresConfirmation,
        },
        None => storage_enums::IntentStatus::RequiresPaymentMethod,
    }
}

pub async fn add_domain_task_to_pt<Op>(
    operation: &Op,
    state: &AppState,
    payment_attempt: &storage::PaymentAttempt,
) -> CustomResult<(), errors::ApiErrorResponse>
where
    Op: std::fmt::Debug,
{
    if check_if_operation_confirm(operation) {
        let connector_name = payment_attempt
            .connector
            .clone()
            .ok_or(errors::ApiErrorResponse::InternalServerError)?;

        let schedule_time = payment_sync::get_sync_process_schedule_time(
            &*state.store,
            &connector_name,
            &payment_attempt.merchant_id,
            0,
        )
        .await
        .into_report()
        .change_context(errors::ApiErrorResponse::InternalServerError)
        .attach_printable("Failed while getting process schedule time")?;

        match schedule_time {
            Some(stime) => {
                scheduler_metrics::TASKS_ADDED_COUNT.add(&metrics::CONTEXT, 1, &[]); // Metrics
                super::add_process_sync_task(&*state.store, payment_attempt, stime)
                    .await
                    .into_report()
                    .change_context(errors::ApiErrorResponse::InternalServerError)
                    .attach_printable("Failed while adding task to process tracker")
            }
            None => Ok(()),
        }
    } else {
        Ok(())
    }
}

pub fn response_operation<'a, F, R>() -> BoxedOperation<'a, F, R>
where
    F: Send + Clone,
    PaymentResponse: Operation<F, R>,
{
    Box::new(PaymentResponse)
}

#[instrument(skip_all)]
pub(crate) async fn get_payment_method_create_request(
    payment_method: Option<&api::PaymentMethodData>,
    payment_method_type: Option<storage_enums::PaymentMethod>,
    customer: &storage::Customer,
) -> RouterResult<api::PaymentMethodCreate> {
    match payment_method {
        Some(pm_data) => match payment_method_type {
            Some(payment_method_type) => match pm_data {
                api::PaymentMethodData::Card(card) => {
                    let card_detail = api::CardDetail {
                        card_number: card.card_number.clone(),
                        card_exp_month: card.card_exp_month.clone(),
                        card_exp_year: card.card_exp_year.clone(),
                        card_holder_name: Some(card.card_holder_name.clone()),
                    };
                    let customer_id = customer.customer_id.clone();
                    let payment_method_request = api::PaymentMethodCreate {
                        payment_method: payment_method_type.foreign_into(),
                        payment_method_type: None,
                        payment_method_issuer: card.card_issuer.clone(),
                        payment_method_issuer_code: None,
                        card: Some(card_detail),
                        metadata: None,
                        customer_id: Some(customer_id),
                        card_network: card
                            .card_network
                            .as_ref()
                            .map(|card_network| card_network.to_string()),
                    };
                    Ok(payment_method_request)
                }
                _ => {
                    let payment_method_request = api::PaymentMethodCreate {
                        payment_method: payment_method_type.foreign_into(),
                        payment_method_type: None,
                        payment_method_issuer: None,
                        payment_method_issuer_code: None,
                        card: None,
                        metadata: None,
                        customer_id: Some(customer.customer_id.to_owned()),
                        card_network: None,
                    };
                    Ok(payment_method_request)
                }
            },
            None => Err(report!(errors::ApiErrorResponse::MissingRequiredField {
                field_name: "payment_method_type"
            })
            .attach_printable("PaymentMethodType Required")),
        },
        None => Err(report!(errors::ApiErrorResponse::MissingRequiredField {
            field_name: "payment_method_data"
        })
        .attach_printable("PaymentMethodData required Or Card is already saved")),
    }
}

pub async fn get_customer_from_details<F: Clone>(
    db: &dyn StorageInterface,
    customer_id: Option<String>,
    merchant_id: &str,
    payment_data: &mut PaymentData<F>,
) -> CustomResult<Option<storage::Customer>, errors::StorageError> {
    match customer_id {
        None => Ok(None),
        Some(c_id) => {
            let customer = db
                .find_customer_optional_by_customer_id_merchant_id(&c_id, merchant_id)
                .await?;
            payment_data.email = payment_data
                .email
                .clone()
                .or_else(|| customer.as_ref().and_then(|inner| inner.email.clone()));
            Ok(customer)
        }
    }
}

pub async fn get_connector_default(
    _state: &AppState,
    request_connector: Option<serde_json::Value>,
) -> CustomResult<api::ConnectorChoice, errors::ApiErrorResponse> {
    Ok(request_connector.map_or(
        api::ConnectorChoice::Decide,
        api::ConnectorChoice::StraightThrough,
    ))
}

#[instrument(skip_all)]
pub async fn create_customer_if_not_exist<'a, F: Clone, R>(
    operation: BoxedOperation<'a, F, R>,
    db: &dyn StorageInterface,
    payment_data: &mut PaymentData<F>,
    req: Option<CustomerDetails>,
    merchant_id: &str,
) -> CustomResult<(BoxedOperation<'a, F, R>, Option<storage::Customer>), errors::StorageError> {
    let req = req
        .get_required_value("customer")
        .change_context(errors::StorageError::ValueNotFound("customer".to_owned()))?;
    let optional_customer = match req.customer_id.as_ref() {
        Some(customer_id) => {
            let customer_data = db
                .find_customer_optional_by_customer_id_merchant_id(customer_id, merchant_id)
                .await?;
            Some(match customer_data {
                Some(c) => Ok(c),
                None => {
                    let new_customer = storage::CustomerNew {
                        customer_id: customer_id.to_string(),
                        merchant_id: merchant_id.to_string(),
                        name: req.name.expose_option(),
                        email: req.email.clone(),
                        phone: req.phone.clone(),
                        phone_country_code: req.phone_country_code.clone(),
                        ..storage::CustomerNew::default()
                    };

                    metrics::CUSTOMER_CREATED.add(&metrics::CONTEXT, 1, &[]);
                    db.insert_customer(new_customer).await
                }
            })
        }
        None => match &payment_data.payment_intent.customer_id {
            None => None,
            Some(customer_id) => db
                .find_customer_optional_by_customer_id_merchant_id(customer_id, merchant_id)
                .await?
                .map(Ok),
        },
    };
    Ok((
        operation,
        match optional_customer {
            Some(customer) => {
                let customer = customer?;

                payment_data.payment_intent.customer_id = Some(customer.customer_id.clone());
                payment_data.email = payment_data
                    .email
                    .clone()
                    .or_else(|| customer.email.clone());

                Some(customer)
            }
            None => None,
        },
    ))
}

pub async fn make_pm_data<'a, F: Clone, R>(
    operation: BoxedOperation<'a, F, R>,
    state: &'a AppState,
    payment_data: &mut PaymentData<F>,
) -> RouterResult<(BoxedOperation<'a, F, R>, Option<api::PaymentMethodData>)> {
    let request = &payment_data.payment_method_data;
    let token = payment_data.token.clone();
    let hyperswitch_token = if let Some(token) = token {
        let redis_conn = state.store.get_redis_conn();
        let key = format!(
            "pm_token_{}_{}_hyperswitch",
            token,
            payment_data
                .payment_attempt
                .payment_method
                .to_owned()
                .get_required_value("payment_method")?,
        );

        let hyperswitch_token_option = redis_conn
            .get_key::<Option<String>>(&key)
            .await
            .change_context(errors::ApiErrorResponse::InternalServerError)
            .attach_printable("Failed to fetch the token from redis")?;

        hyperswitch_token_option.or(Some(token))
    } else {
        None
    };

    let card_cvc = payment_data.card_cvc.clone();

    // TODO: Handle case where payment method and token both are present in request properly.
    let payment_method = match (request, hyperswitch_token) {
        (_, Some(hyperswitch_token)) => {
            let (pm, supplementary_data) = vault::Vault::get_payment_method_data_from_locker(
                state,
                &hyperswitch_token,
            )
            .await
            .attach_printable(
                "Payment method for given token not found or there was a problem fetching it",
            )?;

            utils::when(
                supplementary_data
                    .customer_id
                    .ne(&payment_data.payment_intent.customer_id),
                || {
                    Err(errors::ApiErrorResponse::PreconditionFailed { message: "customer associated with payment method and customer passed in payment are not same".into() })
                },
            )?;

            Ok::<_, error_stack::Report<errors::ApiErrorResponse>>(match pm.clone() {
                Some(api::PaymentMethodData::Card(card)) => {
                    payment_data.payment_attempt.payment_method =
                        Some(storage_enums::PaymentMethod::Card);
                    if let Some(cvc) = card_cvc {
                        let mut updated_card = card;
                        updated_card.card_cvc = cvc;
                        let updated_pm = api::PaymentMethodData::Card(updated_card);
                        vault::Vault::store_payment_method_data_in_locker(
                            state,
                            Some(hyperswitch_token),
                            &updated_pm,
                            payment_data.payment_intent.customer_id.to_owned(),
                            enums::PaymentMethod::Card,
                        )
                        .await?;
                        Some(updated_pm)
                    } else {
                        pm
                    }
                }

                Some(api::PaymentMethodData::Wallet(wallet_data)) => {
                    payment_data.payment_attempt.payment_method =
                        Some(storage_enums::PaymentMethod::Wallet);
                    // TODO: Remove redundant update from wallets.
                    match wallet_data {
                        api_models::payments::WalletData::PaypalRedirect(_) => pm,
                        _ => {
                            let updated_pm = api::PaymentMethodData::Wallet(wallet_data);
                            vault::Vault::store_payment_method_data_in_locker(
                                state,
                                Some(hyperswitch_token),
                                &updated_pm,
                                payment_data.payment_intent.customer_id.to_owned(),
                                enums::PaymentMethod::Wallet,
                            )
                            .await?;
                            Some(updated_pm)
                        }
                    }
                }

                Some(api::PaymentMethodData::BankTransfer(bank_transfer)) => {
                    payment_data.payment_attempt.payment_method =
                        Some(storage_enums::PaymentMethod::BankTransfer);
                    let updated_pm = api::PaymentMethodData::BankTransfer(bank_transfer);
                    vault::Vault::store_payment_method_data_in_locker(
                        state,
                        Some(hyperswitch_token),
                        &updated_pm,
                        payment_data.payment_intent.customer_id.to_owned(),
                        enums::PaymentMethod::BankTransfer,
                    )
                    .await?;
                    Some(updated_pm)
                }
                Some(_) => Err(errors::ApiErrorResponse::InternalServerError)
                    .into_report()
                    .attach_printable(
                        "Payment method received from locker is unsupported by locker",
                    )?,

                None => None,
            })
        }
        (pm_opt @ Some(pm @ api::PaymentMethodData::Card(_)), _) => {
            let token = vault::Vault::store_payment_method_data_in_locker(
                state,
                None,
                pm,
                payment_data.payment_intent.customer_id.to_owned(),
                enums::PaymentMethod::Card,
            )
            .await?;
            payment_data.token = Some(token);
            Ok(pm_opt.to_owned())
        }
        (pm @ Some(api::PaymentMethodData::PayLater(_)), _) => Ok(pm.to_owned()),
        (pm @ Some(api::PaymentMethodData::BankRedirect(_)), _) => Ok(pm.to_owned()),
        (pm @ Some(api::PaymentMethodData::Crypto(_)), _) => Ok(pm.to_owned()),
        (pm @ Some(api::PaymentMethodData::BankDebit(_)), _) => Ok(pm.to_owned()),
        (pm_opt @ Some(pm @ api::PaymentMethodData::BankTransfer(_)), _) => {
            let token = vault::Vault::store_payment_method_data_in_locker(
                state,
                None,
                pm,
                payment_data.payment_intent.customer_id.to_owned(),
                enums::PaymentMethod::BankTransfer,
            )
            .await?;
            payment_data.token = Some(token);
            Ok(pm_opt.to_owned())
        }
        (pm_opt @ Some(pm @ api::PaymentMethodData::Wallet(_)), _) => {
            let token = vault::Vault::store_payment_method_data_in_locker(
                state,
                None,
                pm,
                payment_data.payment_intent.customer_id.to_owned(),
                enums::PaymentMethod::Wallet,
            )
            .await?;
            payment_data.token = Some(token);
            Ok(pm_opt.to_owned())
        }
        _ => Ok(None),
    }?;

    Ok((operation, payment_method))
}

#[instrument(skip_all)]
pub(crate) fn validate_capture_method(
    capture_method: storage_enums::CaptureMethod,
) -> RouterResult<()> {
    utils::when(
        capture_method == storage_enums::CaptureMethod::Automatic,
        || {
            Err(report!(errors::ApiErrorResponse::PaymentUnexpectedState {
                field_name: "capture_method".to_string(),
                current_flow: "captured".to_string(),
                current_value: capture_method.to_string(),
                states: "manual_single, manual_multiple, scheduled".to_string()
            }))
        },
    )
}

#[instrument(skip_all)]
pub(crate) fn validate_status(status: storage_enums::IntentStatus) -> RouterResult<()> {
    utils::when(
        status != storage_enums::IntentStatus::RequiresCapture,
        || {
            Err(report!(errors::ApiErrorResponse::PaymentUnexpectedState {
                field_name: "payment.status".to_string(),
                current_flow: "captured".to_string(),
                current_value: status.to_string(),
                states: "requires_capture".to_string()
            }))
        },
    )
}

#[instrument(skip_all)]
pub(crate) fn validate_amount_to_capture(
    amount: i64,
    amount_to_capture: Option<i64>,
) -> RouterResult<()> {
    utils::when(
        amount_to_capture.is_some() && (Some(amount) < amount_to_capture),
        || {
            Err(report!(errors::ApiErrorResponse::InvalidRequestData {
                message: "amount_to_capture is greater than amount".to_string()
            }))
        },
    )
}

#[instrument(skip_all)]
pub(crate) fn validate_payment_method_fields_present(
    req: &api::PaymentsRequest,
) -> RouterResult<()> {
    utils::when(
        req.payment_method.is_none() && req.payment_method_data.is_some(),
        || {
            Err(errors::ApiErrorResponse::MissingRequiredField {
                field_name: "payment_method",
            })
        },
    )?;

    utils::when(
        req.payment_method.is_some()
            && req.payment_method_data.is_none()
            && req.payment_token.is_none(),
        || {
            Err(errors::ApiErrorResponse::MissingRequiredField {
                field_name: "payment_method_data",
            })
        },
    )?;

    Ok(())
}

pub fn check_force_psync_precondition(
    status: &storage_enums::AttemptStatus,
    connector_transaction_id: &Option<String>,
) -> bool {
    !matches!(
        status,
        storage_enums::AttemptStatus::Charged
            | storage_enums::AttemptStatus::AutoRefunded
            | storage_enums::AttemptStatus::Voided
            | storage_enums::AttemptStatus::CodInitiated
            | storage_enums::AttemptStatus::Authorized
            | storage_enums::AttemptStatus::Started
            | storage_enums::AttemptStatus::Failure
    ) && connector_transaction_id.is_some()
}

pub fn append_option<T, U, F, V>(func: F, option1: Option<T>, option2: Option<U>) -> Option<V>
where
    F: FnOnce(T, U) -> V,
{
    Some(func(option1?, option2?))
}

#[cfg(feature = "olap")]
pub(super) async fn filter_by_constraints(
    db: &dyn StorageInterface,
    constraints: &api::PaymentListConstraints,
    merchant_id: &str,
    storage_scheme: storage_enums::MerchantStorageScheme,
) -> CustomResult<Vec<storage::PaymentIntent>, errors::StorageError> {
    let result = db
        .filter_payment_intent_by_constraints(merchant_id, constraints, storage_scheme)
        .await?;
    Ok(result)
}

#[cfg(feature = "olap")]
pub(super) fn validate_payment_list_request(
    req: &api::PaymentListConstraints,
) -> CustomResult<(), errors::ApiErrorResponse> {
    utils::when(req.limit > 100 || req.limit < 1, || {
        Err(errors::ApiErrorResponse::InvalidRequestData {
            message: "limit should be in between 1 and 100".to_string(),
        })
    })?;
    Ok(())
}

pub fn get_handle_response_url(
    payment_id: String,
    merchant_account: &storage::MerchantAccount,
    response: api::PaymentsResponse,
    connector: String,
) -> RouterResult<api::RedirectionResponse> {
    let payments_return_url = response.return_url.as_ref();

    let redirection_response = make_pg_redirect_response(payment_id, &response, connector);

    let return_url = make_merchant_url_with_response(
        merchant_account,
        redirection_response,
        payments_return_url,
    )
    .attach_printable("Failed to make merchant url with response")?;

    make_url_with_signature(&return_url, merchant_account)
}

pub fn make_merchant_url_with_response(
    merchant_account: &storage::MerchantAccount,
    redirection_response: api::PgRedirectResponse,
    request_return_url: Option<&String>,
) -> RouterResult<String> {
    // take return url if provided in the request else use merchant return url
    let url = request_return_url
        .or(merchant_account.return_url.as_ref())
        .get_required_value("return_url")?;

    let status_check = redirection_response.status;

    let payment_intent_id = redirection_response.payment_id;

    let merchant_url_with_response = if merchant_account.redirect_to_merchant_with_http_post {
        url::Url::parse_with_params(
            url,
            &[
                ("status", status_check.to_string()),
                ("payment_intent_client_secret", payment_intent_id),
            ],
        )
        .into_report()
        .change_context(errors::ApiErrorResponse::InternalServerError)
        .attach_printable("Unable to parse the url with param")?
    } else {
        let amount = redirection_response.amount.get_required_value("amount")?;
        url::Url::parse_with_params(
            url,
            &[
                ("status", status_check.to_string()),
                ("payment_intent_client_secret", payment_intent_id),
                ("amount", amount.to_string()),
            ],
        )
        .into_report()
        .change_context(errors::ApiErrorResponse::InternalServerError)
        .attach_printable("Unable to parse the url with param")?
    };

    Ok(merchant_url_with_response.to_string())
}

pub async fn make_ephemeral_key(
    state: &AppState,
    customer_id: String,
    merchant_id: String,
) -> errors::RouterResponse<ephemeral_key::EphemeralKey> {
    let store = &state.store;
    let id = utils::generate_id(consts::ID_LENGTH, "eki");
    let secret = format!("epk_{}", &Uuid::new_v4().simple().to_string());
    let ek = ephemeral_key::EphemeralKeyNew {
        id,
        customer_id,
        merchant_id,
        secret,
    };
    let ek = store
        .create_ephemeral_key(ek, state.conf.eph_key.validity)
        .await
        .change_context(errors::ApiErrorResponse::InternalServerError)
        .attach_printable("Unable to create ephemeral key")?;
    Ok(services::ApplicationResponse::Json(ek))
}

pub async fn delete_ephemeral_key(
    store: &dyn StorageInterface,
    ek_id: String,
) -> errors::RouterResponse<ephemeral_key::EphemeralKey> {
    let ek = store
        .delete_ephemeral_key(&ek_id)
        .await
        .change_context(errors::ApiErrorResponse::InternalServerError)
        .attach_printable("Unable to delete ephemeral key")?;
    Ok(services::ApplicationResponse::Json(ek))
}

pub fn make_pg_redirect_response(
    payment_id: String,
    response: &api::PaymentsResponse,
    connector: String,
) -> api::PgRedirectResponse {
    api::PgRedirectResponse {
        payment_id,
        status: response.status,
        gateway_id: connector,
        customer_id: response.customer_id.to_owned(),
        amount: Some(response.amount),
    }
}

pub fn make_url_with_signature(
    redirect_url: &str,
    merchant_account: &storage::MerchantAccount,
) -> RouterResult<api::RedirectionResponse> {
    let mut url = url::Url::parse(redirect_url)
        .into_report()
        .change_context(errors::ApiErrorResponse::InternalServerError)
        .attach_printable("Unable to parse the url")?;

    let mut base_url = url.clone();
    base_url.query_pairs_mut().clear();

    let url = if merchant_account.enable_payment_response_hash {
        let key = merchant_account
            .payment_response_hash_key
            .as_ref()
            .get_required_value("payment_response_hash_key")?;
        let signature = hmac_sha256_sorted_query_params(
            &mut url.query_pairs().collect::<Vec<_>>(),
            key.as_str(),
        )?;

        url.query_pairs_mut()
            .append_pair("signature", &signature)
            .append_pair("signature_algorithm", "HMAC-SHA256");
        url.to_owned()
    } else {
        url.to_owned()
    };

    let parameters = url
        .query_pairs()
        .collect::<Vec<_>>()
        .iter()
        .map(|(key, value)| (key.clone().into_owned(), value.clone().into_owned()))
        .collect::<Vec<_>>();

    Ok(api::RedirectionResponse {
        return_url: base_url.to_string(),
        params: parameters,
        return_url_with_query_params: url.to_string(),
        http_method: if merchant_account.redirect_to_merchant_with_http_post {
            services::Method::Post.to_string()
        } else {
            services::Method::Get.to_string()
        },
        headers: Vec::new(),
    })
}

pub fn hmac_sha256_sorted_query_params(
    params: &mut [(Cow<'_, str>, Cow<'_, str>)],
    key: &str,
) -> RouterResult<String> {
    params.sort();
    let final_string = params
        .iter()
        .map(|(key, value)| format!("{key}={value}"))
        .collect::<Vec<_>>()
        .join("&");

    let signature = crypto::HmacSha256::sign_message(
        &crypto::HmacSha256,
        key.as_bytes(),
        final_string.as_bytes(),
    )
    .change_context(errors::ApiErrorResponse::InternalServerError)
    .attach_printable("Failed to sign the message")?;

    Ok(hex::encode(signature))
}

pub fn check_if_operation_confirm<Op: std::fmt::Debug>(operations: Op) -> bool {
    format!("{operations:?}") == "PaymentConfirm"
}

pub fn generate_mandate(
    merchant_id: String,
    connector: String,
    setup_mandate_details: Option<api::MandateData>,
    customer: &Option<storage::Customer>,
    payment_method_id: String,
    connector_mandate_id: Option<pii::SecretSerdeValue>,
<<<<<<< HEAD
    (network_txn_id, payment_method_data_option): (
        Option<String>,
        Option<payments::PaymentMethodData>,
    ),
) -> Option<storage::MandateNew> {
=======
    network_txn_id: Option<String>,
) -> CustomResult<Option<storage::MandateNew>, errors::ApiErrorResponse> {
>>>>>>> 53aa5ac9
    match (setup_mandate_details, customer) {
        (Some(data), Some(cus)) => {
            let mandate_id = utils::generate_id(consts::ID_LENGTH, "man");

            // The construction of the mandate new must be visible
            let mut new_mandate = storage::MandateNew::default();

            let customer_acceptance = data
                .customer_acceptance
                .get_required_value("customer_acceptance")?;
            new_mandate
                .set_mandate_id(mandate_id)
                .set_customer_id(cus.customer_id.clone())
                .set_merchant_id(merchant_id)
                .set_payment_method_id(payment_method_id)
                .set_connector(connector)
                .set_mandate_status(storage_enums::MandateStatus::Active)
                .set_connector_mandate_ids(connector_mandate_id)
                .set_network_transaction_id(network_txn_id)
                .set_customer_ip_address(
                    customer_acceptance
                        .get_ip_address()
                        .map(masking::Secret::new),
                )
<<<<<<< HEAD
                .set_customer_user_agent(data.customer_acceptance.get_user_agent())
                .set_customer_accepted_at(Some(data.customer_acceptance.get_accepted_at()))
                .set_metadata(payment_method_data_option.map(|payment_method_data| {
                    pii::SecretSerdeValue::new(
                        serde_json::to_value(payment_method_data).unwrap_or_default(),
                    )
                }));

            Some(match data.mandate_type {
                api::MandateType::SingleUse(data) => new_mandate
                    .set_mandate_amount(Some(data.amount))
                    .set_mandate_currency(Some(data.currency.foreign_into()))
                    .set_mandate_type(storage_enums::MandateType::SingleUse)
                    .to_owned(),
=======
                .set_customer_user_agent(customer_acceptance.get_user_agent())
                .set_customer_accepted_at(Some(customer_acceptance.get_accepted_at()));
>>>>>>> 53aa5ac9

            Ok(Some(
                match data.mandate_type.get_required_value("mandate_type")? {
                    api::MandateType::SingleUse(data) => new_mandate
                        .set_mandate_amount(Some(data.amount))
                        .set_mandate_currency(Some(data.currency.foreign_into()))
<<<<<<< HEAD
                        .set_start_date(data.start_date)
                        .set_end_date(data.end_date),
                    // .set_metadata(data.metadata),
                    None => &mut new_mandate,
                }
                .set_mandate_type(storage_enums::MandateType::MultiUse)
                .to_owned(),
            })
=======
                        .set_mandate_type(storage_enums::MandateType::SingleUse)
                        .to_owned(),

                    api::MandateType::MultiUse(op_data) => match op_data {
                        Some(data) => new_mandate
                            .set_mandate_amount(Some(data.amount))
                            .set_mandate_currency(Some(data.currency.foreign_into()))
                            .set_start_date(data.start_date)
                            .set_end_date(data.end_date)
                            .set_metadata(data.metadata),
                        None => &mut new_mandate,
                    }
                    .set_mandate_type(storage_enums::MandateType::MultiUse)
                    .to_owned(),
                },
            ))
>>>>>>> 53aa5ac9
        }
        (_, _) => Ok(None),
    }
}

// A function to manually authenticate the client secret with intent fulfillment time
pub(crate) fn authenticate_client_secret(
    request_client_secret: Option<&String>,
    payment_intent: &payment_intent::PaymentIntent,
    merchant_intent_fulfillment_time: Option<i64>,
) -> Result<(), errors::ApiErrorResponse> {
    match (request_client_secret, &payment_intent.client_secret) {
        (Some(req_cs), Some(pi_cs)) => {
            if req_cs != pi_cs {
                Err(errors::ApiErrorResponse::ClientSecretInvalid)
            } else {
                //This is done to check whether the merchant_account's intent fulfillment time has expired or not
                let payment_intent_fulfillment_deadline =
                    payment_intent.created_at.saturating_add(Duration::seconds(
                        merchant_intent_fulfillment_time
                            .unwrap_or(consts::DEFAULT_FULFILLMENT_TIME),
                    ));
                let current_timestamp = common_utils::date_time::now();
                fp_utils::when(
                    current_timestamp > payment_intent_fulfillment_deadline,
                    || Err(errors::ApiErrorResponse::ClientSecretExpired),
                )
            }
        }
        // If there is no client in payment intent, then it has expired
        (Some(_), None) => Err(errors::ApiErrorResponse::ClientSecretExpired),
        _ => Ok(()),
    }
}

pub(crate) fn validate_payment_status_against_not_allowed_statuses(
    intent_status: &storage_enums::IntentStatus,
    not_allowed_statuses: &[storage_enums::IntentStatus],
    action: &'static str,
) -> Result<(), errors::ApiErrorResponse> {
    fp_utils::when(not_allowed_statuses.contains(intent_status), || {
        Err(errors::ApiErrorResponse::PreconditionFailed {
            message: format!(
                "You cannot {action} this payment because it has status {intent_status}",
            ),
        })
    })
}

pub(crate) fn validate_pm_or_token_given(
    payment_method: &Option<api_enums::PaymentMethod>,
    payment_method_data: &Option<api::PaymentMethodData>,
    payment_method_type: &Option<api_enums::PaymentMethodType>,
    mandate_type: &Option<api::MandateTxnType>,
    token: &Option<String>,
) -> Result<(), errors::ApiErrorResponse> {
    utils::when(
        !matches!(
            payment_method_type,
            Some(api_enums::PaymentMethodType::Paypal)
        ) && !matches!(mandate_type, Some(api::MandateTxnType::RecurringMandateTxn))
            && token.is_none()
            && (payment_method_data.is_none() || payment_method.is_none()),
        || {
            Err(errors::ApiErrorResponse::InvalidRequestData {
                message: "A payment token or payment method data is required".to_string(),
            })
        },
    )
}

// A function to perform database lookup and then verify the client secret
pub async fn verify_payment_intent_time_and_client_secret(
    db: &dyn StorageInterface,
    merchant_account: &merchant_account::MerchantAccount,
    client_secret: Option<String>,
) -> error_stack::Result<Option<storage::PaymentIntent>, errors::ApiErrorResponse> {
    client_secret
        .async_map(|cs| async move {
            let payment_id = get_payment_id_from_client_secret(&cs);

            let payment_intent = db
                .find_payment_intent_by_payment_id_merchant_id(
                    &payment_id,
                    &merchant_account.merchant_id,
                    merchant_account.storage_scheme,
                )
                .await
                .change_context(errors::ApiErrorResponse::PaymentNotFound)?;

            authenticate_client_secret(
                Some(&cs),
                &payment_intent,
                merchant_account.intent_fulfillment_time,
            )?;
            Ok(payment_intent)
        })
        .await
        .transpose()
}

fn connector_needs_business_sub_label(connector_name: &str) -> bool {
    let connectors_list = [api_models::enums::Connector::Cybersource];
    connectors_list
        .map(|connector| connector.to_string())
        .contains(&connector_name.to_string())
}

/// Create the connector label
/// {connector_name}_{country}_{business_label}
pub fn get_connector_label(
    business_country: api_models::enums::CountryAlpha2,
    business_label: &str,
    business_sub_label: Option<&String>,
    connector_name: &str,
) -> String {
    let mut connector_label = format!("{connector_name}_{business_country}_{business_label}");

    // Business sub label is currently being used only for cybersource
    // To ensure backwards compatibality, cybersource mca's created before this change
    // will have the business_sub_label value as default.
    //
    // Even when creating the connector account, if no sub label is provided, default will be used
    if connector_needs_business_sub_label(connector_name) {
        if let Some(sub_label) = business_sub_label {
            connector_label.push_str(&format!("_{sub_label}"));
        } else {
            connector_label.push_str("_default"); // For backwards compatibality
        }
    }

    connector_label
}

/// Do lazy parsing of primary business details
/// If both country and label are passed, no need to parse business details from merchant_account
/// If any one is missing, get it from merchant_account
/// If there is more than one label or country configured in merchant account, then
/// passing business details for payment is mandatory to avoid ambiguity
pub fn get_business_details(
    business_country: Option<api_enums::CountryAlpha2>,
    business_label: Option<&String>,
    merchant_account: &storage_models::merchant_account::MerchantAccount,
) -> RouterResult<(api_enums::CountryAlpha2, String)> {
    let (business_country, business_label) = match business_country.zip(business_label) {
        Some((business_country, business_label)) => {
            (business_country.to_owned(), business_label.to_owned())
        }
        None => {
            // Parse the primary business details from merchant account
            let primary_business_details: Vec<api_models::admin::PrimaryBusinessDetails> =
                merchant_account
                    .primary_business_details
                    .clone()
                    .parse_value("PrimaryBusinessDetails")
                    .change_context(errors::ApiErrorResponse::InternalServerError)
                    .attach_printable("failed to parse primary business details")?;

            if primary_business_details.len() == 1 {
                let primary_business_details = primary_business_details.first().ok_or(
                    errors::ApiErrorResponse::MissingRequiredField {
                        field_name: "primary_business_details",
                    },
                )?;
                (
                    business_country.unwrap_or_else(|| primary_business_details.country.to_owned()),
                    business_label
                        .map(ToString::to_string)
                        .unwrap_or_else(|| primary_business_details.business.to_owned()),
                )
            } else {
                // If primary business details are not present or more than one
                Err(report!(errors::ApiErrorResponse::MissingRequiredField {
                    field_name: "business_country, business_label"
                }))?
            }
        }
    };

    Ok((business_country, business_label))
}

#[inline]
pub(crate) fn get_payment_id_from_client_secret(cs: &str) -> String {
    cs.split('_').take(2).collect::<Vec<&str>>().join("_")
}

#[cfg(test)]
mod tests {
    use super::*;

    #[test]
    fn test_authenticate_client_secret_fulfillment_time_not_expired() {
        let payment_intent = payment_intent::PaymentIntent {
            id: 21,
            payment_id: "23".to_string(),
            merchant_id: "22".to_string(),
            status: storage_enums::IntentStatus::RequiresCapture,
            amount: 200,
            currency: None,
            amount_captured: None,
            customer_id: None,
            description: None,
            return_url: None,
            metadata: None,
            connector_id: None,
            shipping_address_id: None,
            billing_address_id: None,
            statement_descriptor_name: None,
            statement_descriptor_suffix: None,
            created_at: common_utils::date_time::now(),
            modified_at: common_utils::date_time::now(),
            last_synced: None,
            setup_future_usage: None,
            off_session: None,
            client_secret: Some("1".to_string()),
            active_attempt_id: "nopes".to_string(),
            business_country: storage_enums::CountryAlpha2::AG,
            business_label: "no".to_string(),
            meta_data: None,
        };
        let req_cs = Some("1".to_string());
        let merchant_fulfillment_time = Some(900);
        assert!(authenticate_client_secret(
            req_cs.as_ref(),
            &payment_intent,
            merchant_fulfillment_time
        )
        .is_ok()); // Check if the result is an Ok variant
    }

    #[test]
    fn test_authenticate_client_secret_fulfillment_time_expired() {
        let payment_intent = payment_intent::PaymentIntent {
            id: 21,
            payment_id: "23".to_string(),
            merchant_id: "22".to_string(),
            status: storage_enums::IntentStatus::RequiresCapture,
            amount: 200,
            currency: None,
            amount_captured: None,
            customer_id: None,
            description: None,
            return_url: None,
            metadata: None,
            connector_id: None,
            shipping_address_id: None,
            billing_address_id: None,
            statement_descriptor_name: None,
            statement_descriptor_suffix: None,
            created_at: common_utils::date_time::now().saturating_sub(Duration::seconds(20)),
            modified_at: common_utils::date_time::now(),
            last_synced: None,
            setup_future_usage: None,
            off_session: None,
            client_secret: Some("1".to_string()),
            active_attempt_id: "nopes".to_string(),
            business_country: storage_enums::CountryAlpha2::AG,
            business_label: "no".to_string(),
            meta_data: None,
        };
        let req_cs = Some("1".to_string());
        let merchant_fulfillment_time = Some(10);
        assert!(authenticate_client_secret(
            req_cs.as_ref(),
            &payment_intent,
            merchant_fulfillment_time
        )
        .is_err())
    }

    #[test]
    fn test_authenticate_client_secret_expired() {
        let payment_intent = payment_intent::PaymentIntent {
            id: 21,
            payment_id: "23".to_string(),
            merchant_id: "22".to_string(),
            status: storage_enums::IntentStatus::RequiresCapture,
            amount: 200,
            currency: None,
            amount_captured: None,
            customer_id: None,
            description: None,
            return_url: None,
            metadata: None,
            connector_id: None,
            shipping_address_id: None,
            billing_address_id: None,
            statement_descriptor_name: None,
            statement_descriptor_suffix: None,
            created_at: common_utils::date_time::now().saturating_sub(Duration::seconds(20)),
            modified_at: common_utils::date_time::now(),
            last_synced: None,
            setup_future_usage: None,
            off_session: None,
            client_secret: None,
            active_attempt_id: "nopes".to_string(),
            business_country: storage_enums::CountryAlpha2::AG,
            business_label: "no".to_string(),
            meta_data: None,
        };
        let req_cs = Some("1".to_string());
        let merchant_fulfillment_time = Some(10);
        assert!(authenticate_client_secret(
            req_cs.as_ref(),
            &payment_intent,
            merchant_fulfillment_time
        )
        .is_err())
    }
}

// This function will be removed after moving this functionality to server_wrap and using cache instead of config
pub async fn insert_merchant_connector_creds_to_config(
    db: &dyn StorageInterface,
    merchant_id: &str,
    merchant_connector_details: admin::MerchantConnectorDetailsWrap,
) -> RouterResult<()> {
    if let Some(encoded_data) = merchant_connector_details.encoded_data {
        match db
            .insert_config(storage::ConfigNew {
                key: format!(
                    "mcd_{merchant_id}_{}",
                    merchant_connector_details.creds_identifier
                ),
                config: encoded_data.peek().to_owned(),
            })
            .await
        {
            Ok(_) => Ok(()),
            Err(err) => {
                if err.current_context().is_db_unique_violation() {
                    Ok(())
                } else {
                    Err(err
                        .change_context(errors::ApiErrorResponse::InternalServerError)
                        .attach_printable("Failed to insert connector_creds to config"))
                }
            }
        }
    } else {
        Ok(())
    }
}

pub enum MerchantConnectorAccountType {
    DbVal(storage::MerchantConnectorAccount),
    CacheVal(api_models::admin::MerchantConnectorDetails),
}

impl MerchantConnectorAccountType {
    pub fn get_metadata(&self) -> Option<masking::Secret<serde_json::Value>> {
        match self {
            Self::DbVal(val) => val.metadata.to_owned(),
            Self::CacheVal(val) => val.metadata.to_owned(),
        }
    }
    pub fn get_connector_account_details(&self) -> serde_json::Value {
        match self {
            Self::DbVal(val) => val.connector_account_details.to_owned(),
            Self::CacheVal(val) => val.connector_account_details.peek().to_owned(),
        }
    }

    pub fn is_disabled(&self) -> bool {
        match self {
            Self::DbVal(ref inner) => inner.disabled.unwrap_or(false),
            // Cached merchant connector account, only contains the account details,
            // the merchant connector account must only be cached if it's not disabled
            Self::CacheVal(_) => false,
        }
    }
}

pub async fn get_merchant_connector_account(
    state: &AppState,
    merchant_id: &str,
    connector_label: &str,
    creds_identifier: Option<String>,
) -> RouterResult<MerchantConnectorAccountType> {
    let db = &*state.store;
    match creds_identifier {
        Some(creds_identifier) => {
            let mca_config = db
                .find_config_by_key(format!("mcd_{merchant_id}_{creds_identifier}").as_str())
                .await
                .to_not_found_response(
                    errors::ApiErrorResponse::MerchantConnectorAccountNotFound {
                        id: connector_label.to_string(),
                    },
                )?;

            #[cfg(feature = "kms")]
            let kms_config = &state.conf.kms;

            #[cfg(feature = "kms")]
            let private_key = kms::get_kms_client(kms_config)
                .await
                .decrypt(state.conf.jwekey.tunnel_private_key.to_owned())
                .await
                .change_context(errors::ApiErrorResponse::InternalServerError)
                .attach_printable("Error getting tunnel private key")?;

            #[cfg(not(feature = "kms"))]
            let private_key = state.conf.jwekey.tunnel_private_key.to_owned();

            let decrypted_mca = services::decrypt_jwe(mca_config.config.as_str(), services::KeyIdCheck::SkipKeyIdCheck, private_key, jwe::RSA_OAEP_256)
                                     .await
                                     .change_context(errors::ApiErrorResponse::InternalServerError)
                                     .attach_printable(
                                        "Failed to decrypt merchant_connector_details sent in request and then put in cache",
                                    )?;

            let res = String::into_bytes(decrypted_mca)
                        .parse_struct("MerchantConnectorDetails")
                        .change_context(errors::ApiErrorResponse::InternalServerError)
                        .attach_printable(
                            "Failed to parse merchant_connector_details sent in request and then put in cache",
                        )?;

            Ok(MerchantConnectorAccountType::CacheVal(res))
        }
        None => db
            .find_merchant_connector_account_by_merchant_id_connector_label(
                merchant_id,
                connector_label,
            )
            .await
            .map(MerchantConnectorAccountType::DbVal)
            .change_context(errors::ApiErrorResponse::MerchantConnectorAccountNotFound {
                id: connector_label.to_string(),
            }),
    }
}

/// This function replaces the request and response type of routerdata with the
/// request and response type passed
/// # Arguments
///
/// * `router_data` - original router data
/// * `request` - new request
/// * `response` - new response
pub fn router_data_type_conversion<F1, F2, Req1, Req2, Res1, Res2>(
    router_data: types::RouterData<F1, Req1, Res1>,
    request: Req2,
    response: Result<Res2, types::ErrorResponse>,
) -> types::RouterData<F2, Req2, Res2> {
    types::RouterData {
        flow: std::marker::PhantomData,
        request,
        response,
        merchant_id: router_data.merchant_id,
        address: router_data.address,
        amount_captured: router_data.amount_captured,
        auth_type: router_data.auth_type,
        connector: router_data.connector,
        connector_auth_type: router_data.connector_auth_type,
        connector_meta_data: router_data.connector_meta_data,
        description: router_data.description,
        payment_id: router_data.payment_id,
        payment_method: router_data.payment_method,
        payment_method_id: router_data.payment_method_id,
        return_url: router_data.return_url,
        status: router_data.status,
        attempt_id: router_data.attempt_id,
        access_token: router_data.access_token,
        session_token: router_data.session_token,
        reference_id: None,
        payment_method_token: router_data.payment_method_token,
        customer_id: router_data.customer_id,
        connector_customer: router_data.connector_customer,
<<<<<<< HEAD
        mandate_metadata: router_data.mandate_metadata,
=======
        preprocessing_id: router_data.preprocessing_id,
    }
}

pub fn get_attempt_type(
    payment_intent: &storage::PaymentIntent,
    payment_attempt: &storage::PaymentAttempt,
    request: &api::PaymentsRequest,
    action: &str,
) -> RouterResult<AttemptType> {
    match payment_intent.status {
        enums::IntentStatus::Failed => {
            if request.manual_retry {
                match payment_attempt.status {
                    enums::AttemptStatus::Started
                    | enums::AttemptStatus::AuthenticationPending
                    | enums::AttemptStatus::AuthenticationSuccessful
                    | enums::AttemptStatus::Authorized
                    | enums::AttemptStatus::Charged
                    | enums::AttemptStatus::Authorizing
                    | enums::AttemptStatus::CodInitiated
                    | enums::AttemptStatus::VoidInitiated
                    | enums::AttemptStatus::CaptureInitiated
                    | enums::AttemptStatus::Unresolved
                    | enums::AttemptStatus::Pending
                    | enums::AttemptStatus::ConfirmationAwaited
                    | enums::AttemptStatus::PartialCharged
                    | enums::AttemptStatus::Voided
                    | enums::AttemptStatus::AutoRefunded
                    | enums::AttemptStatus::PaymentMethodAwaited
                    | enums::AttemptStatus::DeviceDataCollectionPending => {
                        Err(errors::ApiErrorResponse::InternalServerError)
                            .into_report()
                            .attach_printable("Payment Attempt unexpected state")
                    }

                    storage_enums::AttemptStatus::VoidFailed
                    | storage_enums::AttemptStatus::RouterDeclined
                    | storage_enums::AttemptStatus::CaptureFailed =>  Err(report!(errors::ApiErrorResponse::PreconditionFailed {
                        message:
                            format!("You cannot {action} this payment because it has status {}, and the previous attempt has the status {}", payment_intent.status, payment_attempt.status)
                        }
                    )),

                    storage_enums::AttemptStatus::AuthenticationFailed
                    | storage_enums::AttemptStatus::AuthorizationFailed
                    | storage_enums::AttemptStatus::Failure => Ok(AttemptType::New),
                }
            } else {
                Err(report!(errors::ApiErrorResponse::PreconditionFailed {
                        message:
                            format!("You cannot {action} this payment because it has status {}, you can pass manual_retry as true in request to try this payment again", payment_intent.status)
                        }
                    ))
            }
        }
        enums::IntentStatus::Cancelled
        | enums::IntentStatus::RequiresCapture
        | enums::IntentStatus::Processing
        | enums::IntentStatus::Succeeded => {
            Err(report!(errors::ApiErrorResponse::PreconditionFailed {
                message: format!(
                    "You cannot {action} this payment because it has status {}",
                    payment_intent.status,
                ),
            }))
        }

        enums::IntentStatus::RequiresCustomerAction
        | enums::IntentStatus::RequiresMerchantAction
        | enums::IntentStatus::RequiresPaymentMethod
        | enums::IntentStatus::RequiresConfirmation => Ok(AttemptType::SameOld),
    }
}

#[derive(Debug, Eq, PartialEq, Clone)]
pub enum AttemptType {
    New,
    SameOld,
}

impl AttemptType {
    // The function creates a new payment_attempt from the previous payment attempt but doesn't populate fields like payment_method, error_code etc.
    // Logic to override the fields with data provided in the request should be done after this if required.
    // In case if fields are not overridden by the request then they contain the same data that was in the previous attempt provided it is populated in this function.
    #[inline(always)]
    fn make_new_payment_attempt(
        payment_method_data: &Option<api_models::payments::PaymentMethodData>,
        old_payment_attempt: storage::PaymentAttempt,
    ) -> storage::PaymentAttemptNew {
        let created_at @ modified_at @ last_synced = Some(common_utils::date_time::now());

        storage::PaymentAttemptNew {
            payment_id: old_payment_attempt.payment_id,
            merchant_id: old_payment_attempt.merchant_id,
            attempt_id: uuid::Uuid::new_v4().simple().to_string(),

            // A new payment attempt is getting created so, used the same function which is used to populate status in PaymentCreate Flow.
            status: payment_attempt_status_fsm(payment_method_data, Some(true)),

            amount: old_payment_attempt.amount,
            currency: old_payment_attempt.currency,
            save_to_locker: old_payment_attempt.save_to_locker,

            connector: None,

            error_message: None,
            offer_amount: old_payment_attempt.offer_amount,
            surcharge_amount: old_payment_attempt.surcharge_amount,
            tax_amount: old_payment_attempt.tax_amount,
            payment_method_id: None,
            payment_method: None,
            capture_method: old_payment_attempt.capture_method,
            capture_on: old_payment_attempt.capture_on,
            confirm: old_payment_attempt.confirm,
            authentication_type: old_payment_attempt.authentication_type,
            created_at,
            modified_at,
            last_synced,
            cancellation_reason: None,
            amount_to_capture: old_payment_attempt.amount_to_capture,

            // Once the payment_attempt is authorised then mandate_id is created. If this payment attempt is authorised then mandate_id will be overridden.
            // Since mandate_id is a contract between merchant and customer to debit customers amount adding it to newly created attempt
            mandate_id: old_payment_attempt.mandate_id,

            // The payment could be done from a different browser or same browser, it would probably be overridden by request data.
            browser_info: None,

            error_code: None,
            payment_token: None,
            connector_metadata: None,
            payment_experience: None,
            payment_method_type: None,
            payment_method_data: None,

            // In case it is passed in create and not in confirm,
            business_sub_label: old_payment_attempt.business_sub_label,
            // If the algorithm is entered in Create call from server side, it needs to be populated here, however it could be overridden from the request.
            straight_through_algorithm: old_payment_attempt.straight_through_algorithm,
            mandate_details: old_payment_attempt.mandate_details,
            preprocessing_step_id: None,
        }
    }

    pub async fn modify_payment_intent_and_payment_attempt(
        &self,
        request: &api::PaymentsRequest,
        fetched_payment_intent: storage::PaymentIntent,
        fetched_payment_attempt: storage::PaymentAttempt,
        db: &dyn StorageInterface,
        storage_scheme: storage::enums::MerchantStorageScheme,
    ) -> RouterResult<(storage::PaymentIntent, storage::PaymentAttempt)> {
        match self {
            Self::SameOld => Ok((fetched_payment_intent, fetched_payment_attempt)),
            Self::New => {
                let new_payment_attempt = db
                    .insert_payment_attempt(
                        Self::make_new_payment_attempt(
                            &request.payment_method_data,
                            fetched_payment_attempt,
                        ),
                        storage_scheme,
                    )
                    .await
                    .to_duplicate_response(errors::ApiErrorResponse::DuplicatePayment {
                        payment_id: fetched_payment_intent.payment_id.to_owned(),
                    })?;

                let updated_payment_intent = db
                    .update_payment_intent(
                        fetched_payment_intent,
                        storage::PaymentIntentUpdate::StatusAndAttemptUpdate {
                            status: payment_intent_status_fsm(
                                &request.payment_method_data,
                                Some(true),
                            ),
                            active_attempt_id: new_payment_attempt.attempt_id.to_owned(),
                        },
                        storage_scheme,
                    )
                    .await
                    .to_not_found_response(errors::ApiErrorResponse::PaymentNotFound)?;

                Ok((updated_payment_intent, new_payment_attempt))
            }
        }
    }

    pub async fn get_connector_response(
        &self,
        payment_attempt: &storage::PaymentAttempt,
        db: &dyn StorageInterface,
        storage_scheme: storage::enums::MerchantStorageScheme,
    ) -> RouterResult<storage::ConnectorResponse> {
        match self {
            Self::New => db
                .insert_connector_response(
                    payments::PaymentCreate::make_connector_response(payment_attempt),
                    storage_scheme,
                )
                .await
                .to_duplicate_response(errors::ApiErrorResponse::DuplicatePayment {
                    payment_id: payment_attempt.payment_id.clone(),
                }),
            Self::SameOld => db
                .find_connector_response_by_payment_id_merchant_id_attempt_id(
                    &payment_attempt.payment_id,
                    &payment_attempt.merchant_id,
                    &payment_attempt.attempt_id,
                    storage_scheme,
                )
                .await
                .to_not_found_response(errors::ApiErrorResponse::PaymentNotFound),
        }
>>>>>>> 53aa5ac9
    }
}<|MERGE_RESOLUTION|>--- conflicted
+++ resolved
@@ -25,8 +25,7 @@
     consts,
     core::{
         errors::{self, CustomResult, RouterResult, StorageErrorExt},
-        payment_methods::{cards, vault},
-        payments,
+        payment_methods::{cards, vault}
     },
     db::StorageInterface,
     routes::{metrics, AppState},
@@ -1193,6 +1192,7 @@
     format!("{operations:?}") == "PaymentConfirm"
 }
 
+#[allow(clippy::too_many_arguments)]
 pub fn generate_mandate(
     merchant_id: String,
     connector: String,
@@ -1200,16 +1200,9 @@
     customer: &Option<storage::Customer>,
     payment_method_id: String,
     connector_mandate_id: Option<pii::SecretSerdeValue>,
-<<<<<<< HEAD
-    (network_txn_id, payment_method_data_option): (
-        Option<String>,
-        Option<payments::PaymentMethodData>,
-    ),
-) -> Option<storage::MandateNew> {
-=======
     network_txn_id: Option<String>,
+    payment_method_data_option: Option<payments::PaymentMethodData>
 ) -> CustomResult<Option<storage::MandateNew>, errors::ApiErrorResponse> {
->>>>>>> 53aa5ac9
     match (setup_mandate_details, customer) {
         (Some(data), Some(cus)) => {
             let mandate_id = utils::generate_id(consts::ID_LENGTH, "man");
@@ -1234,7 +1227,6 @@
                         .get_ip_address()
                         .map(masking::Secret::new),
                 )
-<<<<<<< HEAD
                 .set_customer_user_agent(data.customer_acceptance.get_user_agent())
                 .set_customer_accepted_at(Some(data.customer_acceptance.get_accepted_at()))
                 .set_metadata(payment_method_data_option.map(|payment_method_data| {
@@ -1243,49 +1235,26 @@
                     )
                 }));
 
-            Some(match data.mandate_type {
-                api::MandateType::SingleUse(data) => new_mandate
-                    .set_mandate_amount(Some(data.amount))
-                    .set_mandate_currency(Some(data.currency.foreign_into()))
-                    .set_mandate_type(storage_enums::MandateType::SingleUse)
-                    .to_owned(),
-=======
-                .set_customer_user_agent(customer_acceptance.get_user_agent())
-                .set_customer_accepted_at(Some(customer_acceptance.get_accepted_at()));
->>>>>>> 53aa5ac9
-
             Ok(Some(
                 match data.mandate_type.get_required_value("mandate_type")? {
                     api::MandateType::SingleUse(data) => new_mandate
                         .set_mandate_amount(Some(data.amount))
                         .set_mandate_currency(Some(data.currency.foreign_into()))
-<<<<<<< HEAD
+                        .set_mandate_type(storage_enums::MandateType::SingleUse)
+                        .to_owned(),
+
+                api::MandateType::MultiUse(op_data) => match op_data {
+                    Some(data) => new_mandate
+                        .set_mandate_amount(Some(data.amount))
+                        .set_mandate_currency(Some(data.currency.foreign_into()))
                         .set_start_date(data.start_date)
-                        .set_end_date(data.end_date),
-                    // .set_metadata(data.metadata),
+                        .set_end_date(data.end_date)
+                        .set_metadata(data.metadata),
                     None => &mut new_mandate,
                 }
                 .set_mandate_type(storage_enums::MandateType::MultiUse)
                 .to_owned(),
-            })
-=======
-                        .set_mandate_type(storage_enums::MandateType::SingleUse)
-                        .to_owned(),
-
-                    api::MandateType::MultiUse(op_data) => match op_data {
-                        Some(data) => new_mandate
-                            .set_mandate_amount(Some(data.amount))
-                            .set_mandate_currency(Some(data.currency.foreign_into()))
-                            .set_start_date(data.start_date)
-                            .set_end_date(data.end_date)
-                            .set_metadata(data.metadata),
-                        None => &mut new_mandate,
-                    }
-                    .set_mandate_type(storage_enums::MandateType::MultiUse)
-                    .to_owned(),
-                },
-            ))
->>>>>>> 53aa5ac9
+            }))
         }
         (_, _) => Ok(None),
     }
@@ -1757,10 +1726,8 @@
         payment_method_token: router_data.payment_method_token,
         customer_id: router_data.customer_id,
         connector_customer: router_data.connector_customer,
-<<<<<<< HEAD
+        preprocessing_id: router_data.preprocessing_id,
         mandate_metadata: router_data.mandate_metadata,
-=======
-        preprocessing_id: router_data.preprocessing_id,
     }
 }
 
@@ -1975,6 +1942,5 @@
                 .await
                 .to_not_found_response(errors::ApiErrorResponse::PaymentNotFound),
         }
->>>>>>> 53aa5ac9
     }
 }