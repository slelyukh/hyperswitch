pub mod access_token;
pub mod flows;
pub mod helpers;
pub mod operations;
pub mod transformers;

use std::{fmt::Debug, marker::PhantomData, time::Instant};

use api_models::payments::Metadata;
use common_utils::ext_traits::AsyncExt;
use error_stack::{IntoReport, ResultExt};
use futures::future::join_all;
use router_env::{instrument, tracing};
use time;

pub use self::operations::{
    PaymentCancel, PaymentCapture, PaymentConfirm, PaymentCreate, PaymentMethodValidate,
    PaymentResponse, PaymentSession, PaymentStatus, PaymentUpdate,
};
use self::{
    flows::{ConstructFlowSpecificData, Feature},
    operations::{payment_complete_authorize, BoxedOperation, Operation},
};
use crate::{
    core::{
        errors::{self, RouterResponse, RouterResult},
        payment_methods::vault,
    },
    db::StorageInterface,
    logger, pii,
    routes::AppState,
    scheduler::utils as pt_utils,
    services,
    types::{
        self, api,
        storage::{self, enums as storage_enums},
    },
    utils::OptionExt,
};

#[instrument(skip_all)]
pub async fn payments_operation_core<F, Req, Op, FData>(
    state: &AppState,
    merchant_account: storage::MerchantAccount,
    operation: Op,
    req: Req,
    call_connector_action: CallConnectorAction,
) -> RouterResult<(PaymentData<F>, Req, Option<storage::Customer>)>
where
    F: Send + Clone,
    Op: Operation<F, Req> + Send + Sync,

    // To create connector flow specific interface data
    PaymentData<F>: ConstructFlowSpecificData<F, FData, types::PaymentsResponseData>,
    types::RouterData<F, FData, types::PaymentsResponseData>: Feature<F, FData>,

    // To construct connector flow specific api
    dyn types::api::Connector:
        services::api::ConnectorIntegration<F, FData, types::PaymentsResponseData>,

    // To perform router related operation for PaymentResponse
    PaymentResponse: Operation<F, FData>,
    FData: Send,
{
    let operation: BoxedOperation<'_, F, Req> = Box::new(operation);

    let (operation, validate_result) = operation
        .to_validate_request()?
        .validate_request(&req, &merchant_account)?;

    tracing::Span::current().record("payment_id", &format!("{:?}", validate_result.payment_id));

    let (operation, mut payment_data, customer_details) = operation
        .to_get_tracker()?
        .get_trackers(
            state,
            &validate_result.payment_id,
            &req,
            validate_result.mandate_type,
            &merchant_account,
        )
        .await?;

    let (operation, customer) = operation
        .to_domain()?
        .get_or_create_customer_details(
            &*state.store,
            &mut payment_data,
            customer_details,
            validate_result.merchant_id,
        )
        .await
        .change_context(errors::ApiErrorResponse::InternalServerError)
        .attach_printable("Failed while fetching/creating customer")?;

    let (operation, payment_method_data) = operation
        .to_domain()?
        .make_pm_data(state, &mut payment_data, validate_result.storage_scheme)
        .await?;

    payment_data.payment_method_data = payment_method_data;

    let connector_details = operation
        .to_domain()?
        .get_connector(
            &merchant_account,
            state,
            &req,
            payment_data.payment_attempt.connector.as_ref(),
        )
        .await?;

    let connector = match should_call_connector(&operation, &payment_data) {
        true => Some(
            route_connector(
                state,
                &merchant_account,
                &mut payment_data,
                connector_details,
            )
            .await?,
        ),
        false => None,
    };

    let (operation, mut payment_data) = operation
        .to_update_tracker()?
        .update_trackers(
            &*state.store,
            &validate_result.payment_id,
            payment_data,
            customer.clone(),
            validate_result.storage_scheme,
        )
        .await?;

    operation
        .to_domain()?
        .add_task_to_process_tracker(state, &payment_data.payment_attempt)
        .await?;

    if let Some(connector_details) = connector {
        payment_data = match connector_details {
            api::ConnectorCallType::Single(connector) => {
                call_connector_service(
                    state,
                    &merchant_account,
                    &validate_result.payment_id,
                    connector,
                    &operation,
                    payment_data,
                    &customer,
                    call_connector_action,
                )
                .await?
            }
            api::ConnectorCallType::Multiple(connectors) => {
                call_multiple_connectors_service(
                    state,
                    &merchant_account,
                    connectors,
                    &operation,
                    payment_data,
                    &customer,
                )
                .await?
            }
            api::ConnectorCallType::Routing => {
                let connector = payment_data
                    .payment_attempt
                    .connector
                    .clone()
                    .get_required_value("connector")
                    .change_context(errors::ApiErrorResponse::InternalServerError)
                    .attach_printable("No connector selected for routing")?;

                let connector_data = api::ConnectorData::get_connector_by_name(
                    &state.conf.connectors,
                    &connector,
                    api::GetToken::Connector,
                )
                .change_context(errors::ApiErrorResponse::InternalServerError)?;

                call_connector_service(
                    state,
                    &merchant_account,
                    &validate_result.payment_id,
                    connector_data,
                    &operation,
                    payment_data,
                    &customer,
                    call_connector_action,
                )
                .await?
            }
        };
        if payment_data.payment_intent.status != storage_enums::IntentStatus::RequiresCustomerAction
        {
            vault::Vault::delete_locker_payment_method_by_lookup_key(state, &payment_data.token)
                .await
        }
    }
    Ok((payment_data, req, customer))
}

#[allow(clippy::too_many_arguments)]
pub async fn payments_core<F, Res, Req, Op, FData>(
    state: &AppState,
    merchant_account: storage::MerchantAccount,
    operation: Op,
    req: Req,
    auth_flow: services::AuthFlow,
    call_connector_action: CallConnectorAction,
) -> RouterResponse<Res>
where
    F: Send + Clone,
    FData: Send,
    Op: Operation<F, Req> + Send + Sync + Clone,
    Req: Debug,
    Res: transformers::ToResponse<Req, PaymentData<F>, Op>,
    // To create connector flow specific interface data
    PaymentData<F>: ConstructFlowSpecificData<F, FData, types::PaymentsResponseData>,
    types::RouterData<F, FData, types::PaymentsResponseData>: Feature<F, FData>,

    // To construct connector flow specific api
    dyn types::api::Connector:
        services::api::ConnectorIntegration<F, FData, types::PaymentsResponseData>,

    // To perform router related operation for PaymentResponse
    PaymentResponse: Operation<F, FData>,
{
    let (payment_data, req, customer) = payments_operation_core(
        state,
        merchant_account,
        operation.clone(),
        req,
        call_connector_action,
    )
    .await?;

    Res::generate_response(
        Some(req),
        payment_data,
        customer,
        auth_flow,
        &state.conf.server,
        operation,
    )
}

fn is_start_pay<Op: Debug>(operation: &Op) -> bool {
    format!("{operation:?}").eq("PaymentStart")
}

#[derive(Clone, Debug)]
pub struct PaymentsRedirectResponseData {
    pub connector: Option<String>,
    pub param: Option<String>,
    pub merchant_id: Option<String>,
    pub json_payload: Option<serde_json::Value>,
    pub resource_id: api::PaymentIdType,
    pub force_sync: bool,
}
<<<<<<< HEAD

#[async_trait::async_trait]
pub trait PaymentRedirectFlow: Sync {
    async fn call_payment_flow(
        &self,
        state: &AppState,
        merchant_account: storage::MerchantAccount,
        req: PaymentsRedirectResponseData,
        connector_action: CallConnectorAction,
    ) -> RouterResponse<api::PaymentsResponse>;

    fn get_payment_action(&self) -> services::PaymentAction;

    fn generate_response(
        &self,
        payments_response: api_models::payments::PaymentsResponse,
        merchant_account: storage_models::merchant_account::MerchantAccount,
        payment_id: String,
        connector: String,
    ) -> RouterResult<api::RedirectionResponse>;

    #[allow(clippy::too_many_arguments)]
    async fn handle_payments_redirect_response(
        &self,
        state: &AppState,
        merchant_account: storage::MerchantAccount,
        req: PaymentsRedirectResponseData,
    ) -> RouterResponse<api::RedirectionResponse> {
        let connector = req.connector.clone().get_required_value("connector")?;

        let query_params = req.param.clone().get_required_value("param")?;

        let resource_id = api::PaymentIdTypeExt::get_payment_intent_id(&req.resource_id)
            .change_context(errors::ApiErrorResponse::MissingRequiredField {
                field_name: "payment_id",
            })?;

        let connector_data = api::ConnectorData::get_connector_by_name(
            &state.conf.connectors,
            &connector,
            api::GetToken::Connector,
        )?;

        let flow_type = connector_data
            .connector
            .get_flow_type(
                &query_params,
                req.json_payload.clone(),
                self.get_payment_action(),
            )
            .change_context(errors::ApiErrorResponse::InternalServerError)
            .attach_printable("Failed to decide the response flow")?;

        let response = self
            .call_payment_flow(state, merchant_account.clone(), req.clone(), flow_type)
            .await;

=======

#[async_trait::async_trait]
pub trait PaymentRedirectFlow: Sync {
    async fn call_payment_flow(
        &self,
        state: &AppState,
        merchant_account: storage::MerchantAccount,
        req: PaymentsRedirectResponseData,
        connector_action: CallConnectorAction,
    ) -> RouterResponse<api::PaymentsResponse>;

    fn get_payment_action(&self) -> services::PaymentAction;

    #[allow(clippy::too_many_arguments)]
    async fn handle_payments_redirect_response(
        &self,
        state: &AppState,
        merchant_account: storage::MerchantAccount,
        req: PaymentsRedirectResponseData,
    ) -> RouterResponse<api::RedirectionResponse> {
        let connector = req.connector.clone().get_required_value("connector")?;

        let query_params = req.param.clone().get_required_value("param")?;

        let resource_id = api::PaymentIdTypeExt::get_payment_intent_id(&req.resource_id)
            .change_context(errors::ApiErrorResponse::MissingRequiredField {
                field_name: "payment_id",
            })?;

        let connector_data = api::ConnectorData::get_connector_by_name(
            &state.conf.connectors,
            &connector,
            api::GetToken::Connector,
        )?;

        let flow_type = connector_data
            .connector
            .get_flow_type(
                &query_params,
                req.json_payload.clone(),
                self.get_payment_action(),
            )
            .change_context(errors::ApiErrorResponse::InternalServerError)
            .attach_printable("Failed to decide the response flow")?;

        let response = self
            .call_payment_flow(state, merchant_account.clone(), req.clone(), flow_type)
            .await;

>>>>>>> 168fa32f
        let payments_response = match response? {
            services::ApplicationResponse::Json(response) => Ok(response),
            _ => Err(errors::ApiErrorResponse::InternalServerError)
                .into_report()
                .attach_printable("Failed to get the response in json"),
        }?;

<<<<<<< HEAD
        let result =
            self.generate_response(payments_response, merchant_account, resource_id, connector)?;
=======
        let result = helpers::get_handle_response_url(
            resource_id,
            &merchant_account,
            payments_response,
            connector,
        )
        .attach_printable("No redirection response")?;
>>>>>>> 168fa32f

        Ok(services::ApplicationResponse::JsonForRedirection(result))
    }
}

#[derive(Clone, Debug)]
pub struct PaymentRedirectCompleteAuthorize;

#[async_trait::async_trait]
impl PaymentRedirectFlow for PaymentRedirectCompleteAuthorize {
    async fn call_payment_flow(
        &self,
        state: &AppState,
        merchant_account: storage::MerchantAccount,
        req: PaymentsRedirectResponseData,
        connector_action: CallConnectorAction,
    ) -> RouterResponse<api::PaymentsResponse> {
        let payment_confirm_req = api::PaymentsRequest {
            payment_id: Some(req.resource_id.clone()),
            merchant_id: req.merchant_id.clone(),
<<<<<<< HEAD
            metadata: Some(Metadata {
                order_details: None,
                data: masking::Secret::new("{}".into()),
                request_extra: Some(req.json_payload.unwrap_or("{}".into())),
            }),
=======
>>>>>>> 168fa32f
            ..Default::default()
        };
        payments_core::<api::CompleteAuthorize, api::PaymentsResponse, _, _, _>(
            state,
            merchant_account,
            payment_complete_authorize::CompleteAuthorize,
            payment_confirm_req,
            services::api::AuthFlow::Merchant,
            connector_action,
        )
        .await
    }

    fn get_payment_action(&self) -> services::PaymentAction {
        services::PaymentAction::CompleteAuthorize
    }
<<<<<<< HEAD

    fn generate_response(
        &self,
        payments_response: api_models::payments::PaymentsResponse,
        merchant_account: storage_models::merchant_account::MerchantAccount,
        payment_id: String,
        connector: String,
    ) -> RouterResult<api::RedirectionResponse> {
        // There might be multiple redirections needed for some flows
        // If the status is requires customer action, then send the startpay url again
        // The redirection data must have been provided and updated by the connector
        match payments_response.status {
            api_models::enums::IntentStatus::RequiresCustomerAction => {
                let startpay_url = payments_response
                    .next_action
                    .and_then(|next_action| next_action.redirect_to_url)
                    .ok_or(errors::ApiErrorResponse::InternalServerError)
                    .into_report()
                    .attach_printable(
                        "did not receive redirect to url when status is requires customer action",
                    )?;
                Ok(api::RedirectionResponse {
                    return_url: startpay_url,
                    params: vec![],
                    return_url_with_query_params: String::new(),
                    http_method: "GET".to_string(),
                    headers: vec![],
                })
            }
            // If the status is terminal status, then redirect to merchant return url to provide status
            api_models::enums::IntentStatus::Succeeded
            | api_models::enums::IntentStatus::Failed
            | api_models::enums::IntentStatus::Cancelled => helpers::get_handle_response_url(
                payment_id,
                &merchant_account,
                payments_response,
                connector,
            ),
            _ => Err(errors::ApiErrorResponse::InternalServerError).into_report().attach_printable_lazy(|| format!("Could not proceed with payment as payment status {} cannot be handled during redirection",payments_response.status))?
        }
    }
=======
>>>>>>> 168fa32f
}

#[derive(Clone, Debug)]
pub struct PaymentRedirectSync;

#[async_trait::async_trait]
impl PaymentRedirectFlow for PaymentRedirectSync {
    async fn call_payment_flow(
        &self,
        state: &AppState,
        merchant_account: storage::MerchantAccount,
        req: PaymentsRedirectResponseData,
        connector_action: CallConnectorAction,
    ) -> RouterResponse<api::PaymentsResponse> {
        let payment_sync_req = api::PaymentsRetrieveRequest {
            resource_id: req.resource_id,
            merchant_id: req.merchant_id,
            param: req.param,
            force_sync: req.force_sync,
            connector: req.connector,
        };
        payments_core::<api::PSync, api::PaymentsResponse, _, _, _>(
            state,
            merchant_account,
            PaymentStatus,
            payment_sync_req,
            services::api::AuthFlow::Merchant,
            connector_action,
        )
        .await
    }

<<<<<<< HEAD
    fn generate_response(
        &self,
        payments_response: api_models::payments::PaymentsResponse,
        merchant_account: storage_models::merchant_account::MerchantAccount,
        payment_id: String,
        connector: String,
    ) -> RouterResult<api::RedirectionResponse> {
        helpers::get_handle_response_url(
            payment_id,
            &merchant_account,
            payments_response,
            connector,
        )
    }

=======
>>>>>>> 168fa32f
    fn get_payment_action(&self) -> services::PaymentAction {
        services::PaymentAction::PSync
    }
}

#[allow(clippy::too_many_arguments)]
#[instrument(skip_all)]
pub async fn call_connector_service<F, Op, Req>(
    state: &AppState,
    merchant_account: &storage::MerchantAccount,
    payment_id: &api::PaymentIdType,
    connector: api::ConnectorData,
    _operation: &Op,
    payment_data: PaymentData<F>,
    customer: &Option<storage::Customer>,
    call_connector_action: CallConnectorAction,
) -> RouterResult<PaymentData<F>>
where
    Op: Debug + Sync,
    F: Send + Clone,

    // To create connector flow specific interface data
    PaymentData<F>: ConstructFlowSpecificData<F, Req, types::PaymentsResponseData>,
    types::RouterData<F, Req, types::PaymentsResponseData>: Feature<F, Req> + Send,

    // To construct connector flow specific api
    dyn api::Connector: services::api::ConnectorIntegration<F, Req, types::PaymentsResponseData>,

    // To perform router related operation for PaymentResponse
    PaymentResponse: Operation<F, Req>,
{
    let db = &*state.store;

    let stime_connector = Instant::now();

    let mut router_data = payment_data
        .construct_router_data(state, connector.connector.id(), merchant_account)
        .await?;

    let add_access_token_result = router_data
        .add_access_token(state, &connector, merchant_account)
        .await?;

    access_token::update_router_data_with_access_token_result(
        &add_access_token_result,
        &mut router_data,
        &call_connector_action,
    );

    let router_data_res = if !(add_access_token_result.connector_supports_access_token
        && router_data.access_token.is_none())
    {
        router_data
            .decide_flows(
                state,
                &connector,
                customer,
                call_connector_action,
                merchant_account,
            )
            .await
    } else {
        Ok(router_data)
    };

    let response = router_data_res
        .async_and_then(|response| async {
            let operation = helpers::response_operation::<F, Req>();
            let payment_data = operation
                .to_post_update_tracker()?
                .update_tracker(
                    db,
                    payment_id,
                    payment_data,
                    response,
                    merchant_account.storage_scheme,
                )
                .await?;
            Ok(payment_data)
        })
        .await?;

    let etime_connector = Instant::now();
    let duration_connector = etime_connector.saturating_duration_since(stime_connector);
    tracing::info!(duration = format!("Duration taken: {}", duration_connector.as_millis()));

    Ok(response)
}

pub async fn call_multiple_connectors_service<F, Op, Req>(
    state: &AppState,
    merchant_account: &storage::MerchantAccount,
    connectors: Vec<api::ConnectorData>,
    _operation: &Op,
    mut payment_data: PaymentData<F>,
    customer: &Option<storage::Customer>,
) -> RouterResult<PaymentData<F>>
where
    Op: Debug,
    F: Send + Clone,

    // To create connector flow specific interface data
    PaymentData<F>: ConstructFlowSpecificData<F, Req, types::PaymentsResponseData>,
    types::RouterData<F, Req, types::PaymentsResponseData>: Feature<F, Req>,

    // To construct connector flow specific api
    dyn api::Connector: services::api::ConnectorIntegration<F, Req, types::PaymentsResponseData>,

    // To perform router related operation for PaymentResponse
    PaymentResponse: Operation<F, Req>,
{
    let call_connectors_start_time = Instant::now();
    let mut join_handlers = Vec::with_capacity(connectors.len());

    for connector in connectors.iter() {
        let connector_id = connector.connector.id();
        let router_data = payment_data
            .construct_router_data(state, connector_id, merchant_account)
            .await?;

        let res = router_data.decide_flows(
            state,
            connector,
            customer,
            CallConnectorAction::Trigger,
            merchant_account,
        );

        join_handlers.push(res);
    }

    let result = join_all(join_handlers).await;

    for (connector_res, connector) in result.into_iter().zip(connectors) {
        let connector_name = connector.connector_name.to_string();
        match connector_res {
            Ok(connector_response) => {
                if let Ok(types::PaymentsResponseData::SessionResponse { session_token }) =
                    connector_response.response
                {
                    payment_data.sessions_token.push(session_token);
                }
            }
            Err(connector_error) => {
                logger::error!(
                    "sessions_connector_error {} {:?}",
                    connector_name,
                    connector_error
                );
            }
        }
    }

    let call_connectors_end_time = Instant::now();
    let call_connectors_duration =
        call_connectors_end_time.saturating_duration_since(call_connectors_start_time);
    tracing::info!(duration = format!("Duration taken: {}", call_connectors_duration.as_millis()));

    Ok(payment_data)
}

#[derive(Clone, Debug)]
pub enum CallConnectorAction {
    Trigger,
    Avoid,
    StatusUpdate(storage_enums::AttemptStatus),
    HandleResponse(Vec<u8>),
}

#[derive(Clone, Default, Debug)]
pub struct PaymentAddress {
    pub shipping: Option<api::Address>,
    pub billing: Option<api::Address>,
}

#[derive(Clone)]
pub struct PaymentData<F>
where
    F: Clone,
{
    pub flow: PhantomData<F>,
    pub payment_intent: storage::PaymentIntent,
    pub payment_attempt: storage::PaymentAttempt,
    pub connector_response: storage::ConnectorResponse,
    pub amount: api::Amount,
    pub mandate_id: Option<api_models::payments::MandateIds>,
    pub currency: storage_enums::Currency,
    pub setup_mandate: Option<api::MandateData>,
    pub address: PaymentAddress,
    pub token: Option<String>,
    pub confirm: Option<bool>,
    pub force_sync: Option<bool>,
    pub payment_method_data: Option<api::PaymentMethodData>,
    pub refunds: Vec<storage::Refund>,
    pub sessions_token: Vec<api::SessionToken>,
    pub card_cvc: Option<pii::Secret<String>>,
    pub email: Option<masking::Secret<String, pii::Email>>,
}

#[derive(Debug, Default)]
pub struct CustomerDetails {
    pub customer_id: Option<String>,
    pub name: Option<masking::Secret<String, masking::WithType>>,
    pub email: Option<masking::Secret<String, pii::Email>>,
    pub phone: Option<masking::Secret<String, masking::WithType>>,
    pub phone_country_code: Option<String>,
}

pub fn if_not_create_change_operation<'a, Op, F>(
    status: storage_enums::IntentStatus,
    confirm: Option<bool>,
    current: &'a Op,
) -> BoxedOperation<'_, F, api::PaymentsRequest>
where
    F: Send + Clone,
    Op: Operation<F, api::PaymentsRequest> + Send + Sync,
    &'a Op: Operation<F, api::PaymentsRequest>,
{
    if confirm.unwrap_or(false) {
        Box::new(PaymentConfirm)
    } else {
        match status {
            storage_enums::IntentStatus::RequiresConfirmation
            | storage_enums::IntentStatus::RequiresCustomerAction
            | storage_enums::IntentStatus::RequiresPaymentMethod => Box::new(current),
            _ => Box::new(&PaymentStatus),
        }
    }
}

pub fn is_confirm<'a, F: Clone + Send, R, Op>(
    operation: &'a Op,
    confirm: Option<bool>,
) -> BoxedOperation<'_, F, R>
where
    PaymentConfirm: Operation<F, R>,
    &'a PaymentConfirm: Operation<F, R>,
    Op: Operation<F, R> + Send + Sync,
    &'a Op: Operation<F, R>,
{
    if confirm.unwrap_or(false) {
        Box::new(&PaymentConfirm)
    } else {
        Box::new(operation)
    }
}

pub fn should_call_connector<Op: Debug, F: Clone>(
    operation: &Op,
    payment_data: &PaymentData<F>,
) -> bool {
    match format!("{operation:?}").as_str() {
        "PaymentConfirm" => true,
        "PaymentStart" => {
            !matches!(
                payment_data.payment_intent.status,
                storage_enums::IntentStatus::Failed | storage_enums::IntentStatus::Succeeded
            ) && payment_data
                .connector_response
                .authentication_data
                .is_none()
        }
        "PaymentStatus" => {
            matches!(
                payment_data.payment_intent.status,
                storage_enums::IntentStatus::Failed
                    | storage_enums::IntentStatus::Processing
                    | storage_enums::IntentStatus::Succeeded
                    | storage_enums::IntentStatus::RequiresCustomerAction
            ) && payment_data.force_sync.unwrap_or(false)
        }
        "PaymentCancel" => matches!(
            payment_data.payment_intent.status,
            storage_enums::IntentStatus::RequiresCapture
        ),
        "PaymentCapture" => {
            matches!(
                payment_data.payment_intent.status,
                storage_enums::IntentStatus::RequiresCapture
            )
        }
        "CompleteAuthorize" => true,
        "PaymentSession" => true,
        _ => false,
    }
}

#[cfg(feature = "olap")]
pub async fn list_payments(
    db: &dyn StorageInterface,
    merchant: storage::MerchantAccount,
    constraints: api::PaymentListConstraints,
) -> RouterResponse<api::PaymentListResponse> {
    use futures::stream::StreamExt;

    use crate::types::transformers::ForeignFrom;

    helpers::validate_payment_list_request(&constraints)?;
    let merchant_id = &merchant.merchant_id;
    let payment_intents =
        helpers::filter_by_constraints(db, &constraints, merchant_id, merchant.storage_scheme)
            .await
            .map_err(|err| {
                errors::StorageErrorExt::to_not_found_response(
                    err,
                    errors::ApiErrorResponse::PaymentNotFound,
                )
            })?;

    let pi = futures::stream::iter(payment_intents)
        .filter_map(|pi| async {
            let pa = db
                .find_payment_attempt_by_payment_id_merchant_id(
                    &pi.payment_id,
                    merchant_id,
                    // since OLAP doesn't have KV. Force to get the data from PSQL.
                    storage_enums::MerchantStorageScheme::PostgresOnly,
                )
                .await
                .ok()?;
            Some((pi, pa))
        })
        .collect::<Vec<(storage::PaymentIntent, storage::PaymentAttempt)>>()
        .await;

    let data: Vec<api::PaymentsResponse> = pi.into_iter().map(ForeignFrom::foreign_from).collect();

    Ok(services::ApplicationResponse::Json(
        api::PaymentListResponse {
            size: data.len(),
            data,
        },
    ))
}

pub async fn add_process_sync_task(
    db: &dyn StorageInterface,
    payment_attempt: &storage::PaymentAttempt,
    schedule_time: time::PrimitiveDateTime,
) -> Result<(), errors::ProcessTrackerError> {
    let tracking_data = api::PaymentsRetrieveRequest {
        force_sync: true,
        merchant_id: Some(payment_attempt.merchant_id.clone()),

        resource_id: api::PaymentIdType::PaymentAttemptId(payment_attempt.attempt_id.clone()),
        param: None,
        connector: None,
    };
    let runner = "PAYMENTS_SYNC_WORKFLOW";
    let task = "PAYMENTS_SYNC";
    let process_tracker_id = pt_utils::get_process_tracker_id(
        runner,
        task,
        &payment_attempt.attempt_id,
        &payment_attempt.merchant_id,
    );
    let process_tracker_entry =
        <storage::ProcessTracker as storage::ProcessTrackerExt>::make_process_tracker_new(
            process_tracker_id,
            task,
            runner,
            tracking_data,
            schedule_time,
        )?;

    db.insert_process(process_tracker_entry).await?;
    Ok(())
}

pub async fn route_connector<F>(
    state: &AppState,
    merchant_account: &storage::MerchantAccount,
    payment_data: &mut PaymentData<F>,
    connector_call_type: api::ConnectorCallType,
) -> RouterResult<api::ConnectorCallType>
where
    F: Send + Clone,
{
    match connector_call_type {
        api::ConnectorCallType::Single(connector) => {
            payment_data.payment_attempt.connector = Some(connector.connector_name.to_string());

            Ok(api::ConnectorCallType::Single(connector))
        }

        api::ConnectorCallType::Routing => {
            let routing_algorithm: api::RoutingAlgorithm = merchant_account
                .routing_algorithm
                .clone()
                .parse_value("RoutingAlgorithm")
                .change_context(errors::ApiErrorResponse::InternalServerError)
                .attach_printable("Could not decode merchant routing rules")?;

            let connector_name = match routing_algorithm {
                api::RoutingAlgorithm::Single(conn) => conn.to_string(),
            };

            let connector_data = api::ConnectorData::get_connector_by_name(
                &state.conf.connectors,
                &connector_name,
                api::GetToken::Connector,
            )
            .change_context(errors::ApiErrorResponse::InternalServerError)
            .attach_printable("Routing algorithm gave invalid connector")?;

            payment_data.payment_attempt.connector = Some(connector_name);

            Ok(api::ConnectorCallType::Single(connector_data))
        }

        call_type @ api::ConnectorCallType::Multiple(_) => Ok(call_type),
    }
}<|MERGE_RESOLUTION|>--- conflicted
+++ resolved
@@ -261,7 +261,6 @@
     pub resource_id: api::PaymentIdType,
     pub force_sync: bool,
 }
-<<<<<<< HEAD
 
 #[async_trait::async_trait]
 pub trait PaymentRedirectFlow: Sync {
@@ -319,57 +318,6 @@
             .call_payment_flow(state, merchant_account.clone(), req.clone(), flow_type)
             .await;
 
-=======
-
-#[async_trait::async_trait]
-pub trait PaymentRedirectFlow: Sync {
-    async fn call_payment_flow(
-        &self,
-        state: &AppState,
-        merchant_account: storage::MerchantAccount,
-        req: PaymentsRedirectResponseData,
-        connector_action: CallConnectorAction,
-    ) -> RouterResponse<api::PaymentsResponse>;
-
-    fn get_payment_action(&self) -> services::PaymentAction;
-
-    #[allow(clippy::too_many_arguments)]
-    async fn handle_payments_redirect_response(
-        &self,
-        state: &AppState,
-        merchant_account: storage::MerchantAccount,
-        req: PaymentsRedirectResponseData,
-    ) -> RouterResponse<api::RedirectionResponse> {
-        let connector = req.connector.clone().get_required_value("connector")?;
-
-        let query_params = req.param.clone().get_required_value("param")?;
-
-        let resource_id = api::PaymentIdTypeExt::get_payment_intent_id(&req.resource_id)
-            .change_context(errors::ApiErrorResponse::MissingRequiredField {
-                field_name: "payment_id",
-            })?;
-
-        let connector_data = api::ConnectorData::get_connector_by_name(
-            &state.conf.connectors,
-            &connector,
-            api::GetToken::Connector,
-        )?;
-
-        let flow_type = connector_data
-            .connector
-            .get_flow_type(
-                &query_params,
-                req.json_payload.clone(),
-                self.get_payment_action(),
-            )
-            .change_context(errors::ApiErrorResponse::InternalServerError)
-            .attach_printable("Failed to decide the response flow")?;
-
-        let response = self
-            .call_payment_flow(state, merchant_account.clone(), req.clone(), flow_type)
-            .await;
-
->>>>>>> 168fa32f
         let payments_response = match response? {
             services::ApplicationResponse::Json(response) => Ok(response),
             _ => Err(errors::ApiErrorResponse::InternalServerError)
@@ -377,18 +325,8 @@
                 .attach_printable("Failed to get the response in json"),
         }?;
 
-<<<<<<< HEAD
         let result =
             self.generate_response(payments_response, merchant_account, resource_id, connector)?;
-=======
-        let result = helpers::get_handle_response_url(
-            resource_id,
-            &merchant_account,
-            payments_response,
-            connector,
-        )
-        .attach_printable("No redirection response")?;
->>>>>>> 168fa32f
 
         Ok(services::ApplicationResponse::JsonForRedirection(result))
     }
@@ -409,14 +347,11 @@
         let payment_confirm_req = api::PaymentsRequest {
             payment_id: Some(req.resource_id.clone()),
             merchant_id: req.merchant_id.clone(),
-<<<<<<< HEAD
             metadata: Some(Metadata {
                 order_details: None,
                 data: masking::Secret::new("{}".into()),
                 request_extra: Some(req.json_payload.unwrap_or("{}".into())),
             }),
-=======
->>>>>>> 168fa32f
             ..Default::default()
         };
         payments_core::<api::CompleteAuthorize, api::PaymentsResponse, _, _, _>(
@@ -433,7 +368,6 @@
     fn get_payment_action(&self) -> services::PaymentAction {
         services::PaymentAction::CompleteAuthorize
     }
-<<<<<<< HEAD
 
     fn generate_response(
         &self,
@@ -475,8 +409,6 @@
             _ => Err(errors::ApiErrorResponse::InternalServerError).into_report().attach_printable_lazy(|| format!("Could not proceed with payment as payment status {} cannot be handled during redirection",payments_response.status))?
         }
     }
-=======
->>>>>>> 168fa32f
 }
 
 #[derive(Clone, Debug)]
@@ -509,7 +441,6 @@
         .await
     }
 
-<<<<<<< HEAD
     fn generate_response(
         &self,
         payments_response: api_models::payments::PaymentsResponse,
@@ -525,8 +456,6 @@
         )
     }
 
-=======
->>>>>>> 168fa32f
     fn get_payment_action(&self) -> services::PaymentAction {
         services::PaymentAction::PSync
     }
