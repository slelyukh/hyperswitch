--- conflicted
+++ resolved
@@ -20,17 +20,12 @@
     services::{self, api as service_api},
     types::{
         self, api,
-<<<<<<< HEAD
-        storage::{self, MerchantAccount},
-        transformers::{ForeignTryFrom, ForeignTryInto},
-=======
         domain::{
             self, merchant_key_store,
             types::{self as domain_types, AsyncLift},
         },
         storage,
-        transformers::ForeignInto,
->>>>>>> 65d4a95b
+      
     },
     utils::{self, OptionExt},
 };
@@ -445,17 +440,10 @@
         None => None,
     };
 
-<<<<<<< HEAD
-    let merchant_connector_account = storage::MerchantConnectorAccountNew {
-        merchant_id: Some(merchant_id.to_string()),
-        connector_type: Some(req.connector_type),
-        connector_name: Some(req.connector_name.to_owned()),
-=======
     let merchant_connector_account = domain::MerchantConnectorAccount {
         merchant_id: merchant_id.to_string(),
-        connector_type: req.connector_type.foreign_into(),
+        connector_type: req.connector_type,
         connector_name: req.connector_name.clone(),
->>>>>>> 65d4a95b
         merchant_connector_id: utils::generate_id(consts::ID_LENGTH, "mca"),
         connector_account_details: domain_types::encrypt(
             req.connector_account_details.ok_or(
@@ -597,14 +585,8 @@
     };
 
     let payment_connector = storage::MerchantConnectorAccountUpdate::Update {
-<<<<<<< HEAD
-        merchant_id: Some(merchant_id.to_string()),
+        merchant_id: None,
         connector_type: Some(req.connector_type),
-        merchant_connector_id: Some(merchant_connector_id.to_string()),
-        connector_account_details: req.connector_account_details,
-=======
-        merchant_id: None,
-        connector_type: Some(req.connector_type.foreign_into()),
         connector_name: None,
         merchant_connector_id: None,
         connector_account_details: req
@@ -615,7 +597,6 @@
             .attach_printable("Failed while encrypting data")?,
         test_mode: mca.test_mode,
         disabled: mca.disabled,
->>>>>>> 65d4a95b
         payment_methods_enabled,
         metadata: req.metadata,
         frm_configs,
