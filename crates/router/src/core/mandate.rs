--- conflicted
+++ resolved
@@ -225,16 +225,9 @@
                         maybe_customer,
                         pm_id.get_required_value("payment_method_id")?,
                         mandate_ids,
-<<<<<<< HEAD
-                        (
-                            network_txn_id,
-                            get_insensitive_payment_method_data_if_exists(&resp),
-                        ),
-                    ) {
-=======
                         network_txn_id,
+                        get_insensitive_payment_method_data_if_exists(&resp)
                     )? {
->>>>>>> 53aa5ac9
                         let connector = new_mandate_data.connector.clone();
                         logger::debug!("{:?}", new_mandate_data);
                         resp.request
