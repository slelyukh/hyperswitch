--- conflicted
+++ resolved
@@ -134,16 +134,8 @@
     FData: MandateBehaviour,
 {
     match &router_data.request.get_payment_method_data() {
-<<<<<<< HEAD
-        api_models::payments::PaymentMethodData::BankDebit(_) => {
-            Some(router_data.request.get_payment_method_data())
-        }
-        api_models::payments::PaymentMethodData::Card(_) => None,
-        _ => None,
-=======
         api_models::payments::PaymentMethodData::Card(_) => None,
         _ => Some(router_data.request.get_payment_method_data()),
->>>>>>> 19b52ce4
     }
 }
 
