--- conflicted
+++ resolved
@@ -253,6 +253,7 @@
     pub dlocal: ConnectorParams,
     pub fiserv: ConnectorParams,
     pub globalpay: ConnectorParams,
+    pub intuit: ConnectorParams,
     pub klarna: ConnectorParams,
     pub mollie: ConnectorParams,
     pub multisafepay: ConnectorParams,
@@ -263,11 +264,7 @@
     pub stripe: ConnectorParams,
     pub worldline: ConnectorParams,
     pub worldpay: ConnectorParams,
-<<<<<<< HEAD
-    pub intuit: ConnectorParams,
-=======
     pub trustpay: ConnectorParamsWithMoreUrls,
->>>>>>> b15b8f7b
 
     // Keep this field separate from the remaining fields
     pub supported: SupportedConnectors,
