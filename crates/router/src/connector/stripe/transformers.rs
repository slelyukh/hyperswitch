use std::ops::Deref;

use api_models::{self, enums as api_enums, payments};
use base64::Engine;
use common_utils::{
    errors::CustomResult,
    ext_traits::{ByteSliceExt, BytesExt},
    pii::{self, Email},
};
use error_stack::{IntoReport, ResultExt};
use masking::{ExposeInterface, ExposeOptionInterface, Secret};
use serde::{Deserialize, Serialize};
use time::PrimitiveDateTime;
use url::Url;
use uuid::Uuid;

use crate::{
    collect_missing_value_keys, connector, consts,
    core::errors,
    services,
    types::{self, api, storage::enums, transformers::ForeignFrom},
    utils::{self, OptionExt},
};

pub struct StripeAuthType {
    pub(super) api_key: String,
}

impl TryFrom<&types::ConnectorAuthType> for StripeAuthType {
    type Error = error_stack::Report<errors::ConnectorError>;
    fn try_from(item: &types::ConnectorAuthType) -> Result<Self, Self::Error> {
        if let types::ConnectorAuthType::HeaderKey { api_key } = item {
            Ok(Self {
                api_key: api_key.to_string(),
            })
        } else {
            Err(errors::ConnectorError::FailedToObtainAuthType.into())
        }
    }
}

#[derive(Debug, Default, Eq, PartialEq, Serialize)]
#[serde(rename_all = "lowercase")]
pub enum StripeCaptureMethod {
    Manual,
    #[default]
    Automatic,
}

impl From<Option<enums::CaptureMethod>> for StripeCaptureMethod {
    fn from(item: Option<enums::CaptureMethod>) -> Self {
        match item {
            Some(p) => match p {
                enums::CaptureMethod::ManualMultiple => Self::Manual,
                enums::CaptureMethod::Manual => Self::Manual,
                enums::CaptureMethod::Automatic => Self::Automatic,
                enums::CaptureMethod::Scheduled => Self::Manual,
            },
            None => Self::Automatic,
        }
    }
}

#[derive(Debug, Default, Eq, PartialEq, Serialize)]
#[serde(rename_all = "lowercase")]
pub enum Auth3ds {
    #[default]
    Automatic,
    Any,
}

#[derive(Debug, Eq, PartialEq, Serialize)]
#[serde(
    rename_all = "snake_case",
    tag = "mandate_data[customer_acceptance][type]"
)]
pub enum StripeMandateType {
    Online {
        #[serde(rename = "mandate_data[customer_acceptance][online][ip_address]")]
        ip_address: Secret<String, pii::IpAddress>,
        #[serde(rename = "mandate_data[customer_acceptance][online][user_agent]")]
        user_agent: String,
    },
    Offline,
}

#[derive(Debug, Eq, PartialEq, Serialize)]
pub struct StripeMandateRequest {
    #[serde(flatten)]
    mandate_type: StripeMandateType,
}

#[derive(Debug, Eq, PartialEq, Serialize)]
pub struct PaymentIntentRequest {
    pub amount: i64, //amount in cents, hence passed as integer
    pub currency: String,
    pub statement_descriptor_suffix: Option<String>,
    pub statement_descriptor: Option<String>,
    #[serde(rename = "metadata[order_id]")]
    pub metadata_order_id: String,
    #[serde(rename = "metadata[txn_id]")]
    pub metadata_txn_id: String,
    #[serde(rename = "metadata[txn_uuid]")]
    pub metadata_txn_uuid: String,
    pub return_url: String,
    pub confirm: bool,
    pub mandate: Option<String>,
    pub payment_method: Option<String>,
    pub customer: Option<String>,
    #[serde(flatten)]
    pub setup_mandate_details: Option<StripeMandateRequest>,
    pub description: Option<String>,
    #[serde(flatten)]
    pub shipping: StripeShippingAddress,
    #[serde(flatten)]
    pub billing: StripeBillingAddress,
    #[serde(flatten)]
    pub payment_data: Option<StripePaymentMethodData>,
    pub capture_method: StripeCaptureMethod,
    pub payment_method_options: Option<StripePaymentMethodOptions>, // For mandate txns using network_txns_id, needs to be validated
    pub setup_future_usage: Option<enums::FutureUsage>,
    pub off_session: Option<bool>,
    #[serde(rename = "payment_method_types[0]")]
    pub payment_method_types: Option<StripePaymentMethodType>,
}

#[derive(Debug, Eq, PartialEq, Serialize)]
pub struct SetupIntentRequest {
    #[serde(rename = "metadata[order_id]")]
    pub metadata_order_id: String,
    #[serde(rename = "metadata[txn_id]")]
    pub metadata_txn_id: String,
    #[serde(rename = "metadata[txn_uuid]")]
    pub metadata_txn_uuid: String,
    pub confirm: bool,
    pub usage: Option<enums::FutureUsage>,
    pub customer: Option<String>,
    pub off_session: Option<bool>,
    pub return_url: Option<String>,
    #[serde(flatten)]
    pub payment_data: StripePaymentMethodData,
    pub payment_method_options: Option<StripePaymentMethodOptions>, // For mandate txns using network_txns_id, needs to be validated
}

#[derive(Debug, Eq, PartialEq, Serialize)]
pub struct StripeCardData {
    #[serde(rename = "payment_method_data[type]")]
    pub payment_method_data_type: StripePaymentMethodType,
    #[serde(rename = "payment_method_data[card][number]")]
    pub payment_method_data_card_number: cards::CardNumber,
    #[serde(rename = "payment_method_data[card][exp_month]")]
    pub payment_method_data_card_exp_month: Secret<String>,
    #[serde(rename = "payment_method_data[card][exp_year]")]
    pub payment_method_data_card_exp_year: Secret<String>,
    #[serde(rename = "payment_method_data[card][cvc]")]
    pub payment_method_data_card_cvc: Secret<String>,
    #[serde(rename = "payment_method_options[card][request_three_d_secure]")]
    pub payment_method_auth_type: Auth3ds,
}
#[derive(Debug, Eq, PartialEq, Serialize)]
pub struct StripePayLaterData {
    #[serde(rename = "payment_method_data[type]")]
    pub payment_method_data_type: StripePaymentMethodType,
}

#[derive(Debug, Eq, PartialEq, Serialize)]
pub struct TokenRequest {
    #[serde(flatten)]
    pub token_data: StripePaymentMethodData,
}

#[derive(Debug, Eq, PartialEq, Deserialize)]
pub struct StripeTokenResponse {
    pub id: String,
    pub object: String,
}

#[derive(Debug, Eq, PartialEq, Serialize)]
pub struct CustomerRequest {
    pub description: Option<String>,
    pub email: Option<Email>,
    pub phone: Option<Secret<String>>,
    pub name: Option<String>,
    pub source: Option<String>,
}

#[derive(Debug, Eq, PartialEq, Deserialize)]
pub struct StripeCustomerResponse {
    pub id: String,
    pub description: Option<String>,
    pub email: Option<Email>,
    pub phone: Option<Secret<String>>,
    pub name: Option<String>,
}

#[derive(Debug, Eq, PartialEq, Serialize)]
pub struct ChargesRequest {
    pub amount: String,
    pub currency: String,
    pub customer: String,
    pub source: String,
}

#[derive(Clone, Debug, Default, Eq, PartialEq, Deserialize)]
pub struct ChargesResponse {
    pub id: String,
    pub amount: u64,
    pub amount_captured: u64,
    pub currency: String,
    pub status: StripePaymentStatus,
    pub source: StripeSourceResponse,
}

#[derive(Debug, Eq, PartialEq, Serialize)]
#[serde(untagged)]
pub enum StripeBankName {
    Eps {
        #[serde(rename = "payment_method_data[eps][bank]")]
        bank_name: StripeBankNames,
    },
    Ideal {
        #[serde(rename = "payment_method_data[ideal][bank]")]
        ideal_bank_name: StripeBankNames,
    },
    Przelewy24 {
        #[serde(rename = "payment_method_data[p24][bank]")]
        bank_name: StripeBankNames,
    },
}

#[derive(Debug, Eq, PartialEq, Serialize)]
#[serde(untagged)]
pub enum BankSpecificData {
    Sofort {
        #[serde(rename = "payment_method_options[sofort][preferred_language]")]
        preferred_language: String,
        #[serde(rename = "payment_method_data[sofort][country]")]
        country: api_enums::CountryAlpha2,
    },
}

fn get_bank_name(
    stripe_pm_type: &StripePaymentMethodType,
    bank_redirect_data: &api_models::payments::BankRedirectData,
) -> Result<Option<StripeBankName>, errors::ConnectorError> {
    match (stripe_pm_type, bank_redirect_data) {
        (
            StripePaymentMethodType::Eps,
            api_models::payments::BankRedirectData::Eps { ref bank_name, .. },
        ) => Ok(Some(StripeBankName::Eps {
            bank_name: StripeBankNames::try_from(bank_name)?,
        })),
        (
            StripePaymentMethodType::Ideal,
            api_models::payments::BankRedirectData::Ideal { bank_name, .. },
        ) => Ok(Some(StripeBankName::Ideal {
            ideal_bank_name: StripeBankNames::try_from(bank_name)?,
        })),
        (
            StripePaymentMethodType::Przelewy24,
            api_models::payments::BankRedirectData::Przelewy24 { bank_name, .. },
        ) => Ok(Some(StripeBankName::Przelewy24 {
            bank_name: StripeBankNames::try_from(&bank_name.ok_or(
                errors::ConnectorError::MissingRequiredField {
                    field_name: "bank_name",
                },
            )?)?,
        })),
        (
            StripePaymentMethodType::Sofort
            | StripePaymentMethodType::Giropay
            | StripePaymentMethodType::Bancontact,
            _,
        ) => Ok(None),
        _ => Err(errors::ConnectorError::MismatchedPaymentData),
    }
}

#[derive(Debug, Eq, PartialEq, Serialize)]
pub struct StripeBankRedirectData {
    #[serde(rename = "payment_method_data[type]")]
    pub payment_method_data_type: StripePaymentMethodType,
    // Required only for eps and ideal
    #[serde(flatten)]
    pub bank_name: Option<StripeBankName>,
    #[serde(flatten)]
    pub bank_specific_data: Option<BankSpecificData>,
    #[serde(rename = "payment_method_data[billing_details][name]")]
    pub billing_name: Option<Secret<String>>,
    #[serde(rename = "payment_method_data[billing_details][email]")]
    pub email: Option<Email>,
}

#[derive(Debug, Eq, PartialEq, Serialize)]
pub struct AchBankTransferData {
    #[serde(rename = "owner[email]")]
    pub email: Email,
}

#[derive(Debug, Eq, PartialEq, Serialize)]
pub struct BacsBankTransferData {
    #[serde(rename = "payment_method_data[type]")]
    pub payment_method_data_type: StripePaymentMethodType,
    #[serde(rename = "payment_method_options[customer_balance][bank_transfer][type]")]
    pub bank_transfer_type: BankTransferType,
    #[serde(rename = "payment_method_options[customer_balance][funding_type]")]
    pub balance_funding_type: BankTransferType,
    #[serde(rename = "payment_method_types[0]")]
    pub payment_method_type: StripePaymentMethodType,
}

#[derive(Debug, Eq, PartialEq, Serialize)]
pub struct SepaBankTransferData {
    #[serde(rename = "payment_method_data[type]")]
    pub payment_method_data_type: StripePaymentMethodType,
    #[serde(rename = "payment_method_options[customer_balance][bank_transfer][type]")]
    pub bank_transfer_type: BankTransferType,
    #[serde(rename = "payment_method_options[customer_balance][funding_type]")]
    pub balance_funding_type: BankTransferType,
    #[serde(rename = "payment_method_types[0]")]
    pub payment_method_type: StripePaymentMethodType,
    #[serde(
        rename = "payment_method_options[customer_balance][bank_transfer][eu_bank_transfer][country]"
    )]
    pub country: api_models::enums::CountryAlpha2,
}

#[derive(Debug, Eq, PartialEq, Serialize)]
pub struct StripeAchSourceRequest {
    #[serde(rename = "type")]
    pub transfer_type: StripePaymentMethodType,
    #[serde(flatten)]
    pub payment_method_data: AchBankTransferData,
    pub currency: String,
}

// Remove untagged when Deserialize is added
#[derive(Debug, Eq, PartialEq, Serialize)]
#[serde(untagged)]
pub enum StripePaymentMethodData {
    Card(StripeCardData),
    PayLater(StripePayLaterData),
    Wallet(StripeWallet),
    BankRedirect(StripeBankRedirectData),
    BankDebit(StripeBankDebitData),
    BankTransfer(StripeBankTransferData),
}

#[derive(Debug, Eq, PartialEq, Serialize)]
#[serde(tag = "payment_method_data[type]")]
pub enum BankDebitData {
    #[serde(rename = "us_bank_account")]
    Ach {
        #[serde(rename = "payment_method_data[us_bank_account][account_holder_type]")]
        account_holder_type: String,
        #[serde(rename = "payment_method_data[us_bank_account][account_number]")]
        account_number: Secret<String>,
        #[serde(rename = "payment_method_data[us_bank_account][routing_number]")]
        routing_number: Secret<String>,
    },
    #[serde(rename = "sepa_debit")]
    Sepa {
        #[serde(rename = "payment_method_data[sepa_debit][iban]")]
        iban: Secret<String>,
    },
    #[serde(rename = "au_becs_debit")]
    Becs {
        #[serde(rename = "payment_method_data[au_becs_debit][account_number]")]
        account_number: Secret<String>,
        #[serde(rename = "payment_method_data[au_becs_debit][bsb_number]")]
        bsb_number: Secret<String>,
    },
    #[serde(rename = "bacs_debit")]
    Bacs {
        #[serde(rename = "payment_method_data[bacs_debit][account_number]")]
        account_number: Secret<String>,
        #[serde(rename = "payment_method_data[bacs_debit][sort_code]")]
        sort_code: Secret<String>,
    },
}

#[derive(Debug, Eq, PartialEq, Serialize)]
pub struct StripeBankDebitData {
    #[serde(flatten)]
    pub bank_specific_data: BankDebitData,
}

#[derive(Debug, Eq, PartialEq, Serialize)]
pub struct BankTransferData {
    pub email: Email,
}

#[derive(Debug, Eq, PartialEq, Serialize)]
#[serde(untagged)]
pub enum StripeBankTransferData {
    AchBankTransfer(Box<AchBankTransferData>),
    SepaBankTransfer(Box<SepaBankTransferData>),
    BacsBankTransfers(Box<BacsBankTransferData>),
}

#[derive(Debug, Eq, PartialEq, Serialize)]
#[serde(untagged)]
pub enum StripeWallet {
    ApplepayToken(StripeApplePay),
    GooglepayToken(GooglePayToken),
    ApplepayPayment(ApplepayPayment),
    WechatpayPayment(WechatpayPayment),
    AlipayPayment(AlipayPayment),
}

#[derive(Debug, Eq, PartialEq, Serialize)]
pub struct StripeApplePay {
    pub pk_token: String,
    pub pk_token_instrument_name: String,
    pub pk_token_payment_network: String,
    pub pk_token_transaction_id: String,
}

#[derive(Debug, Eq, PartialEq, Serialize)]
pub struct GooglePayToken {
    #[serde(rename = "payment_method_data[type]")]
    pub payment_type: StripePaymentMethodType,
    #[serde(rename = "payment_method_data[card][token]")]
    pub token: String,
}

#[derive(Debug, Eq, PartialEq, Serialize)]
pub struct ApplepayPayment {
    #[serde(rename = "payment_method_data[card][token]")]
    pub token: String,
    #[serde(rename = "payment_method_data[type]")]
    pub payment_method_types: StripePaymentMethodType,
}

#[derive(Debug, Eq, PartialEq, Serialize)]
pub struct AlipayPayment {
    #[serde(rename = "payment_method_data[type]")]
    pub payment_method_data_type: StripePaymentMethodType,
}

#[derive(Debug, Eq, PartialEq, Serialize)]
pub struct WechatpayPayment {
    #[serde(rename = "payment_method_data[type]")]
    pub payment_method_data_type: StripePaymentMethodType,
    #[serde(rename = "payment_method_options[wechat_pay][client]")]
    pub client: WechatClient,
}

#[derive(Debug, Eq, PartialEq, Serialize, Clone, Copy)]
#[serde(rename_all = "snake_case")]
pub enum WechatClient {
    Web,
}

#[derive(Debug, Eq, PartialEq, Serialize)]
pub struct GooglepayPayment {
    #[serde(rename = "payment_method_data[card][token]")]
    pub token: String,
    #[serde(rename = "payment_method_data[type]")]
    pub payment_method_types: StripePaymentMethodType,
}

#[derive(Debug, Eq, PartialEq, Serialize, Clone, Copy)]
#[serde(rename_all = "snake_case")]
pub enum StripePaymentMethodType {
    Card,
    Klarna,
    Affirm,
    AfterpayClearpay,
    Eps,
    Giropay,
    Ideal,
    Sofort,
    AchCreditTransfer,
    ApplePay,
    #[serde(rename = "us_bank_account")]
    Ach,
    #[serde(rename = "sepa_debit")]
    Sepa,
    #[serde(rename = "au_becs_debit")]
    Becs,
    #[serde(rename = "bacs_debit")]
    Bacs,
    Bancontact,
    #[serde(rename = "wechat_pay")]
    Wechatpay,
    Alipay,
    #[serde(rename = "p24")]
    Przelewy24,
    CustomerBalance,
}

#[derive(Debug, Eq, PartialEq, Serialize, Clone)]
#[serde(rename_all = "snake_case")]
pub enum BankTransferType {
    GbBankTransfer,
    EuBankTransfer,
    #[serde(rename = "bank_transfer")]
    BankTransfers,
}

#[derive(Debug, Eq, PartialEq, Serialize, Clone)]
#[serde(rename_all = "snake_case")]
pub enum StripeBankNames {
    AbnAmro,
    ArzteUndApothekerBank,
    AsnBank,
    AustrianAnadiBankAg,
    BankAustria,
    BankhausCarlSpangler,
    BankhausSchelhammerUndSchatteraAg,
    BawagPskAg,
    BksBankAg,
    BrullKallmusBankAg,
    BtvVierLanderBank,
    Bunq,
    CapitalBankGraweGruppeAg,
    CitiHandlowy,
    Dolomitenbank,
    EasybankAg,
    ErsteBankUndSparkassen,
    Handelsbanken,
    HypoAlpeadriabankInternationalAg,
    HypoNoeLbFurNiederosterreichUWien,
    HypoOberosterreichSalzburgSteiermark,
    HypoTirolBankAg,
    HypoVorarlbergBankAg,
    HypoBankBurgenlandAktiengesellschaft,
    Ing,
    Knab,
    MarchfelderBank,
    OberbankAg,
    RaiffeisenBankengruppeOsterreich,
    SchoellerbankAg,
    SpardaBankWien,
    VolksbankGruppe,
    VolkskreditbankAg,
    VrBankBraunau,
    Moneyou,
    Rabobank,
    Regiobank,
    Revolut,
    SnsBank,
    TriodosBank,
    VanLanschot,
    PlusBank,
    EtransferPocztowy24,
    BankiSpbdzielcze,
    BankNowyBfgSa,
    GetinBank,
    Blik,
    NoblePay,
    #[serde(rename = "ideabank")]
    IdeaBank,
    #[serde(rename = "envelobank")]
    EnveloBank,
    NestPrzelew,
    MbankMtransfer,
    Inteligo,
    PbacZIpko,
    BnpParibas,
    BankPekaoSa,
    VolkswagenBank,
    AliorBank,
    Boz,
}

impl TryFrom<WebhookEventStatus> for api_models::webhooks::IncomingWebhookEvent {
    type Error = errors::ConnectorError;
    fn try_from(value: WebhookEventStatus) -> Result<Self, Self::Error> {
        Ok(match value {
            WebhookEventStatus::WarningNeedsResponse => Self::DisputeOpened,
            WebhookEventStatus::WarningClosed => Self::DisputeCancelled,
            WebhookEventStatus::WarningUnderReview => Self::DisputeChallenged,
            WebhookEventStatus::Won => Self::DisputeWon,
            WebhookEventStatus::Lost => Self::DisputeLost,
            _ => Err(errors::ConnectorError::WebhookEventTypeNotFound)?,
        })
    }
}

impl TryFrom<&api_models::enums::BankNames> for StripeBankNames {
    type Error = errors::ConnectorError;
    fn try_from(bank: &api_models::enums::BankNames) -> Result<Self, Self::Error> {
        Ok(match bank {
            api_models::enums::BankNames::AbnAmro => Self::AbnAmro,
            api_models::enums::BankNames::ArzteUndApothekerBank => Self::ArzteUndApothekerBank,
            api_models::enums::BankNames::AsnBank => Self::AsnBank,
            api_models::enums::BankNames::AustrianAnadiBankAg => Self::AustrianAnadiBankAg,
            api_models::enums::BankNames::BankAustria => Self::BankAustria,
            api_models::enums::BankNames::BankhausCarlSpangler => Self::BankhausCarlSpangler,
            api_models::enums::BankNames::BankhausSchelhammerUndSchatteraAg => {
                Self::BankhausSchelhammerUndSchatteraAg
            }
            api_models::enums::BankNames::BawagPskAg => Self::BawagPskAg,
            api_models::enums::BankNames::BksBankAg => Self::BksBankAg,
            api_models::enums::BankNames::BrullKallmusBankAg => Self::BrullKallmusBankAg,
            api_models::enums::BankNames::BtvVierLanderBank => Self::BtvVierLanderBank,
            api_models::enums::BankNames::Bunq => Self::Bunq,
            api_models::enums::BankNames::CapitalBankGraweGruppeAg => {
                Self::CapitalBankGraweGruppeAg
            }
            api_models::enums::BankNames::Citi => Self::CitiHandlowy,
            api_models::enums::BankNames::Dolomitenbank => Self::Dolomitenbank,
            api_models::enums::BankNames::EasybankAg => Self::EasybankAg,
            api_models::enums::BankNames::ErsteBankUndSparkassen => Self::ErsteBankUndSparkassen,
            api_models::enums::BankNames::Handelsbanken => Self::Handelsbanken,
            api_models::enums::BankNames::HypoAlpeadriabankInternationalAg => {
                Self::HypoAlpeadriabankInternationalAg
            }

            api_models::enums::BankNames::HypoNoeLbFurNiederosterreichUWien => {
                Self::HypoNoeLbFurNiederosterreichUWien
            }
            api_models::enums::BankNames::HypoOberosterreichSalzburgSteiermark => {
                Self::HypoOberosterreichSalzburgSteiermark
            }
            api_models::enums::BankNames::HypoTirolBankAg => Self::HypoTirolBankAg,
            api_models::enums::BankNames::HypoVorarlbergBankAg => Self::HypoVorarlbergBankAg,
            api_models::enums::BankNames::HypoBankBurgenlandAktiengesellschaft => {
                Self::HypoBankBurgenlandAktiengesellschaft
            }
            api_models::enums::BankNames::Ing => Self::Ing,
            api_models::enums::BankNames::Knab => Self::Knab,
            api_models::enums::BankNames::MarchfelderBank => Self::MarchfelderBank,
            api_models::enums::BankNames::OberbankAg => Self::OberbankAg,
            api_models::enums::BankNames::RaiffeisenBankengruppeOsterreich => {
                Self::RaiffeisenBankengruppeOsterreich
            }
            api_models::enums::BankNames::Rabobank => Self::Rabobank,
            api_models::enums::BankNames::Regiobank => Self::Regiobank,
            api_models::enums::BankNames::Revolut => Self::Revolut,
            api_models::enums::BankNames::SnsBank => Self::SnsBank,
            api_models::enums::BankNames::TriodosBank => Self::TriodosBank,
            api_models::enums::BankNames::VanLanschot => Self::VanLanschot,
            api_models::enums::BankNames::Moneyou => Self::Moneyou,
            api_models::enums::BankNames::SchoellerbankAg => Self::SchoellerbankAg,
            api_models::enums::BankNames::SpardaBankWien => Self::SpardaBankWien,
            api_models::enums::BankNames::VolksbankGruppe => Self::VolksbankGruppe,
            api_models::enums::BankNames::VolkskreditbankAg => Self::VolkskreditbankAg,
            api_models::enums::BankNames::VrBankBraunau => Self::VrBankBraunau,
            api_models::enums::BankNames::PlusBank => Self::PlusBank,
            api_models::enums::BankNames::EtransferPocztowy24 => Self::EtransferPocztowy24,
            api_models::enums::BankNames::BankiSpbdzielcze => Self::BankiSpbdzielcze,
            api_models::enums::BankNames::BankNowyBfgSa => Self::BankNowyBfgSa,
            api_models::enums::BankNames::GetinBank => Self::GetinBank,
            api_models::enums::BankNames::Blik => Self::Blik,
            api_models::enums::BankNames::NoblePay => Self::NoblePay,
            api_models::enums::BankNames::IdeaBank => Self::IdeaBank,
            api_models::enums::BankNames::EnveloBank => Self::EnveloBank,
            api_models::enums::BankNames::NestPrzelew => Self::NestPrzelew,
            api_models::enums::BankNames::MbankMtransfer => Self::MbankMtransfer,
            api_models::enums::BankNames::Inteligo => Self::Inteligo,
            api_models::enums::BankNames::PbacZIpko => Self::PbacZIpko,
            api_models::enums::BankNames::BnpParibas => Self::BnpParibas,
            api_models::enums::BankNames::BankPekaoSa => Self::BankPekaoSa,
            api_models::enums::BankNames::VolkswagenBank => Self::VolkswagenBank,
            api_models::enums::BankNames::AliorBank => Self::AliorBank,
            api_models::enums::BankNames::Boz => Self::Boz,

            _ => Err(errors::ConnectorError::NotSupported {
                message: api_enums::PaymentMethod::BankRedirect.to_string(),
                connector: "Stripe",
                payment_experience: api_enums::PaymentExperience::RedirectToUrl.to_string(),
            })?,
        })
    }
}

fn validate_shipping_address_against_payment_method(
    shipping_address: &StripeShippingAddress,
    payment_method: &StripePaymentMethodType,
) -> Result<(), error_stack::Report<errors::ConnectorError>> {
    if let StripePaymentMethodType::AfterpayClearpay = payment_method {
        let missing_fields = collect_missing_value_keys!(
            ("shipping.address.first_name", shipping_address.name),
            ("shipping.address.line1", shipping_address.line1),
            ("shipping.address.country", shipping_address.country),
            ("shipping.address.zip", shipping_address.zip)
        );

        if !missing_fields.is_empty() {
            return Err(errors::ConnectorError::MissingRequiredFields {
                field_names: missing_fields,
            })
            .into_report();
        }
    }

    Ok(())
}

fn infer_stripe_pay_later_type(
    pm_type: &enums::PaymentMethodType,
    experience: &enums::PaymentExperience,
) -> Result<StripePaymentMethodType, errors::ConnectorError> {
    if &enums::PaymentExperience::RedirectToUrl == experience {
        match pm_type {
            enums::PaymentMethodType::Klarna => Ok(StripePaymentMethodType::Klarna),
            enums::PaymentMethodType::Affirm => Ok(StripePaymentMethodType::Affirm),
            enums::PaymentMethodType::AfterpayClearpay => {
                Ok(StripePaymentMethodType::AfterpayClearpay)
            }
            _ => Err(errors::ConnectorError::NotSupported {
                message: pm_type.to_string(),
                connector: "stripe",
                payment_experience: experience.to_string(),
            }),
        }
    } else {
        Err(errors::ConnectorError::NotSupported {
            message: pm_type.to_string(),
            connector: "stripe",
            payment_experience: experience.to_string(),
        })
    }
}

fn infer_stripe_bank_redirect_issuer(
    payment_method_type: Option<&enums::PaymentMethodType>,
) -> Result<StripePaymentMethodType, errors::ConnectorError> {
    match payment_method_type {
        Some(storage_models::enums::PaymentMethodType::Giropay) => {
            Ok(StripePaymentMethodType::Giropay)
        }
        Some(storage_models::enums::PaymentMethodType::Ideal) => Ok(StripePaymentMethodType::Ideal),
        Some(storage_models::enums::PaymentMethodType::Sofort) => {
            Ok(StripePaymentMethodType::Sofort)
        }

        Some(storage_models::enums::PaymentMethodType::BancontactCard) => {
            Ok(StripePaymentMethodType::Bancontact)
        }
        Some(storage_models::enums::PaymentMethodType::Przelewy24) => {
            Ok(StripePaymentMethodType::Przelewy24)
        }
        Some(storage_models::enums::PaymentMethodType::Eps) => Ok(StripePaymentMethodType::Eps),
        None => Err(errors::ConnectorError::MissingRequiredField {
            field_name: "payment_method_type",
        }),
        _ => Err(errors::ConnectorError::MismatchedPaymentData),
    }
}

impl TryFrom<(&api_models::payments::PayLaterData, StripePaymentMethodType)>
    for StripeBillingAddress
{
    type Error = errors::ConnectorError;

    fn try_from(
        (pay_later_data, pm_type): (&api_models::payments::PayLaterData, StripePaymentMethodType),
    ) -> Result<Self, Self::Error> {
        match (pay_later_data, pm_type) {
            (
                payments::PayLaterData::KlarnaRedirect {
                    billing_email,
                    billing_country,
                },
                StripePaymentMethodType::Klarna,
            ) => Ok(Self {
                email: Some(billing_email.to_owned()),
                country: Some(billing_country.to_owned()),
                ..Self::default()
            }),
            (payments::PayLaterData::AffirmRedirect {}, StripePaymentMethodType::Affirm) => {
                Ok(Self::default())
            }
            (
                payments::PayLaterData::AfterpayClearpayRedirect {
                    billing_email,
                    billing_name,
                },
                StripePaymentMethodType::AfterpayClearpay,
            ) => Ok(Self {
                email: Some(billing_email.to_owned()),
                name: Some(billing_name.to_owned()),
                ..Self::default()
            }),
            _ => Err(errors::ConnectorError::MismatchedPaymentData),
        }
    }
}

impl From<&payments::BankDebitBilling> for StripeBillingAddress {
    fn from(item: &payments::BankDebitBilling) -> Self {
        Self {
            email: Some(item.email.to_owned()),
            country: item
                .address
                .as_ref()
                .and_then(|address| address.country.to_owned()),
            name: Some(item.name.to_owned()),
            city: item
                .address
                .as_ref()
                .and_then(|address| address.city.to_owned()),
            address_line1: item
                .address
                .as_ref()
                .and_then(|address| address.line1.to_owned()),
            address_line2: item
                .address
                .as_ref()
                .and_then(|address| address.line2.to_owned()),
            zip_code: item
                .address
                .as_ref()
                .and_then(|address| address.zip.to_owned()),
        }
    }
}

impl TryFrom<&payments::BankRedirectData> for StripeBillingAddress {
    type Error = errors::ConnectorError;

    fn try_from(bank_redirection_data: &payments::BankRedirectData) -> Result<Self, Self::Error> {
        match bank_redirection_data {
            payments::BankRedirectData::Eps {
                billing_details, ..
            } => Ok(Self {
                name: billing_details.billing_name.clone(),
                ..Self::default()
            }),
            payments::BankRedirectData::Giropay {
                billing_details, ..
            } => Ok(Self {
                name: billing_details.billing_name.clone(),
                ..Self::default()
            }),
            payments::BankRedirectData::Ideal {
                billing_details, ..
            } => Ok(Self {
                name: billing_details.billing_name.clone(),
                ..Self::default()
            }),
            payments::BankRedirectData::Przelewy24 {
                billing_details, ..
            } => Ok(Self {
                email: billing_details.email.clone(),
                ..Self::default()
            }),
            payments::BankRedirectData::BancontactCard {
                billing_details, ..
            } => Ok(Self {
                name: billing_details
                    .as_ref()
                    .ok_or(errors::ConnectorError::MissingRequiredField {
                        field_name: "bancontact_card.billing_name",
                    })?
                    .billing_name
                    .clone(),
                ..Self::default()
            }),
            _ => Ok(Self::default()),
        }
    }
}

fn get_bank_specific_data(
    bank_redirect_data: &payments::BankRedirectData,
) -> Option<BankSpecificData> {
    match bank_redirect_data {
        payments::BankRedirectData::Sofort {
            country,
            preferred_language,
            ..
        } => Some(BankSpecificData::Sofort {
            country: country.to_owned(),
            preferred_language: preferred_language.to_owned(),
        }),
        _ => None,
    }
}

fn get_bank_debit_data(
    bank_debit_data: &payments::BankDebitData,
) -> (StripePaymentMethodType, BankDebitData, StripeBillingAddress) {
    match bank_debit_data {
        payments::BankDebitData::AchBankDebit {
            billing_details,
            account_number,
            routing_number,
            ..
        } => {
            let ach_data = BankDebitData::Ach {
                account_holder_type: "individual".to_string(),
                account_number: account_number.to_owned(),
                routing_number: routing_number.to_owned(),
            };

            let billing_data = StripeBillingAddress::from(billing_details);
            (StripePaymentMethodType::Ach, ach_data, billing_data)
        }
        payments::BankDebitData::SepaBankDebit {
            billing_details,
            iban,
            ..
        } => {
            let sepa_data = BankDebitData::Sepa {
                iban: iban.to_owned(),
            };

            let billing_data = StripeBillingAddress::from(billing_details);
            (StripePaymentMethodType::Sepa, sepa_data, billing_data)
        }
        payments::BankDebitData::BecsBankDebit {
            billing_details,
            account_number,
            bsb_number,
        } => {
            let becs_data = BankDebitData::Becs {
                account_number: account_number.to_owned(),
                bsb_number: bsb_number.to_owned(),
            };

            let billing_data = StripeBillingAddress::from(billing_details);
            (StripePaymentMethodType::Becs, becs_data, billing_data)
        }
        payments::BankDebitData::BacsBankDebit {
            billing_details,
            account_number,
            sort_code,
            ..
        } => {
            let bacs_data = BankDebitData::Bacs {
                account_number: account_number.to_owned(),
                sort_code: sort_code.to_owned(),
            };

            let billing_data = StripeBillingAddress::from(billing_details);
            (StripePaymentMethodType::Bacs, bacs_data, billing_data)
        }
    }
}

fn create_stripe_payment_method(
    pm_type: Option<&enums::PaymentMethodType>,
    experience: Option<&enums::PaymentExperience>,
    payment_method_data: &api_models::payments::PaymentMethodData,
    auth_type: enums::AuthenticationType,
) -> Result<
    (
        StripePaymentMethodData,
        StripePaymentMethodType,
        StripeBillingAddress,
    ),
    error_stack::Report<errors::ConnectorError>,
> {
    match payment_method_data {
        payments::PaymentMethodData::Card(card_details) => {
            let payment_method_auth_type = match auth_type {
                enums::AuthenticationType::ThreeDs => Auth3ds::Any,
                enums::AuthenticationType::NoThreeDs => Auth3ds::Automatic,
            };
            Ok((
                StripePaymentMethodData::Card(StripeCardData {
                    payment_method_data_type: StripePaymentMethodType::Card,
                    payment_method_data_card_number: card_details.card_number.clone(),
                    payment_method_data_card_exp_month: card_details.card_exp_month.clone(),
                    payment_method_data_card_exp_year: card_details.card_exp_year.clone(),
                    payment_method_data_card_cvc: card_details.card_cvc.clone(),
                    payment_method_auth_type,
                }),
                StripePaymentMethodType::Card,
                StripeBillingAddress::default(),
            ))
        }
        payments::PaymentMethodData::PayLater(pay_later_data) => {
            let pm_type = pm_type.ok_or(errors::ConnectorError::MissingRequiredField {
                field_name: "payment_method_type",
            })?;

            let pm_experience = experience.ok_or(errors::ConnectorError::MissingRequiredField {
                field_name: "payment_experience",
            })?;

            let stripe_pm_type = infer_stripe_pay_later_type(pm_type, pm_experience)?;

            let billing_address = StripeBillingAddress::try_from((pay_later_data, stripe_pm_type))?;

            Ok((
                StripePaymentMethodData::PayLater(StripePayLaterData {
                    payment_method_data_type: stripe_pm_type,
                }),
                stripe_pm_type,
                billing_address,
            ))
        }
        payments::PaymentMethodData::BankRedirect(bank_redirect_data) => {
            let billing_address = StripeBillingAddress::try_from(bank_redirect_data)?;
            let pm_type = infer_stripe_bank_redirect_issuer(pm_type)?;
            let bank_specific_data = get_bank_specific_data(bank_redirect_data);
            let bank_name = get_bank_name(&pm_type, bank_redirect_data)?;
            let billing_details = get_billing_details_if_exists(bank_redirect_data);

            Ok((
                StripePaymentMethodData::BankRedirect(StripeBankRedirectData {
                    payment_method_data_type: pm_type,
                    bank_name,
                    bank_specific_data,
                    billing_name: billing_details
                        .clone()
                        .and_then(|billing_details| billing_details.billing_name),
                    email: billing_details.and_then(|billing_details| billing_details.email),
                }),
                pm_type,
                billing_address,
            ))
        }
        payments::PaymentMethodData::Wallet(wallet_data) => match wallet_data {
            payments::WalletData::ApplePay(applepay_data) => Ok((
                StripePaymentMethodData::Wallet(StripeWallet::ApplepayToken(StripeApplePay {
                    pk_token: String::from_utf8(
                        consts::BASE64_ENGINE
                            .decode(&applepay_data.payment_data)
                            .into_report()
                            .change_context(errors::ConnectorError::RequestEncodingFailed)?,
                    )
                    .into_report()
                    .change_context(errors::ConnectorError::RequestEncodingFailed)?,
                    pk_token_instrument_name: applepay_data.payment_method.pm_type.to_owned(),
                    pk_token_payment_network: applepay_data.payment_method.network.to_owned(),
                    pk_token_transaction_id: applepay_data.transaction_identifier.to_owned(),
                })),
                StripePaymentMethodType::ApplePay,
                StripeBillingAddress::default(),
            )),

            payments::WalletData::WeChatPayRedirect(_) => Ok((
                StripePaymentMethodData::Wallet(StripeWallet::WechatpayPayment(WechatpayPayment {
                    client: WechatClient::Web,
                    payment_method_data_type: StripePaymentMethodType::Wechatpay,
                })),
                StripePaymentMethodType::Wechatpay,
                StripeBillingAddress::default(),
            )),
            payments::WalletData::AliPay(_) => Ok((
                StripePaymentMethodData::Wallet(StripeWallet::AlipayPayment(AlipayPayment {
                    payment_method_data_type: StripePaymentMethodType::Alipay,
                })),
                StripePaymentMethodType::Alipay,
                StripeBillingAddress::default(),
            )),
            payments::WalletData::GooglePay(gpay_data) => Ok((
                StripePaymentMethodData::try_from(gpay_data)?,
                StripePaymentMethodType::Card,
                StripeBillingAddress::default(),
            )),
            _ => Err(errors::ConnectorError::NotImplemented(
                "This wallet is not implemented for stripe".to_string(),
            )
            .into()),
        },
        payments::PaymentMethodData::BankDebit(bank_debit_data) => {
            let (pm_type, bank_debit_data, billing_address) = get_bank_debit_data(bank_debit_data);

            let pm_data = StripePaymentMethodData::BankDebit(StripeBankDebitData {
                bank_specific_data: bank_debit_data,
            });

            Ok((pm_data, pm_type, billing_address))
        }
        payments::PaymentMethodData::BankTransfer(bank_transfer_data) => {
            match bank_transfer_data.deref() {
                payments::BankTransferData::AchBankTransfer { billing_details } => Ok((
                    StripePaymentMethodData::BankTransfer(StripeBankTransferData::AchBankTransfer(
                        Box::new(AchBankTransferData {
                            email: billing_details.email.to_owned(),
                        }),
                    )),
                    StripePaymentMethodType::AchCreditTransfer,
                    StripeBillingAddress::default(),
                )),
                payments::BankTransferData::SepaBankTransfer {
                    billing_details,
                    country,
                } => {
                    let billing_details = StripeBillingAddress {
                        email: Some(billing_details.email.clone()),
                        name: Some(billing_details.name.clone()),
                        ..Default::default()
                    };
                    Ok((
                        StripePaymentMethodData::BankTransfer(
                            StripeBankTransferData::SepaBankTransfer(Box::new(
                                SepaBankTransferData {
                                    payment_method_data_type:
                                        StripePaymentMethodType::CustomerBalance,
                                    bank_transfer_type: BankTransferType::EuBankTransfer,
                                    balance_funding_type: BankTransferType::BankTransfers,
                                    payment_method_type: StripePaymentMethodType::CustomerBalance,
                                    country: country.to_owned(),
                                },
                            )),
                        ),
                        StripePaymentMethodType::CustomerBalance,
                        billing_details,
                    ))
                }
                payments::BankTransferData::BacsBankTransfer { billing_details } => {
                    let billing_details = StripeBillingAddress {
                        email: Some(billing_details.email.clone()),
                        name: Some(billing_details.name.clone()),
                        ..Default::default()
                    };
                    Ok((
                        StripePaymentMethodData::BankTransfer(
                            StripeBankTransferData::BacsBankTransfers(Box::new(
                                BacsBankTransferData {
                                    payment_method_data_type:
                                        StripePaymentMethodType::CustomerBalance,
                                    bank_transfer_type: BankTransferType::GbBankTransfer,
                                    balance_funding_type: BankTransferType::BankTransfers,
                                    payment_method_type: StripePaymentMethodType::CustomerBalance,
                                },
                            )),
                        ),
                        StripePaymentMethodType::CustomerBalance,
                        billing_details,
                    ))
                }
            }
        }
        _ => Err(errors::ConnectorError::NotImplemented(
            "this payment method for stripe".to_string(),
        )
        .into()),
    }
}

fn get_billing_details_if_exists(
    bank_redirect_data: &api_models::payments::BankRedirectData,
) -> Option<api_models::payments::BankRedirectBilling> {
    match bank_redirect_data {
        payments::BankRedirectData::BancontactCard {
            billing_details, ..
        } => billing_details.to_owned(),
        payments::BankRedirectData::Blik { .. } => None,
        payments::BankRedirectData::Eps {
            billing_details, ..
        } => Some(billing_details.to_owned()),
        payments::BankRedirectData::Giropay {
            billing_details, ..
        } => Some(billing_details.to_owned()),
        payments::BankRedirectData::Ideal {
            billing_details, ..
        } => Some(billing_details.to_owned()),
        payments::BankRedirectData::Interac { .. } => None,
        payments::BankRedirectData::OnlineBankingCzechRepublic { .. } => None,
        payments::BankRedirectData::OnlineBankingFinland { .. } => None,
        payments::BankRedirectData::OnlineBankingPoland { .. } => None,
        payments::BankRedirectData::OnlineBankingSlovakia { .. } => None,
        payments::BankRedirectData::Przelewy24 {
            billing_details, ..
        } => Some(billing_details.to_owned()),
        payments::BankRedirectData::Sofort {
            billing_details, ..
        } => Some(billing_details.to_owned()),
        payments::BankRedirectData::Swish {} => None,
        payments::BankRedirectData::Trustly { .. } => None,
    }
}

impl TryFrom<&payments::GooglePayWalletData> for StripePaymentMethodData {
    type Error = error_stack::Report<errors::ConnectorError>;
    fn try_from(gpay_data: &payments::GooglePayWalletData) -> Result<Self, Self::Error> {
        Ok(Self::Wallet(StripeWallet::GooglepayToken(GooglePayToken {
            token: gpay_data
                .tokenization_data
                .token
                .as_bytes()
                .parse_struct::<StripeGpayToken>("StripeGpayToken")
                .change_context(errors::ConnectorError::RequestEncodingFailed)?
                .id,
            payment_type: StripePaymentMethodType::Card,
        })))
    }
}

impl TryFrom<&types::PaymentsAuthorizeRouterData> for PaymentIntentRequest {
    type Error = error_stack::Report<errors::ConnectorError>;
    fn try_from(item: &types::PaymentsAuthorizeRouterData) -> Result<Self, Self::Error> {
        let metadata_order_id = item.payment_id.to_string();
        let metadata_txn_id = format!("{}_{}_{}", item.merchant_id, item.payment_id, "1");
        let metadata_txn_uuid = Uuid::new_v4().to_string(); //Fetch autogenerated txn_uuid from Database.

        let shipping_address = match item.address.shipping.clone() {
            Some(mut shipping) => StripeShippingAddress {
                city: shipping.address.as_mut().and_then(|a| a.city.take()),
                country: shipping.address.as_mut().and_then(|a| a.country.take()),
                line1: shipping.address.as_mut().and_then(|a| a.line1.take()),
                line2: shipping.address.as_mut().and_then(|a| a.line2.take()),
                zip: shipping.address.as_mut().and_then(|a| a.zip.take()),
                state: shipping.address.as_mut().and_then(|a| a.state.take()),
                name: shipping.address.as_mut().and_then(|a| {
                    a.first_name.as_ref().map(|first_name| {
                        format!(
                            "{} {}",
                            first_name.clone().expose(),
                            a.last_name.clone().expose_option().unwrap_or_default()
                        )
                        .into()
                    })
                }),
                phone: shipping.phone.map(|p| {
                    format!(
                        "{}{}",
                        p.country_code.unwrap_or_default(),
                        p.number.expose_option().unwrap_or_default()
                    )
                    .into()
                }),
            },
            None => StripeShippingAddress::default(),
        };
        let mut payment_method_options = None;

        let (mut payment_data, payment_method, mandate, billing_address, payment_method_types) = {
            match item
                .request
                .mandate_id
                .clone()
                .and_then(|mandate_ids| mandate_ids.mandate_reference_id)
            {
                Some(api_models::payments::MandateReferenceId::ConnectorMandateId(
                    connector_mandate_ids,
                )) => (
                    None,
                    connector_mandate_ids.payment_method_id,
                    connector_mandate_ids.connector_mandate_id,
                    StripeBillingAddress::default(),
                    None,
                ),
                Some(api_models::payments::MandateReferenceId::NetworkMandateId(
                    network_transaction_id,
                )) => {
                    payment_method_options = Some(StripePaymentMethodOptions::Card {
                        mandate_options: None,
                        network_transaction_id: None,
                        mit_exemption: Some(MitExemption {
                            network_transaction_id,
                        }),
                    });
                    (None, None, None, StripeBillingAddress::default(), None)
                }
                _ => {
                    let (payment_method_data, payment_method_type, billing_address) =
                        create_stripe_payment_method(
                            item.request.payment_method_type.as_ref(),
                            item.request.payment_experience.as_ref(),
                            &item.request.payment_method_data,
                            item.auth_type,
                        )?;

                    validate_shipping_address_against_payment_method(
                        &shipping_address,
                        &payment_method_type,
                    )?;

                    (
                        Some(payment_method_data),
                        None,
                        None,
                        billing_address,
                        Some(payment_method_type),
                    )
                }
            }
        };

        let payment_method_types = if payment_method.is_some() {
            //if recurring payment
            get_payment_method_type_from_mandate_metadata_for_recurring_payment(item)
        } else {
            payment_method_types
        };
        payment_data = match item.request.payment_method_data {
            payments::PaymentMethodData::Wallet(payments::WalletData::ApplePay(_)) => Some(
                StripePaymentMethodData::Wallet(StripeWallet::ApplepayPayment(ApplepayPayment {
                    token: item
                        .payment_method_token
                        .to_owned()
                        .get_required_value("payment_token")
                        .change_context(errors::ConnectorError::RequestEncodingFailed)?,
                    payment_method_types: StripePaymentMethodType::Card,
                })),
            ),
            _ => payment_data,
        };

        let setup_mandate_details = item
            .request
            .setup_mandate_details
            .as_ref()
            .and_then(
                |mandate_details| match mandate_details.customer_acceptance.acceptance_type {
                    payments::AcceptanceType::Online => mandate_details
                        .customer_acceptance
                        .as_ref()?
                        .online
                        .as_ref()
                        .map(|online_details| StripeMandateRequest {
                            mandate_type: StripeMandateType::Online {
                                ip_address: online_details.ip_address.clone(),
                                user_agent: online_details.user_agent.clone(),
                            },
                        }),
                    payments::AcceptanceType::Offline => Some(StripeMandateRequest {
                        mandate_type: StripeMandateType::Offline,
                    }),
                },
            )
            .or_else(|| {
                //stripe requires us to send mandate_data while making payment through saved bank debit
                if payment_method.is_some() {
                    //check if payment is done through saved payment method
                    match &payment_method_types {
                        //check if payment method is bank debit
                        Some(
                            StripePaymentMethodType::Ach
                            | StripePaymentMethodType::Sepa
                            | StripePaymentMethodType::Becs
                            | StripePaymentMethodType::Bacs,
                        ) => Some(StripeMandateRequest {
                            mandate_type: StripeMandateType::Offline,
                        }),
                        _ => None,
                    }
                } else {
                    None
                }
            });
        Ok(Self {
            amount: item.request.amount, //hopefully we don't loose some cents here
            currency: item.request.currency.to_string(), //we need to copy the value and not transfer ownership
            statement_descriptor_suffix: item.request.statement_descriptor_suffix.clone(),
            statement_descriptor: item.request.statement_descriptor.clone(),
            metadata_order_id,
            metadata_txn_id,
            metadata_txn_uuid,
            return_url: item
                .request
                .router_return_url
                .clone()
                .unwrap_or_else(|| "https://juspay.in/".to_string()),
            confirm: true, // Stripe requires confirm to be true if return URL is present
            description: item.description.clone(),
            shipping: shipping_address,
            billing: billing_address,
            capture_method: StripeCaptureMethod::from(item.request.capture_method),
            payment_data,
            mandate,
            payment_method_options,
            payment_method,
            customer: item.connector_customer.to_owned(),
            setup_mandate_details,
            off_session: item.request.off_session,
            setup_future_usage: item.request.setup_future_usage,
            payment_method_types,
        })
    }
}

fn get_payment_method_type_from_mandate_metadata_for_recurring_payment(
    item: &types::PaymentsAuthorizeRouterData,
) -> Option<StripePaymentMethodType> {
    match item.mandate_metadata.clone() {
        Some(value) => {
            let payment_method_data =
                serde_json::from_value::<api_models::payments::PaymentMethodData>(value.expose())
                    .ok(); //deserializing payment method data
            match payment_method_data {
                Some(payments::PaymentMethodData::BankDebit(bank_debit_data)) => {
                    match bank_debit_data {
                        payments::BankDebitData::AchBankDebit { .. } => {
                            Some(StripePaymentMethodType::Ach)
                        }
                        payments::BankDebitData::SepaBankDebit { .. } => {
                            Some(StripePaymentMethodType::Sepa)
                        }
                        payments::BankDebitData::BecsBankDebit { .. } => {
                            Some(StripePaymentMethodType::Becs)
                        }
                        payments::BankDebitData::BacsBankDebit { .. } => {
                            Some(StripePaymentMethodType::Bacs)
                        }
                    }
                }
                Some(payments::PaymentMethodData::BankRedirect(bank_redirect_data)) => {
                    match bank_redirect_data {
                        payments::BankRedirectData::BancontactCard { .. }
                        | payments::BankRedirectData::Ideal { .. }
                        | payments::BankRedirectData::Sofort { .. } => {
                            Some(StripePaymentMethodType::Sepa)
                        }
                        // bank redirect of bancontact,ideal and sofort is converted sepa direct debit for future usage by stripe
                        _ => None,
                    }
                }
                _ => None,
            }
        }
        None => None,
    }
}

impl TryFrom<&types::VerifyRouterData> for SetupIntentRequest {
    type Error = error_stack::Report<errors::ConnectorError>;
    fn try_from(item: &types::VerifyRouterData) -> Result<Self, Self::Error> {
        let metadata_order_id = item.payment_id.to_string();
        let metadata_txn_id = format!("{}_{}_{}", item.merchant_id, item.payment_id, "1");
        let metadata_txn_uuid = Uuid::new_v4().to_string();

        //Only cards supported for mandates
        let pm_type = StripePaymentMethodType::Card;
        let payment_data = StripePaymentMethodData::try_from((
            item.request.payment_method_data.clone(),
            item.auth_type,
            pm_type,
        ))?;

        Ok(Self {
            confirm: true,
            metadata_order_id,
            metadata_txn_id,
            metadata_txn_uuid,
            payment_data,
            return_url: item.return_url.clone(),
            off_session: item.request.off_session,
            usage: item.request.setup_future_usage,
            payment_method_options: None,
            customer: item.connector_customer.to_owned(),
        })
    }
}

impl TryFrom<&types::TokenizationRouterData> for TokenRequest {
    type Error = error_stack::Report<errors::ConnectorError>;
    fn try_from(item: &types::TokenizationRouterData) -> Result<Self, Self::Error> {
        let payment_data = create_stripe_payment_method(
            None,
            None,
            &item.request.payment_method_data,
            item.auth_type,
        )?;
        Ok(Self {
            token_data: payment_data.0,
        })
    }
}

impl TryFrom<&types::ConnectorCustomerRouterData> for CustomerRequest {
    type Error = error_stack::Report<errors::ConnectorError>;
    fn try_from(item: &types::ConnectorCustomerRouterData) -> Result<Self, Self::Error> {
        Ok(Self {
            description: item.request.description.to_owned(),
            email: item.request.email.to_owned(),
            phone: item.request.phone.to_owned(),
            name: item.request.name.to_owned(),
            source: item.request.preprocessing_id.to_owned(),
        })
    }
}

#[derive(Clone, Debug, Default, Eq, PartialEq, Deserialize, Serialize)]
pub struct StripeMetadata {
    pub order_id: String,
    pub txn_id: String,
    pub txn_uuid: String,
}

#[derive(Clone, Default, Debug, Eq, PartialEq, Deserialize, Serialize)]
#[serde(rename_all = "snake_case")]
pub enum StripePaymentStatus {
    Succeeded,
    Failed,
    #[default]
    Processing,
    #[serde(rename = "requires_action")]
    RequiresCustomerAction,
    #[serde(rename = "requires_payment_method")]
    RequiresPaymentMethod,
    RequiresConfirmation,
    Canceled,
    RequiresCapture,
<<<<<<< HEAD
=======
    Chargeable,
    Consumed,
>>>>>>> c1b631bd
    Pending,
}

impl From<StripePaymentStatus> for enums::AttemptStatus {
    fn from(item: StripePaymentStatus) -> Self {
        match item {
            StripePaymentStatus::Succeeded => Self::Charged,
            StripePaymentStatus::Failed => Self::Failure,
            StripePaymentStatus::Processing => Self::Authorizing,
            StripePaymentStatus::RequiresCustomerAction => Self::AuthenticationPending,
            // Make the payment attempt status as failed
            StripePaymentStatus::RequiresPaymentMethod => Self::Failure,
            StripePaymentStatus::RequiresConfirmation => Self::ConfirmationAwaited,
            StripePaymentStatus::Canceled => Self::Voided,
            StripePaymentStatus::RequiresCapture => Self::Authorized,
<<<<<<< HEAD
=======
            StripePaymentStatus::Chargeable => Self::Authorizing,
            StripePaymentStatus::Consumed => Self::Authorizing,
>>>>>>> c1b631bd
            StripePaymentStatus::Pending => Self::Pending,
        }
    }
}

#[derive(Debug, Default, Eq, PartialEq, Deserialize)]
pub struct PaymentIntentResponse {
    pub id: String,
    pub object: String,
    pub amount: i64,
    pub amount_received: i64,
    pub amount_capturable: i64,
    pub currency: String,
    pub status: StripePaymentStatus,
    pub client_secret: Secret<String>,
    pub created: i32,
    pub customer: Option<String>,
    pub payment_method: Option<String>,
    pub description: Option<String>,
    pub statement_descriptor: Option<String>,
    pub statement_descriptor_suffix: Option<String>,
    pub metadata: StripeMetadata,
    pub next_action: Option<StripeNextActionResponse>,
    pub payment_method_options: Option<StripePaymentMethodOptions>,
    pub last_payment_error: Option<ErrorDetails>,
    pub latest_attempt: Option<LatestAttempt>, //need a merchant to test this
}

#[derive(Clone, Debug, Default, Eq, PartialEq, Deserialize, Serialize)]
pub struct StripeSourceResponse {
    pub id: String,
    pub ach_credit_transfer: AchCreditTransferResponse,
    pub receiver: AchReceiverDetails,
    pub status: StripePaymentStatus,
}

#[derive(Clone, Debug, Default, Eq, PartialEq, Deserialize, Serialize)]
pub struct AchCreditTransferResponse {
    pub account_number: Secret<String>,
    pub bank_name: Secret<String>,
    pub routing_number: Secret<String>,
    pub swift_code: Secret<String>,
}

#[derive(Clone, Debug, Default, Eq, PartialEq, Deserialize, Serialize)]
pub struct AchReceiverDetails {
    pub amount_received: i64,
    pub amount_charged: i64,
}

#[serde_with::skip_serializing_none]
#[derive(Clone, Debug, Default, Eq, PartialEq, Deserialize, Serialize)]
pub struct SepaAndBacsBankTransferInstructions {
    pub bacs_bank_instructions: Option<BacsFinancialDetails>,
    pub sepa_bank_instructions: Option<SepaFinancialDetails>,
    pub receiver: SepaAndBacsReceiver,
}

#[derive(Clone, Debug, Default, Eq, PartialEq, Deserialize, Serialize)]
pub struct SepaAndBacsReceiver {
    pub amount_received: i64,
    pub amount_remaining: i64,
}

#[derive(Debug, Default, Eq, PartialEq, Deserialize)]
pub struct PaymentSyncResponse {
    #[serde(flatten)]
    pub intent_fields: PaymentIntentResponse,
    pub last_payment_error: Option<ErrorDetails>,
}

impl Deref for PaymentSyncResponse {
    type Target = PaymentIntentResponse;

    fn deref(&self) -> &Self::Target {
        &self.intent_fields
    }
}

#[derive(Serialize, Deserialize)]
pub struct LastPaymentError {
    code: String,
    message: String,
}

#[derive(Deserialize)]
pub struct PaymentIntentSyncResponse {
    #[serde(flatten)]
    payment_intent_fields: PaymentIntentResponse,
    pub last_payment_error: Option<LastPaymentError>,
    pub latest_charge: Option<StripeCharge>,
}

impl Deref for PaymentIntentSyncResponse {
    type Target = PaymentIntentResponse;

    fn deref(&self) -> &Self::Target {
        &self.payment_intent_fields
    }
}

#[derive(Deserialize, Clone, Debug)]
pub struct StripeCharge {
    pub id: String,
    pub payment_method_details: Option<StripePaymentMethodDetailsResponse>,
}
#[derive(Deserialize, Clone, Debug)]
#[serde(rename_all = "snake_case", tag = "type")]
pub enum StripePaymentMethodDetailsResponse {
    //only ideal, sofort and bancontact is supported by stripe for recurring payment in bank redirect
    Ideal {
        ideal: StripeBankRedirectDetails,
    },
    Sofort {
        sofort: StripeBankRedirectDetails,
    },
    Bancontact {
        bancontact: StripeBankRedirectDetails,
    },

    //other payment method types supported by stripe. To avoid deserialization error.
    Blik,
    Eps,
    Fpx,
    Giropay,
    #[serde(rename = "p24")]
    Przelewy24,
    Card,
    Klarna,
    Affirm,
    AfterpayClearpay,
    ApplePay,
    #[serde(rename = "us_bank_account")]
    Ach,
    #[serde(rename = "sepa_debit")]
    Sepa,
    #[serde(rename = "au_becs_debit")]
    Becs,
    #[serde(rename = "bacs_debit")]
    Bacs,
    #[serde(rename = "wechat_pay")]
    Wechatpay,
    Alipay,
}
#[derive(Deserialize, Clone, Debug)]
pub struct StripeBankRedirectDetails {
    #[serde(rename = "generated_sepa_debit")]
    attached_payment_method: Option<String>,
}

#[derive(Deserialize)]
pub struct SetupIntentSyncResponse {
    #[serde(flatten)]
    setup_intent_fields: SetupIntentResponse,
    pub last_payment_error: Option<LastPaymentError>,
}

impl Deref for SetupIntentSyncResponse {
    type Target = SetupIntentResponse;

    fn deref(&self) -> &Self::Target {
        &self.setup_intent_fields
    }
}

impl From<SetupIntentSyncResponse> for PaymentIntentSyncResponse {
    fn from(value: SetupIntentSyncResponse) -> Self {
        Self {
            payment_intent_fields: value.setup_intent_fields.into(),
            last_payment_error: value.last_payment_error,
            latest_charge: None,
        }
    }
}

impl From<SetupIntentResponse> for PaymentIntentResponse {
    fn from(value: SetupIntentResponse) -> Self {
        Self {
            id: value.id,
            object: value.object,
            status: value.status,
            client_secret: value.client_secret,
            customer: value.customer,
            description: None,
            statement_descriptor: value.statement_descriptor,
            statement_descriptor_suffix: value.statement_descriptor_suffix,
            metadata: value.metadata,
            next_action: value.next_action,
            payment_method_options: value.payment_method_options,
            last_payment_error: None,
            ..Default::default()
        }
    }
}

#[derive(Clone, Debug, Default, Eq, PartialEq, Deserialize)]
pub struct SetupIntentResponse {
    pub id: String,
    pub object: String,
    pub status: StripePaymentStatus, // Change to SetupStatus
    pub client_secret: Secret<String>,
    pub customer: Option<String>,
    pub payment_method: Option<String>,
    pub statement_descriptor: Option<String>,
    pub statement_descriptor_suffix: Option<String>,
    pub metadata: StripeMetadata,
    pub next_action: Option<StripeNextActionResponse>,
    pub payment_method_options: Option<StripePaymentMethodOptions>,
    pub latest_attempt: Option<LatestAttempt>,
}

impl ForeignFrom<(Option<StripePaymentMethodOptions>, String)> for types::MandateReference {
    fn foreign_from(
        (payment_method_options, payment_method_id): (Option<StripePaymentMethodOptions>, String),
    ) -> Self {
        Self {
            connector_mandate_id: payment_method_options.and_then(|options| match options {
                StripePaymentMethodOptions::Card {
                    mandate_options, ..
                } => mandate_options.map(|mandate_options| mandate_options.reference),
                StripePaymentMethodOptions::Klarna {}
                | StripePaymentMethodOptions::Affirm {}
                | StripePaymentMethodOptions::AfterpayClearpay {}
                | StripePaymentMethodOptions::Eps {}
                | StripePaymentMethodOptions::Giropay {}
                | StripePaymentMethodOptions::Ideal {}
                | StripePaymentMethodOptions::Sofort {}
                | StripePaymentMethodOptions::Ach {}
                | StripePaymentMethodOptions::Bacs {}
                | StripePaymentMethodOptions::Becs {}
                | StripePaymentMethodOptions::WechatPay {}
                | StripePaymentMethodOptions::Alipay {}
                | StripePaymentMethodOptions::Sepa {}
                | StripePaymentMethodOptions::Bancontact {}
                | StripePaymentMethodOptions::Przelewy24 {}
                | StripePaymentMethodOptions::CustomerBalance {} => None,
            }),
            payment_method_id: Some(payment_method_id),
        }
    }
}

impl<F, T>
    TryFrom<types::ResponseRouterData<F, PaymentIntentResponse, T, types::PaymentsResponseData>>
    for types::RouterData<F, T, types::PaymentsResponseData>
{
    type Error = error_stack::Report<errors::ConnectorError>;
    fn try_from(
        item: types::ResponseRouterData<F, PaymentIntentResponse, T, types::PaymentsResponseData>,
    ) -> Result<Self, Self::Error> {
        let redirect_data = item.response.next_action.clone();
        let redirection_data = redirect_data
            .and_then(|redirection_data| redirection_data.get_url())
            .map(|redirection_url| {
                services::RedirectForm::from((redirection_url, services::Method::Get))
            });

        let mandate_reference = item.response.payment_method.map(|pm| {
            types::MandateReference::foreign_from((item.response.payment_method_options, pm))
        });

        //Note: we might have to call retrieve_setup_intent to get the network_transaction_id in case its not sent in PaymentIntentResponse
        // Or we identify the mandate txns before hand and always call SetupIntent in case of mandate payment call
        let network_txn_id = Option::foreign_from(item.response.latest_attempt);

        Ok(Self {
            status: enums::AttemptStatus::from(item.response.status),
            // client_secret: Some(item.response.client_secret.clone().as_str()),
            // description: item.response.description.map(|x| x.as_str()),
            // statement_descriptor_suffix: item.response.statement_descriptor_suffix.map(|x| x.as_str()),
            // three_ds_form,
            response: Ok(types::PaymentsResponseData::TransactionResponse {
                resource_id: types::ResponseId::ConnectorTransactionId(item.response.id),
                redirection_data,
                mandate_reference,
                connector_metadata: None,
                network_txn_id,
            }),
            amount_captured: Some(item.response.amount_received),
            ..item.data
        })
    }
}

pub fn get_connector_metadata(
    next_action: Option<&StripeNextActionResponse>,
    amount: i64,
) -> CustomResult<Option<serde_json::Value>, errors::ConnectorError> {
    let next_action_response = next_action
            .and_then(|next_action_response| match next_action_response {
                    StripeNextActionResponse::DisplayBankTransferInstructions(response) => {
                        Some(SepaAndBacsBankTransferInstructions {
                            sepa_bank_instructions: response.financial_addresses[0].iban.to_owned(),
                            bacs_bank_instructions: response.financial_addresses[0]
                                .sort_code
                                .to_owned(),
                            receiver: SepaAndBacsReceiver {
                                amount_received: amount - response.amount_remaining,
                                amount_remaining: response.amount_remaining,
                            },
                        })
                    }
                    _ => None,
                }).map(|response| {
                     common_utils::ext_traits::Encode::<SepaAndBacsBankTransferInstructions>::encode_to_value(
                &response,
            )
            .change_context(errors::ConnectorError::ResponseHandlingFailed)
                }).transpose()?;
    Ok(next_action_response)
}

impl<F, T>
    TryFrom<types::ResponseRouterData<F, PaymentIntentSyncResponse, T, types::PaymentsResponseData>>
    for types::RouterData<F, T, types::PaymentsResponseData>
{
    type Error = error_stack::Report<errors::ConnectorError>;
    fn try_from(
        item: types::ResponseRouterData<
            F,
            PaymentIntentSyncResponse,
            T,
            types::PaymentsResponseData,
        >,
    ) -> Result<Self, Self::Error> {
        let redirect_data = item.response.next_action.clone();
        let redirection_data = redirect_data
            .and_then(|redirection_data| redirection_data.get_url())
            .map(|redirection_url| {
                services::RedirectForm::from((redirection_url, services::Method::Get))
            });

        let mandate_reference = item.response.payment_method.clone().map(|pm| {
            types::MandateReference::foreign_from((
                item.response.payment_method_options.clone(),
                match item.response.latest_charge.clone() {
                    Some(charge) => match charge.payment_method_details {
                        Some(StripePaymentMethodDetailsResponse::Bancontact { bancontact }) => {
                            bancontact.attached_payment_method.unwrap_or(pm)
                        }
                        Some(StripePaymentMethodDetailsResponse::Ideal { ideal }) => {
                            ideal.attached_payment_method.unwrap_or(pm)
                        }
                        Some(StripePaymentMethodDetailsResponse::Sofort { sofort }) => {
                            sofort.attached_payment_method.unwrap_or(pm)
                        }
                        _ => pm,
                    },
                    None => pm,
                },
            ))
        });
        let error_res =
            item.response
                .last_payment_error
                .as_ref()
                .map(|error| types::ErrorResponse {
                    code: error.code.to_owned(),
                    message: error.message.to_owned(),
                    reason: None,
                    status_code: item.http_code,
                });

        let connector_metadata =
            get_connector_metadata(item.response.next_action.as_ref(), item.response.amount)?;

        let response = error_res.map_or(
            Ok(types::PaymentsResponseData::TransactionResponse {
                resource_id: types::ResponseId::ConnectorTransactionId(item.response.id.clone()),
                redirection_data,
                mandate_reference,
                connector_metadata,
                network_txn_id: None,
            }),
            Err,
        );

        Ok(Self {
            status: enums::AttemptStatus::from(item.response.status.to_owned()),
            response,
            amount_captured: Some(item.response.amount_received),
            ..item.data
        })
    }
}

impl<F, T>
    TryFrom<types::ResponseRouterData<F, SetupIntentResponse, T, types::PaymentsResponseData>>
    for types::RouterData<F, T, types::PaymentsResponseData>
{
    type Error = error_stack::Report<errors::ConnectorError>;
    fn try_from(
        item: types::ResponseRouterData<F, SetupIntentResponse, T, types::PaymentsResponseData>,
    ) -> Result<Self, Self::Error> {
        let redirect_data = item.response.next_action.clone();
        let redirection_data = redirect_data
            .and_then(|redirection_data| redirection_data.get_url())
            .map(|redirection_url| {
                services::RedirectForm::from((redirection_url, services::Method::Get))
            });

        let mandate_reference = item.response.payment_method.map(|pm| {
            types::MandateReference::foreign_from((item.response.payment_method_options, pm))
        });

        Ok(Self {
            status: enums::AttemptStatus::from(item.response.status),
            response: Ok(types::PaymentsResponseData::TransactionResponse {
                resource_id: types::ResponseId::ConnectorTransactionId(item.response.id),
                redirection_data,
                mandate_reference,
                connector_metadata: None,
                network_txn_id: Option::foreign_from(item.response.latest_attempt),
            }),
            ..item.data
        })
    }
}

impl ForeignFrom<Option<LatestAttempt>> for Option<String> {
    fn foreign_from(latest_attempt: Option<LatestAttempt>) -> Self {
        match latest_attempt {
            Some(LatestAttempt::PaymentIntentAttempt(attempt)) => attempt
                .payment_method_options
                .and_then(|payment_method_options| match payment_method_options {
                    StripePaymentMethodOptions::Card {
                        network_transaction_id,
                        ..
                    } => network_transaction_id,
                    _ => None,
                }),
            _ => None,
        }
    }
}

#[derive(Clone, Debug, Eq, PartialEq, Deserialize)]
#[serde(rename_all = "snake_case", remote = "Self")]
pub enum StripeNextActionResponse {
    RedirectToUrl(StripeRedirectToUrlResponse),
    AlipayHandleRedirect(StripeRedirectToUrlResponse),
    VerifyWithMicrodeposits(StripeVerifyWithMicroDepositsResponse),
    WechatPayDisplayQrCode(StripeRedirectToQr),
    DisplayBankTransferInstructions(StripeBankTransferDetails),
}

impl StripeNextActionResponse {
    fn get_url(&self) -> Option<Url> {
        match self {
            Self::RedirectToUrl(redirect_to_url) | Self::AlipayHandleRedirect(redirect_to_url) => {
                Some(redirect_to_url.url.to_owned())
            }
            Self::WechatPayDisplayQrCode(redirect_to_url) => Some(redirect_to_url.data.to_owned()),
            Self::VerifyWithMicrodeposits(verify_with_microdeposits) => {
                Some(verify_with_microdeposits.hosted_verification_url.to_owned())
            }
            Self::DisplayBankTransferInstructions(_) => None,
        }
    }
}

// This impl is required because Stripe's response is of the below format, which is externally
// tagged, but also with an extra 'type' field specifying the enum variant name:
// "next_action": {
//   "redirect_to_url": { "return_url": "...", "url": "..." },
//   "type": "redirect_to_url"
// },
// Reference: https://github.com/serde-rs/serde/issues/1343#issuecomment-409698470
impl<'de> Deserialize<'de> for StripeNextActionResponse {
    fn deserialize<D: serde::Deserializer<'de>>(deserializer: D) -> Result<Self, D::Error> {
        #[derive(Deserialize)]
        struct Wrapper {
            #[serde(rename = "type")]
            _ignore: String,
            #[serde(flatten, with = "StripeNextActionResponse")]
            inner: StripeNextActionResponse,
        }
        Wrapper::deserialize(deserializer).map(|w| w.inner)
    }
}

#[derive(Clone, Debug, Eq, PartialEq, Deserialize, Serialize)]
pub struct StripeRedirectToUrlResponse {
    return_url: String,
    url: Url,
}

#[derive(Clone, Debug, Eq, PartialEq, Deserialize, Serialize)]
pub struct StripeRedirectToQr {
    data: Url,
}

#[derive(Clone, Debug, Eq, PartialEq, Deserialize)]
pub struct StripeVerifyWithMicroDepositsResponse {
    hosted_verification_url: Url,
}

#[derive(Clone, Debug, Eq, PartialEq, Deserialize, Serialize)]
pub struct StripeBankTransferDetails {
    pub amount_remaining: i64,
    pub currency: String,
    pub financial_addresses: Vec<StripeFinanicalInformation>,
    pub hosted_instructions_url: Option<String>,
    pub reference: Option<String>,
    #[serde(rename = "type")]
    pub bank_transfer_type: Option<String>,
}

#[derive(Clone, Debug, Eq, PartialEq, Deserialize, Serialize)]
pub struct StripeFinanicalInformation {
    pub iban: Option<SepaFinancialDetails>,
    pub sort_code: Option<BacsFinancialDetails>,
    pub supported_networks: Vec<String>,
    #[serde(rename = "type")]
    pub financial_info_type: String,
}

#[derive(Clone, Debug, Eq, PartialEq, Deserialize, Serialize)]
pub struct SepaFinancialDetails {
    pub account_holder_name: String,
    pub bic: String,
    pub country: String,
    pub iban: String,
}

#[derive(Clone, Debug, Eq, PartialEq, Deserialize, Serialize)]
pub struct BacsFinancialDetails {
    pub account_holder_name: String,
    pub account_number: String,
    pub sort_code: String,
}

// REFUND :
// Type definition for Stripe RefundRequest

#[derive(Default, Debug, Serialize)]
pub struct RefundRequest {
    pub amount: Option<i64>, //amount in cents, hence passed as integer
    pub payment_intent: String,
    #[serde(rename = "metadata[order_id]")]
    pub metadata_order_id: String,
    #[serde(rename = "metadata[txn_id]")]
    pub metadata_txn_id: String,
    #[serde(rename = "metadata[txn_uuid]")]
    pub metadata_txn_uuid: String,
}

impl<F> TryFrom<&types::RefundsRouterData<F>> for RefundRequest {
    type Error = error_stack::Report<errors::ConnectorError>;
    fn try_from(item: &types::RefundsRouterData<F>) -> Result<Self, Self::Error> {
        let amount = item.request.refund_amount;
        let metadata_txn_id = "Fetch txn_id from DB".to_string();
        let metadata_txn_uuid = "Fetch txn_id from DB".to_string();
        let payment_intent = item.request.connector_transaction_id.clone();
        Ok(Self {
            amount: Some(amount),
            payment_intent,
            metadata_order_id: item.payment_id.clone(),
            metadata_txn_id,
            metadata_txn_uuid,
        })
    }
}

// Type definition for Stripe Refund Response

#[derive(Default, Debug, Serialize, Deserialize, Clone)]
#[serde(rename_all = "snake_case")]
pub enum RefundStatus {
    Succeeded,
    Failed,
    #[default]
    Pending,
    RequiresAction,
}

impl From<RefundStatus> for enums::RefundStatus {
    fn from(item: RefundStatus) -> Self {
        match item {
            self::RefundStatus::Succeeded => Self::Success,
            self::RefundStatus::Failed => Self::Failure,
            self::RefundStatus::Pending => Self::Pending,
            self::RefundStatus::RequiresAction => Self::ManualReview,
        }
    }
}

#[derive(Default, Debug, Clone, Serialize, Deserialize)]
pub struct RefundResponse {
    pub id: String,
    pub object: String,
    pub amount: i64,
    pub currency: String,
    pub metadata: StripeMetadata,
    pub payment_intent: String,
    pub status: RefundStatus,
}

impl TryFrom<types::RefundsResponseRouterData<api::Execute, RefundResponse>>
    for types::RefundsRouterData<api::Execute>
{
    type Error = error_stack::Report<errors::ConnectorError>;
    fn try_from(
        item: types::RefundsResponseRouterData<api::Execute, RefundResponse>,
    ) -> Result<Self, Self::Error> {
        Ok(Self {
            response: Ok(types::RefundsResponseData {
                connector_refund_id: item.response.id,
                refund_status: enums::RefundStatus::from(item.response.status),
            }),
            ..item.data
        })
    }
}

impl TryFrom<types::RefundsResponseRouterData<api::RSync, RefundResponse>>
    for types::RefundsRouterData<api::RSync>
{
    type Error = error_stack::Report<errors::ConnectorError>;
    fn try_from(
        item: types::RefundsResponseRouterData<api::RSync, RefundResponse>,
    ) -> Result<Self, Self::Error> {
        Ok(Self {
            response: Ok(types::RefundsResponseData {
                connector_refund_id: item.response.id,
                refund_status: enums::RefundStatus::from(item.response.status),
            }),
            ..item.data
        })
    }
}

#[derive(Debug, Default, Eq, PartialEq, Deserialize, Serialize)]
pub struct ErrorDetails {
    pub code: Option<String>,
    #[serde(rename = "type")]
    pub error_type: Option<String>,
    pub message: Option<String>,
    pub param: Option<String>,
}

#[derive(Debug, Default, Eq, PartialEq, Deserialize, Serialize)]
pub struct ErrorResponse {
    pub error: ErrorDetails,
}

#[derive(Debug, Default, Eq, PartialEq, Serialize)]
pub struct StripeShippingAddress {
    #[serde(rename = "shipping[address][city]")]
    pub city: Option<String>,
    #[serde(rename = "shipping[address][country]")]
    pub country: Option<api_enums::CountryAlpha2>,
    #[serde(rename = "shipping[address][line1]")]
    pub line1: Option<Secret<String>>,
    #[serde(rename = "shipping[address][line2]")]
    pub line2: Option<Secret<String>>,
    #[serde(rename = "shipping[address][postal_code]")]
    pub zip: Option<Secret<String>>,
    #[serde(rename = "shipping[address][state]")]
    pub state: Option<Secret<String>>,
    #[serde(rename = "shipping[name]")]
    pub name: Option<Secret<String>>,
    #[serde(rename = "shipping[phone]")]
    pub phone: Option<Secret<String>>,
}

#[derive(Debug, Default, Eq, PartialEq, Serialize)]
pub struct StripeBillingAddress {
    #[serde(rename = "payment_method_data[billing_details][email]")]
    pub email: Option<Email>,
    #[serde(rename = "payment_method_data[billing_details][address][country]")]
    pub country: Option<api_enums::CountryAlpha2>,
    #[serde(rename = "payment_method_data[billing_details][name]")]
    pub name: Option<Secret<String>>,
    #[serde(rename = "payment_method_data[billing_details][address][city]")]
    pub city: Option<String>,
    #[serde(rename = "payment_method_data[billing_details][address][line1]")]
    pub address_line1: Option<Secret<String>>,
    #[serde(rename = "payment_method_data[billing_details][address][line2]")]
    pub address_line2: Option<Secret<String>>,
    #[serde(rename = "payment_method_data[billing_details][address][postal_code]")]
    pub zip_code: Option<Secret<String>>,
}

#[derive(Debug, Clone, serde::Deserialize, Eq, PartialEq)]
pub struct StripeRedirectResponse {
    pub payment_intent: Option<String>,
    pub payment_intent_client_secret: Option<String>,
    pub source_redirect_slug: Option<String>,
    pub redirect_status: Option<StripePaymentStatus>,
    pub source_type: Option<Secret<String>>,
}

#[derive(Debug, Serialize)]
pub struct CancelRequest {
    cancellation_reason: Option<String>,
}

impl TryFrom<&types::PaymentsCancelRouterData> for CancelRequest {
    type Error = error_stack::Report<errors::ConnectorError>;
    fn try_from(item: &types::PaymentsCancelRouterData) -> Result<Self, Self::Error> {
        Ok(Self {
            cancellation_reason: item.request.cancellation_reason.clone(),
        })
    }
}

#[derive(Serialize, Deserialize, Debug, Clone, Eq, PartialEq)]
#[non_exhaustive]
#[serde(rename_all = "snake_case")]
pub enum StripePaymentMethodOptions {
    Card {
        mandate_options: Option<StripeMandateOptions>,
        network_transaction_id: Option<String>,
        mit_exemption: Option<MitExemption>, // To be used for MIT mandate txns
    },
    Klarna {},
    Affirm {},
    AfterpayClearpay {},
    Eps {},
    Giropay {},
    Ideal {},
    Sofort {},
    #[serde(rename = "us_bank_account")]
    Ach {},
    #[serde(rename = "sepa_debit")]
    Sepa {},
    #[serde(rename = "au_becs_debit")]
    Becs {},
    #[serde(rename = "bacs_debit")]
    Bacs {},
    Bancontact {},
    WechatPay {},
    Alipay {},
    #[serde(rename = "p24")]
    Przelewy24 {},
    CustomerBalance {},
}

#[derive(Clone, Debug, Default, Eq, PartialEq, Serialize, Deserialize)]
pub struct MitExemption {
    pub network_transaction_id: String,
}

#[derive(Clone, Debug, Eq, PartialEq, Deserialize)]
#[serde(untagged)]
pub enum LatestAttempt {
    PaymentIntentAttempt(LatestPaymentAttempt),
    SetupAttempt(String),
}
#[derive(Clone, Debug, Default, Eq, PartialEq, Deserialize)]
pub struct LatestPaymentAttempt {
    pub payment_method_options: Option<StripePaymentMethodOptions>,
}
// #[derive(Deserialize, Debug, Clone, Eq, PartialEq)]
// pub struct Card
#[derive(serde::Serialize, serde::Deserialize, Clone, Debug, Default, Eq, PartialEq)]
pub struct StripeMandateOptions {
    reference: String, // Extendable, But only important field to be captured
}
/// Represents the capture request body for stripe connector.
#[derive(Debug, Serialize, Clone, Copy)]
pub struct CaptureRequest {
    /// If amount_to_capture is None stripe captures the amount in the payment intent.
    amount_to_capture: Option<i64>,
}

impl TryFrom<&types::PaymentsCaptureRouterData> for CaptureRequest {
    type Error = error_stack::Report<errors::ConnectorError>;
    fn try_from(item: &types::PaymentsCaptureRouterData) -> Result<Self, Self::Error> {
        Ok(Self {
            amount_to_capture: Some(item.request.amount_to_capture),
        })
    }
}

impl TryFrom<&types::PaymentsPreProcessingRouterData> for StripeAchSourceRequest {
    type Error = error_stack::Report<errors::ConnectorError>;
    fn try_from(item: &types::PaymentsPreProcessingRouterData) -> Result<Self, Self::Error> {
        Ok(Self {
            transfer_type: StripePaymentMethodType::AchCreditTransfer,
            payment_method_data: AchBankTransferData {
                email: connector::utils::PaymentsPreProcessingData::get_email(&item.request)?,
            },
            currency: item
                .request
                .currency
                .get_required_value("currency")
                .change_context(errors::ConnectorError::MissingRequiredField {
                    field_name: "currency",
                })?
                .to_string(),
        })
    }
}

impl<F, T>
    TryFrom<types::ResponseRouterData<F, StripeSourceResponse, T, types::PaymentsResponseData>>
    for types::RouterData<F, T, types::PaymentsResponseData>
{
    type Error = error_stack::Report<errors::ConnectorError>;
    fn try_from(
        item: types::ResponseRouterData<F, StripeSourceResponse, T, types::PaymentsResponseData>,
    ) -> Result<Self, Self::Error> {
        let connector_source_response = item.response.to_owned();
        let connector_metadata =
            common_utils::ext_traits::Encode::<StripeSourceResponse>::encode_to_value(
                &connector_source_response,
            )
            .change_context(errors::ConnectorError::ResponseHandlingFailed)?;
        // We get pending as the status from stripe, but hyperswitch should give it as requires_customer_action as
        // customer has to make payment to the virtual account number given in the source response
        let status = match connector_source_response.status.clone().into() {
            storage_models::enums::AttemptStatus::Pending => {
                storage_models::enums::AttemptStatus::AuthenticationPending
            }
            _ => connector_source_response.status.into(),
        };
        Ok(Self {
            response: Ok(types::PaymentsResponseData::PreProcessingResponse {
                pre_processing_id: item.response.id,
                connector_metadata: Some(connector_metadata),
            }),
            status,
            ..item.data
        })
    }
}

impl TryFrom<&types::PaymentsAuthorizeRouterData> for ChargesRequest {
    type Error = error_stack::Report<errors::ConnectorError>;

    fn try_from(value: &types::PaymentsAuthorizeRouterData) -> Result<Self, Self::Error> {
        Ok(Self {
            amount: value.request.amount.to_string(),
            currency: value.request.currency.to_string(),
            customer: value
                .connector_customer
                .to_owned()
                .get_required_value("customer_id")
                .change_context(errors::ConnectorError::MissingRequiredField {
                    field_name: "customer_id",
                })?,
            source: value
                .preprocessing_id
                .to_owned()
                .get_required_value("source")
                .change_context(errors::ConnectorError::MissingRequiredField {
                    field_name: "source",
                })?,
        })
    }
}

impl<F, T> TryFrom<types::ResponseRouterData<F, ChargesResponse, T, types::PaymentsResponseData>>
    for types::RouterData<F, T, types::PaymentsResponseData>
{
    type Error = error_stack::Report<errors::ConnectorError>;
    fn try_from(
        item: types::ResponseRouterData<F, ChargesResponse, T, types::PaymentsResponseData>,
    ) -> Result<Self, Self::Error> {
        let connector_source_response = item.response.to_owned();
        let connector_metadata =
            common_utils::ext_traits::Encode::<StripeSourceResponse>::encode_to_value(
                &connector_source_response.source,
            )
            .change_context(errors::ConnectorError::ResponseHandlingFailed)?;
        Ok(Self {
            status: enums::AttemptStatus::from(item.response.status),
            response: Ok(types::PaymentsResponseData::TransactionResponse {
                resource_id: types::ResponseId::ConnectorTransactionId(item.response.id),
                redirection_data: None,
                mandate_reference: None,
                connector_metadata: Some(connector_metadata),
                network_txn_id: None,
            }),
            ..item.data
        })
    }
}

impl<F, T>
    TryFrom<types::ResponseRouterData<F, StripeTokenResponse, T, types::PaymentsResponseData>>
    for types::RouterData<F, T, types::PaymentsResponseData>
{
    type Error = error_stack::Report<errors::ConnectorError>;
    fn try_from(
        item: types::ResponseRouterData<F, StripeTokenResponse, T, types::PaymentsResponseData>,
    ) -> Result<Self, Self::Error> {
        Ok(Self {
            response: Ok(types::PaymentsResponseData::TokenizationResponse {
                token: item.response.id,
            }),
            ..item.data
        })
    }
}

impl<F, T>
    TryFrom<types::ResponseRouterData<F, StripeCustomerResponse, T, types::PaymentsResponseData>>
    for types::RouterData<F, T, types::PaymentsResponseData>
{
    type Error = error_stack::Report<errors::ConnectorError>;
    fn try_from(
        item: types::ResponseRouterData<F, StripeCustomerResponse, T, types::PaymentsResponseData>,
    ) -> Result<Self, Self::Error> {
        Ok(Self {
            response: Ok(types::PaymentsResponseData::ConnectorCustomerResponse {
                connector_customer_id: item.response.id,
            }),
            ..item.data
        })
    }
}

// #[cfg(test)]
// mod test_stripe_transformers {
//     use super::*;

//     #[test]
//     fn verify_transform_from_router_to_stripe_req() {
//         let router_req = PaymentsRequest {
//             amount: 100.0,
//             currency: "USD".to_string(),
//             ..Default::default()
//         };

//         let stripe_req = PaymentIntentRequest::from(router_req);

//         //metadata is generated everytime. So use the transformed struct to copy uuid

//         let stripe_req_expected = PaymentIntentRequest {
//             amount: 10000,
//             currency: "USD".to_string(),
//             statement_descriptor_suffix: None,
//             metadata_order_id: "Auto generate Order ID".to_string(),
//             metadata_txn_id: "Fetch from Merchant Account_Auto generate Order ID_1".to_string(),
//             metadata_txn_uuid: stripe_req.metadata_txn_uuid.clone(),
//             return_url: "Fetch Url from Merchant Account".to_string(),
//             confirm: false,
//             payment_method_types: "card".to_string(),
//             payment_method_data_type: "card".to_string(),
//             payment_method_data_card_number: None,
//             payment_method_data_card_exp_month: None,
//             payment_method_data_card_exp_year: None,
//             payment_method_data_card_cvc: None,
//             description: None,
//         };
//         assert_eq!(stripe_req_expected, stripe_req);
//     }
// }

#[derive(Debug, Deserialize)]
pub struct WebhookEventDataResource {
    pub object: serde_json::Value,
}

#[derive(Debug, Deserialize)]
pub struct WebhookEventObjectResource {
    pub data: WebhookEventDataResource,
}

#[derive(Debug, Deserialize)]
pub struct WebhookEvent {
    #[serde(rename = "type")]
    pub event_type: WebhookEventType,
    #[serde(rename = "data")]
    pub event_data: WebhookEventData,
}

#[derive(Debug, Deserialize)]
pub struct WebhookEventData {
    #[serde(rename = "object")]
    pub event_object: WebhookEventObjectData,
}

#[derive(Debug, Deserialize)]
pub struct WebhookEventObjectData {
    pub id: String,
    pub object: WebhookEventObjectType,
    pub amount: Option<i32>,
    pub currency: String,
    pub payment_intent: Option<String>,
    pub reason: Option<String>,
    #[serde(with = "common_utils::custom_serde::timestamp")]
    pub created: PrimitiveDateTime,
    pub evidence_details: Option<EvidenceDetails>,
    pub status: Option<WebhookEventStatus>,
}

#[derive(Debug, Deserialize, strum::Display)]
#[serde(rename_all = "snake_case")]
pub enum WebhookEventObjectType {
    PaymentIntent,
    Dispute,
    Charge,
    Source,
}

#[derive(Debug, Deserialize)]
pub enum WebhookEventType {
    #[serde(rename = "payment_intent.payment_failed")]
    PaymentIntentFailed,
    #[serde(rename = "payment_intent.succeeded")]
    PaymentIntentSucceed,
    #[serde(rename = "charge.dispute.captured")]
    ChargeDisputeCaptured,
    #[serde(rename = "charge.dispute.created")]
    DisputeCreated,
    #[serde(rename = "charge.dispute.closed")]
    DisputeClosed,
    #[serde(rename = "charge.dispute.updated")]
    DisputeUpdated,
    #[serde(rename = "charge.dispute.funds_reinstated")]
    ChargeDisputeFundsReinstated,
    #[serde(rename = "charge.dispute.funds_withdrawn")]
    ChargeDisputeFundsWithdrawn,
    #[serde(rename = "charge.expired")]
    ChargeExpired,
    #[serde(rename = "charge.failed")]
    ChargeFailed,
    #[serde(rename = "charge.pending")]
    ChargePending,
    #[serde(rename = "charge.captured")]
    ChargeCaptured,
    #[serde(rename = "charge.succeeded")]
    ChargeSucceeded,
    #[serde(rename = "charge.updated")]
    ChargeUpdated,
    #[serde(rename = "charge.refunded")]
    ChanrgeRefunded,
    #[serde(rename = "payment_intent.canceled")]
    PaymentIntentCanceled,
    #[serde(rename = "payment_intent.created")]
    PaymentIntentCreated,
    #[serde(rename = "payment_intent.processing")]
    PaymentIntentProcessing,
    #[serde(rename = "payment_intent.requires_action")]
    PaymentIntentRequiresAction,
    #[serde(rename = "amount_capturable_updated")]
    PaymentIntentAmountCapturableUpdated,
    #[serde(rename = "source.chargeable")]
    SourceChargeable,
    #[serde(rename = "source.transaction.created")]
    SourceTransactionCreated,
    #[serde(rename = "payment_intent.partially_funded")]
    PaymentIntentPartiallyFunded,
}

#[derive(Debug, Serialize, strum::Display, Deserialize, PartialEq)]
#[serde(rename_all = "snake_case")]
pub enum WebhookEventStatus {
    WarningNeedsResponse,
    WarningClosed,
    WarningUnderReview,
    Won,
    Lost,
    NeedsResponse,
    UnderReview,
    ChargeRefunded,
    Succeeded,
    RequiresPaymentMethod,
    RequiresConfirmation,
    RequiresAction,
    Processing,
    RequiresCapture,
    Canceled,
    Chargeable,
}

#[derive(Debug, Deserialize, PartialEq)]
pub struct EvidenceDetails {
    #[serde(with = "common_utils::custom_serde::timestamp")]
    pub due_by: PrimitiveDateTime,
}

impl
    TryFrom<(
        api::PaymentMethodData,
        enums::AuthenticationType,
        StripePaymentMethodType,
    )> for StripePaymentMethodData
{
    type Error = error_stack::Report<errors::ConnectorError>;
    fn try_from(
        (pm_data, auth_type, pm_type): (
            api::PaymentMethodData,
            enums::AuthenticationType,
            StripePaymentMethodType,
        ),
    ) -> Result<Self, Self::Error> {
        match pm_data {
            api::PaymentMethodData::Card(ref ccard) => Ok(Self::Card({
                let payment_method_auth_type = match auth_type {
                    enums::AuthenticationType::ThreeDs => Auth3ds::Any,
                    enums::AuthenticationType::NoThreeDs => Auth3ds::Automatic,
                };
                StripeCardData {
                    payment_method_data_type: StripePaymentMethodType::Card,
                    payment_method_data_card_number: ccard.card_number.clone(),
                    payment_method_data_card_exp_month: ccard.card_exp_month.clone(),
                    payment_method_data_card_exp_year: ccard.card_exp_year.clone(),
                    payment_method_data_card_cvc: ccard.card_cvc.clone(),
                    payment_method_auth_type,
                }
            })),
            api::PaymentMethodData::PayLater(_) => Ok(Self::PayLater(StripePayLaterData {
                payment_method_data_type: pm_type,
            })),
            api::PaymentMethodData::BankRedirect(_) => {
                Ok(Self::BankRedirect(StripeBankRedirectData {
                    payment_method_data_type: pm_type,
                    bank_name: None,
                    bank_specific_data: None,
                    billing_name: None,
                    email: None,
                }))
            }
            api::PaymentMethodData::Wallet(wallet_data) => match wallet_data {
                payments::WalletData::ApplePay(data) => {
                    let wallet_info = StripeWallet::ApplepayToken(StripeApplePay {
                        pk_token: String::from_utf8(
                            consts::BASE64_ENGINE
                                .decode(data.payment_data)
                                .into_report()
                                .change_context(errors::ConnectorError::RequestEncodingFailed)?,
                        )
                        .into_report()
                        .change_context(errors::ConnectorError::RequestEncodingFailed)?,
                        pk_token_instrument_name: data.payment_method.pm_type,
                        pk_token_payment_network: data.payment_method.network,
                        pk_token_transaction_id: data.transaction_identifier,
                    });
                    Ok(Self::Wallet(wallet_info))
                }

                payments::WalletData::WeChatPayRedirect(_) => {
                    let wallet_info = StripeWallet::WechatpayPayment(WechatpayPayment {
                        client: WechatClient::Web,
                        payment_method_data_type: StripePaymentMethodType::Wechatpay,
                    });
                    Ok(Self::Wallet(wallet_info))
                }
                payments::WalletData::AliPay(_) => {
                    let wallet_info = StripeWallet::AlipayPayment(AlipayPayment {
                        payment_method_data_type: StripePaymentMethodType::Alipay,
                    });
                    Ok(Self::Wallet(wallet_info))
                }
                payments::WalletData::GooglePay(gpay_data) => Self::try_from(&gpay_data),
                _ => Err(errors::ConnectorError::InvalidWallet.into()),
            },
            api::PaymentMethodData::BankDebit(bank_debit_data) => {
                let (_pm_type, bank_data, _) = get_bank_debit_data(&bank_debit_data);

                Ok(Self::BankDebit(StripeBankDebitData {
                    bank_specific_data: bank_data,
                }))
            }
            api::PaymentMethodData::BankTransfer(bank_transfer_data) => {
                match bank_transfer_data.deref() {
                    payments::BankTransferData::AchBankTransfer { billing_details } => {
                        Ok(Self::BankTransfer(StripeBankTransferData::AchBankTransfer(
                            Box::new(AchBankTransferData {
                                email: billing_details.email.to_owned(),
                            }),
                        )))
                    }
                    payments::BankTransferData::SepaBankTransfer { country, .. } => Ok(
                        Self::BankTransfer(StripeBankTransferData::SepaBankTransfer(Box::new(
                            SepaBankTransferData {
                                payment_method_data_type: StripePaymentMethodType::CustomerBalance,
                                bank_transfer_type: BankTransferType::EuBankTransfer,
                                balance_funding_type: BankTransferType::BankTransfers,
                                payment_method_type: StripePaymentMethodType::CustomerBalance,
                                country: country.to_owned(),
                            },
                        ))),
                    ),
                    payments::BankTransferData::BacsBankTransfer { .. } => Ok(Self::BankTransfer(
                        StripeBankTransferData::BacsBankTransfers(Box::new(BacsBankTransferData {
                            payment_method_data_type: StripePaymentMethodType::CustomerBalance,
                            bank_transfer_type: BankTransferType::GbBankTransfer,
                            balance_funding_type: BankTransferType::BankTransfers,
                            payment_method_type: StripePaymentMethodType::CustomerBalance,
                        })),
                    )),
                }
            }
            api::PaymentMethodData::MandatePayment | api::PaymentMethodData::Crypto(_) => {
                Err(errors::ConnectorError::NotSupported {
                    message: format!("{pm_type:?}"),
                    connector: "Stripe",
                    payment_experience: api_models::enums::PaymentExperience::RedirectToUrl
                        .to_string(),
                })?
            }
        }
    }
}

#[derive(Debug, Deserialize)]
pub struct StripeGpayToken {
    pub id: String,
}

pub fn get_bank_transfer_request_data(
    req: &types::PaymentsAuthorizeRouterData,
    bank_transfer_data: &api_models::payments::BankTransferData,
) -> CustomResult<Option<String>, errors::ConnectorError> {
    match bank_transfer_data {
        api_models::payments::BankTransferData::AchBankTransfer { .. } => {
            let req = ChargesRequest::try_from(req)?;
            let request = utils::Encode::<ChargesRequest>::url_encode(&req)
                .change_context(errors::ConnectorError::RequestEncodingFailed)?;
            Ok(Some(request))
        }
        _ => {
            let req = PaymentIntentRequest::try_from(req)?;
            let request = utils::Encode::<PaymentIntentRequest>::url_encode(&req)
                .change_context(errors::ConnectorError::RequestEncodingFailed)?;
            Ok(Some(request))
        }
    }
}

pub fn get_bank_transfer_authorize_response(
    data: &types::PaymentsAuthorizeRouterData,
    res: types::Response,
    bank_transfer_data: &api_models::payments::BankTransferData,
) -> CustomResult<types::PaymentsAuthorizeRouterData, errors::ConnectorError> {
    match bank_transfer_data {
        api_models::payments::BankTransferData::AchBankTransfer { .. } => {
            let response: ChargesResponse = res
                .response
                .parse_struct("ChargesResponse")
                .change_context(errors::ConnectorError::ResponseDeserializationFailed)?;

            types::RouterData::try_from(types::ResponseRouterData {
                response,
                data: data.clone(),
                http_code: res.status_code,
            })
        }
        _ => {
            let response: PaymentIntentResponse = res
                .response
                .parse_struct("PaymentIntentResponse")
                .change_context(errors::ConnectorError::ResponseDeserializationFailed)?;

            types::RouterData::try_from(types::ResponseRouterData {
                response,
                data: data.clone(),
                http_code: res.status_code,
            })
        }
    }
}

pub fn construct_file_upload_request(
    file_upload_router_data: types::UploadFileRouterData,
) -> CustomResult<reqwest::multipart::Form, errors::ConnectorError> {
    let request = file_upload_router_data.request;
    let mut multipart = reqwest::multipart::Form::new();
    multipart = multipart.text("purpose", "dispute_evidence");
    let file_data = reqwest::multipart::Part::bytes(request.file)
        .file_name(request.file_key)
        .mime_str(request.file_type.as_ref())
        .map_err(|_| errors::ConnectorError::RequestEncodingFailed)?;
    multipart = multipart.part("file", file_data);
    Ok(multipart)
}

#[derive(Debug, Deserialize)]
pub struct FileUploadResponse {
    #[serde(rename = "id")]
    pub file_id: String,
}

#[derive(Debug, Serialize)]
pub struct Evidence {
    #[serde(rename = "evidence[access_activity_log]")]
    pub access_activity_log: Option<String>,
    #[serde(rename = "evidence[billing_address]")]
    pub billing_address: Option<String>,
    #[serde(rename = "evidence[cancellation_policy]")]
    pub cancellation_policy: Option<String>,
    #[serde(rename = "evidence[cancellation_policy_disclosure]")]
    pub cancellation_policy_disclosure: Option<String>,
    #[serde(rename = "evidence[cancellation_rebuttal]")]
    pub cancellation_rebuttal: Option<String>,
    #[serde(rename = "evidence[customer_communication]")]
    pub customer_communication: Option<String>,
    #[serde(rename = "evidence[customer_email_address]")]
    pub customer_email_address: Option<String>,
    #[serde(rename = "evidence[customer_name]")]
    pub customer_name: Option<String>,
    #[serde(rename = "evidence[customer_purchase_ip]")]
    pub customer_purchase_ip: Option<String>,
    #[serde(rename = "evidence[customer_signature]")]
    pub customer_signature: Option<String>,
    #[serde(rename = "evidence[product_description]")]
    pub product_description: Option<String>,
    #[serde(rename = "evidence[receipt]")]
    pub receipt: Option<String>,
    #[serde(rename = "evidence[refund_policy]")]
    pub refund_policy: Option<String>,
    #[serde(rename = "evidence[refund_policy_disclosure]")]
    pub refund_policy_disclosure: Option<String>,
    #[serde(rename = "evidence[refund_refusal_explanation]")]
    pub refund_refusal_explanation: Option<String>,
    #[serde(rename = "evidence[service_date]")]
    pub service_date: Option<String>,
    #[serde(rename = "evidence[service_documentation]")]
    pub service_documentation: Option<String>,
    #[serde(rename = "evidence[shipping_address]")]
    pub shipping_address: Option<String>,
    #[serde(rename = "evidence[shipping_carrier]")]
    pub shipping_carrier: Option<String>,
    #[serde(rename = "evidence[shipping_date]")]
    pub shipping_date: Option<String>,
    #[serde(rename = "evidence[shipping_documentation]")]
    pub shipping_documentation: Option<String>,
    #[serde(rename = "evidence[shipping_tracking_number]")]
    pub shipping_tracking_number: Option<String>,
    #[serde(rename = "evidence[uncategorized_file]")]
    pub uncategorized_file: Option<String>,
    #[serde(rename = "evidence[uncategorized_text]")]
    pub uncategorized_text: Option<String>,
    pub submit: bool,
}

impl TryFrom<&types::SubmitEvidenceRouterData> for Evidence {
    type Error = error_stack::Report<errors::ConnectorError>;
    fn try_from(item: &types::SubmitEvidenceRouterData) -> Result<Self, Self::Error> {
        let submit_evidence_request_data = item.request.clone();
        Ok(Self {
            access_activity_log: submit_evidence_request_data.access_activity_log,
            billing_address: submit_evidence_request_data.billing_address,
            cancellation_policy: submit_evidence_request_data.cancellation_policy_provider_file_id,
            cancellation_policy_disclosure: submit_evidence_request_data
                .cancellation_policy_disclosure,
            cancellation_rebuttal: submit_evidence_request_data.cancellation_rebuttal,
            customer_communication: submit_evidence_request_data
                .customer_communication_provider_file_id,
            customer_email_address: submit_evidence_request_data.customer_email_address,
            customer_name: submit_evidence_request_data.customer_name,
            customer_purchase_ip: submit_evidence_request_data.customer_purchase_ip,
            customer_signature: submit_evidence_request_data.customer_signature_provider_file_id,
            product_description: submit_evidence_request_data.product_description,
            receipt: submit_evidence_request_data.receipt_provider_file_id,
            refund_policy: submit_evidence_request_data.refund_policy_provider_file_id,
            refund_policy_disclosure: submit_evidence_request_data.refund_policy_disclosure,
            refund_refusal_explanation: submit_evidence_request_data.refund_refusal_explanation,
            service_date: submit_evidence_request_data.service_date,
            service_documentation: submit_evidence_request_data
                .service_documentation_provider_file_id,
            shipping_address: submit_evidence_request_data.shipping_address,
            shipping_carrier: submit_evidence_request_data.shipping_carrier,
            shipping_date: submit_evidence_request_data.shipping_date,
            shipping_documentation: submit_evidence_request_data
                .shipping_documentation_provider_file_id,
            shipping_tracking_number: submit_evidence_request_data.shipping_tracking_number,
            uncategorized_file: submit_evidence_request_data.uncategorized_file_provider_file_id,
            uncategorized_text: submit_evidence_request_data.uncategorized_text,
            submit: true,
        })
    }
}

#[derive(Debug, Deserialize)]
pub struct DisputeObj {
    #[serde(rename = "id")]
    pub dispute_id: String,
    pub status: String,
}

#[cfg(test)]
mod test_validate_shipping_address_against_payment_method {
    #![allow(clippy::unwrap_used)]
    use api_models::enums::CountryAlpha2;
    use masking::Secret;

    use crate::{
        connector::stripe::transformers::{
            validate_shipping_address_against_payment_method, StripePaymentMethodType,
            StripeShippingAddress,
        },
        core::errors,
    };

    #[test]
    fn should_return_ok() {
        // Arrange
        let stripe_shipping_address = create_stripe_shipping_address(
            Some("name".to_string()),
            Some("line1".to_string()),
            Some(CountryAlpha2::AD),
            Some("zip".to_string()),
        );

        let payment_method = &StripePaymentMethodType::AfterpayClearpay;

        //Act
        let result = validate_shipping_address_against_payment_method(
            &stripe_shipping_address,
            payment_method,
        );

        // Assert
        assert!(result.is_ok());
    }

    #[test]
    fn should_return_err_for_empty_name() {
        // Arrange
        let stripe_shipping_address = create_stripe_shipping_address(
            None,
            Some("line1".to_string()),
            Some(CountryAlpha2::AD),
            Some("zip".to_string()),
        );

        let payment_method = &StripePaymentMethodType::AfterpayClearpay;

        //Act
        let result = validate_shipping_address_against_payment_method(
            &stripe_shipping_address,
            payment_method,
        );

        // Assert
        assert!(result.is_err());
        let missing_fields = get_missing_fields(result.unwrap_err().current_context()).to_owned();
        assert_eq!(missing_fields.len(), 1);
        assert_eq!(missing_fields[0], "shipping.address.first_name");
    }

    #[test]
    fn should_return_err_for_empty_line1() {
        // Arrange
        let stripe_shipping_address = create_stripe_shipping_address(
            Some("name".to_string()),
            None,
            Some(CountryAlpha2::AD),
            Some("zip".to_string()),
        );

        let payment_method = &StripePaymentMethodType::AfterpayClearpay;

        //Act
        let result = validate_shipping_address_against_payment_method(
            &stripe_shipping_address,
            payment_method,
        );

        // Assert
        assert!(result.is_err());
        let missing_fields = get_missing_fields(result.unwrap_err().current_context()).to_owned();
        assert_eq!(missing_fields.len(), 1);
        assert_eq!(missing_fields[0], "shipping.address.line1");
    }

    #[test]
    fn should_return_err_for_empty_country() {
        // Arrange
        let stripe_shipping_address = create_stripe_shipping_address(
            Some("name".to_string()),
            Some("line1".to_string()),
            None,
            Some("zip".to_string()),
        );

        let payment_method = &StripePaymentMethodType::AfterpayClearpay;

        //Act
        let result = validate_shipping_address_against_payment_method(
            &stripe_shipping_address,
            payment_method,
        );

        // Assert
        assert!(result.is_err());
        let missing_fields = get_missing_fields(result.unwrap_err().current_context()).to_owned();
        assert_eq!(missing_fields.len(), 1);
        assert_eq!(missing_fields[0], "shipping.address.country");
    }

    #[test]
    fn should_return_err_for_empty_zip() {
        // Arrange
        let stripe_shipping_address = create_stripe_shipping_address(
            Some("name".to_string()),
            Some("line1".to_string()),
            Some(CountryAlpha2::AD),
            None,
        );
        let payment_method = &StripePaymentMethodType::AfterpayClearpay;

        //Act
        let result = validate_shipping_address_against_payment_method(
            &stripe_shipping_address,
            payment_method,
        );

        // Assert
        assert!(result.is_err());
        let missing_fields = get_missing_fields(result.unwrap_err().current_context()).to_owned();
        assert_eq!(missing_fields.len(), 1);
        assert_eq!(missing_fields[0], "shipping.address.zip");
    }

    #[test]
    fn should_return_error_when_missing_multiple_fields() {
        // Arrange
        let expected_missing_field_names: Vec<&'static str> =
            vec!["shipping.address.zip", "shipping.address.country"];
        let stripe_shipping_address = create_stripe_shipping_address(
            Some("name".to_string()),
            Some("line1".to_string()),
            None,
            None,
        );
        let payment_method = &StripePaymentMethodType::AfterpayClearpay;

        //Act
        let result = validate_shipping_address_against_payment_method(
            &stripe_shipping_address,
            payment_method,
        );

        // Assert
        assert!(result.is_err());
        let missing_fields = get_missing_fields(result.unwrap_err().current_context()).to_owned();
        for field in missing_fields {
            assert!(expected_missing_field_names.contains(&field));
        }
    }

    fn get_missing_fields(connector_error: &errors::ConnectorError) -> Vec<&'static str> {
        if let errors::ConnectorError::MissingRequiredFields { field_names } = connector_error {
            return field_names.to_vec();
        }

        vec![]
    }

    fn create_stripe_shipping_address(
        name: Option<String>,
        line1: Option<String>,
        country: Option<CountryAlpha2>,
        zip: Option<String>,
    ) -> StripeShippingAddress {
        StripeShippingAddress {
            name: name.map(Secret::new),
            line1: line1.map(Secret::new),
            country,
            zip: zip.map(Secret::new),
            city: Some(String::from("city")),
            line2: Some(Secret::new(String::from("line2"))),
            state: Some(Secret::new(String::from("state"))),
            phone: Some(Secret::new(String::from("pbone number"))),
        }
    }
}<|MERGE_RESOLUTION|>--- conflicted
+++ resolved
@@ -285,10 +285,6 @@
     pub bank_name: Option<StripeBankName>,
     #[serde(flatten)]
     pub bank_specific_data: Option<BankSpecificData>,
-    #[serde(rename = "payment_method_data[billing_details][name]")]
-    pub billing_name: Option<Secret<String>>,
-    #[serde(rename = "payment_method_data[billing_details][email]")]
-    pub email: Option<Email>,
 }
 
 #[derive(Debug, Eq, PartialEq, Serialize)]
@@ -831,6 +827,7 @@
                 billing_details, ..
             } => Ok(Self {
                 name: billing_details.billing_name.clone(),
+                email: billing_details.email.clone(),
                 ..Self::default()
             }),
             payments::BankRedirectData::Przelewy24 {
@@ -849,6 +846,20 @@
                     })?
                     .billing_name
                     .clone(),
+                email: billing_details
+                    .as_ref()
+                    .ok_or(errors::ConnectorError::MissingRequiredField {
+                        field_name: "bancontact_card.email",
+                    })?
+                    .email
+                    .clone(),
+                ..Self::default()
+            }),
+            payments::BankRedirectData::Sofort {
+                billing_details, ..
+            } => Ok(Self {
+                name: billing_details.billing_name.clone(),
+                email: billing_details.email.clone(),
                 ..Self::default()
             }),
             _ => Ok(Self::default()),
@@ -991,17 +1002,12 @@
             let pm_type = infer_stripe_bank_redirect_issuer(pm_type)?;
             let bank_specific_data = get_bank_specific_data(bank_redirect_data);
             let bank_name = get_bank_name(&pm_type, bank_redirect_data)?;
-            let billing_details = get_billing_details_if_exists(bank_redirect_data);
 
             Ok((
                 StripePaymentMethodData::BankRedirect(StripeBankRedirectData {
                     payment_method_data_type: pm_type,
                     bank_name,
                     bank_specific_data,
-                    billing_name: billing_details
-                        .clone()
-                        .and_then(|billing_details| billing_details.billing_name),
-                    email: billing_details.and_then(|billing_details| billing_details.email),
                 }),
                 pm_type,
                 billing_address,
@@ -1128,39 +1134,6 @@
     }
 }
 
-fn get_billing_details_if_exists(
-    bank_redirect_data: &api_models::payments::BankRedirectData,
-) -> Option<api_models::payments::BankRedirectBilling> {
-    match bank_redirect_data {
-        payments::BankRedirectData::BancontactCard {
-            billing_details, ..
-        } => billing_details.to_owned(),
-        payments::BankRedirectData::Blik { .. } => None,
-        payments::BankRedirectData::Eps {
-            billing_details, ..
-        } => Some(billing_details.to_owned()),
-        payments::BankRedirectData::Giropay {
-            billing_details, ..
-        } => Some(billing_details.to_owned()),
-        payments::BankRedirectData::Ideal {
-            billing_details, ..
-        } => Some(billing_details.to_owned()),
-        payments::BankRedirectData::Interac { .. } => None,
-        payments::BankRedirectData::OnlineBankingCzechRepublic { .. } => None,
-        payments::BankRedirectData::OnlineBankingFinland { .. } => None,
-        payments::BankRedirectData::OnlineBankingPoland { .. } => None,
-        payments::BankRedirectData::OnlineBankingSlovakia { .. } => None,
-        payments::BankRedirectData::Przelewy24 {
-            billing_details, ..
-        } => Some(billing_details.to_owned()),
-        payments::BankRedirectData::Sofort {
-            billing_details, ..
-        } => Some(billing_details.to_owned()),
-        payments::BankRedirectData::Swish {} => None,
-        payments::BankRedirectData::Trustly { .. } => None,
-    }
-}
-
 impl TryFrom<&payments::GooglePayWalletData> for StripePaymentMethodData {
     type Error = error_stack::Report<errors::ConnectorError>;
     fn try_from(gpay_data: &payments::GooglePayWalletData) -> Result<Self, Self::Error> {
@@ -1293,21 +1266,22 @@
             .setup_mandate_details
             .as_ref()
             .and_then(
-                |mandate_details| match mandate_details.customer_acceptance.acceptance_type {
-                    payments::AcceptanceType::Online => mandate_details
-                        .customer_acceptance
-                        .as_ref()?
-                        .online
-                        .as_ref()
-                        .map(|online_details| StripeMandateRequest {
-                            mandate_type: StripeMandateType::Online {
-                                ip_address: online_details.ip_address.clone(),
-                                user_agent: online_details.user_agent.clone(),
-                            },
+                |mandate_details| match &mandate_details.customer_acceptance {
+                    Some(customer_acceptance) => match customer_acceptance.acceptance_type {
+                        payments::AcceptanceType::Online => {
+                            let online_mandate = customer_acceptance.online.clone()?;
+                            Some(StripeMandateRequest {
+                                mandate_type: StripeMandateType::Online {
+                                    ip_address: online_mandate.ip_address,
+                                    user_agent: online_mandate.user_agent,
+                                },
+                            })
+                        }
+                        payments::AcceptanceType::Offline => Some(StripeMandateRequest {
+                            mandate_type: StripeMandateType::Offline,
                         }),
-                    payments::AcceptanceType::Offline => Some(StripeMandateRequest {
-                        mandate_type: StripeMandateType::Offline,
-                    }),
+                    },
+                    None => None,
                 },
             )
             .or_else(|| {
@@ -1483,11 +1457,8 @@
     RequiresConfirmation,
     Canceled,
     RequiresCapture,
-<<<<<<< HEAD
-=======
     Chargeable,
     Consumed,
->>>>>>> c1b631bd
     Pending,
 }
 
@@ -1503,11 +1474,8 @@
             StripePaymentStatus::RequiresConfirmation => Self::ConfirmationAwaited,
             StripePaymentStatus::Canceled => Self::Voided,
             StripePaymentStatus::RequiresCapture => Self::Authorized,
-<<<<<<< HEAD
-=======
             StripePaymentStatus::Chargeable => Self::Authorizing,
             StripePaymentStatus::Consumed => Self::Authorizing,
->>>>>>> c1b631bd
             StripePaymentStatus::Pending => Self::Pending,
         }
     }
@@ -2622,8 +2590,6 @@
                     payment_method_data_type: pm_type,
                     bank_name: None,
                     bank_specific_data: None,
-                    billing_name: None,
-                    email: None,
                 }))
             }
             api::PaymentMethodData::Wallet(wallet_data) => match wallet_data {
