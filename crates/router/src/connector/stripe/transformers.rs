use std::ops::Deref;

use api_models::{self, enums as api_enums, payments};
use common_utils::{
    errors::CustomResult,
    ext_traits::{ByteSliceExt, BytesExt},
    pii::{self, Email},
};
use error_stack::{IntoReport, ResultExt};
use masking::{ExposeInterface, ExposeOptionInterface, Secret};
use serde::{Deserialize, Serialize};
use time::PrimitiveDateTime;
use url::Url;
use uuid::Uuid;

use crate::{
<<<<<<< HEAD
    collect_missing_value_keys, connector, consts,
    core::{errors, payments::operations::Flow},
=======
    collect_missing_value_keys,
    connector::{
        self,
        utils::{ApplePay, RouterData},
    },
    core::errors,
>>>>>>> 2b71d4d8
    services,
    types::{self, api, storage::enums, transformers::ForeignFrom},
    utils::{self, OptionExt},
};

pub struct StripeAuthType {
    pub(super) api_key: String,
}

impl TryFrom<&types::ConnectorAuthType> for StripeAuthType {
    type Error = error_stack::Report<errors::ConnectorError>;
    fn try_from(item: &types::ConnectorAuthType) -> Result<Self, Self::Error> {
        if let types::ConnectorAuthType::HeaderKey { api_key } = item {
            Ok(Self {
                api_key: api_key.to_string(),
            })
        } else {
            Err(errors::ConnectorError::FailedToObtainAuthType.into())
        }
    }
}

#[derive(Debug, Default, Eq, PartialEq, Serialize)]
#[serde(rename_all = "lowercase")]
pub enum StripeCaptureMethod {
    Manual,
    #[default]
    Automatic,
}

impl From<Option<enums::CaptureMethod>> for StripeCaptureMethod {
    fn from(item: Option<enums::CaptureMethod>) -> Self {
        match item {
            Some(p) => match p {
                enums::CaptureMethod::ManualMultiple => Self::Manual,
                enums::CaptureMethod::Manual => Self::Manual,
                enums::CaptureMethod::Automatic => Self::Automatic,
                enums::CaptureMethod::Scheduled => Self::Manual,
            },
            None => Self::Automatic,
        }
    }
}

#[derive(Debug, Default, Eq, PartialEq, Serialize)]
#[serde(rename_all = "lowercase")]
pub enum Auth3ds {
    #[default]
    Automatic,
    Any,
}

#[derive(Debug, Eq, PartialEq, Serialize)]
#[serde(rename_all = "snake_case")]
pub enum StripeMandateType {
    Online,
}

#[derive(Debug, Eq, PartialEq, Serialize)]
pub struct StripeMandateRequest {
    #[serde(rename = "mandate_data[customer_acceptance][type]")]
    pub mandate_type: StripeMandateType,
    #[serde(rename = "mandate_data[customer_acceptance][online][ip_address]")]
    pub ip_address: Secret<String, pii::IpAddress>,
    #[serde(rename = "mandate_data[customer_acceptance][online][user_agent]")]
    pub user_agent: String,
}

#[derive(Debug, Eq, PartialEq, Serialize)]
pub struct PaymentIntentRequest {
    pub amount: i64, //amount in cents, hence passed as integer
    pub currency: String,
    pub statement_descriptor_suffix: Option<String>,
    pub statement_descriptor: Option<String>,
    #[serde(rename = "metadata[order_id]")]
    pub metadata_order_id: String,
    #[serde(rename = "metadata[txn_id]")]
    pub metadata_txn_id: String,
    #[serde(rename = "metadata[txn_uuid]")]
    pub metadata_txn_uuid: String,
    pub return_url: String,
    pub confirm: bool,
    pub mandate: Option<Secret<String>>,
    pub payment_method: Option<String>,
    pub customer: Option<Secret<String>>,
    #[serde(flatten)]
    pub setup_mandate_details: Option<StripeMandateRequest>,
    pub description: Option<String>,
    #[serde(flatten)]
    pub shipping: StripeShippingAddress,
    #[serde(flatten)]
    pub billing: StripeBillingAddress,
    #[serde(flatten)]
    pub payment_data: Option<StripePaymentMethodData>,
    pub capture_method: StripeCaptureMethod,
    pub payment_method_options: Option<StripePaymentMethodOptions>, // For mandate txns using network_txns_id, needs to be validated
    pub setup_future_usage: Option<enums::FutureUsage>,
    pub off_session: Option<bool>,
}

#[derive(Debug, Eq, PartialEq, Serialize)]
pub struct SetupIntentRequest {
    #[serde(rename = "metadata[order_id]")]
    pub metadata_order_id: String,
    #[serde(rename = "metadata[txn_id]")]
    pub metadata_txn_id: String,
    #[serde(rename = "metadata[txn_uuid]")]
    pub metadata_txn_uuid: String,
    pub confirm: bool,
    pub usage: Option<enums::FutureUsage>,
    pub customer: Option<Secret<String>>,
    pub off_session: Option<bool>,
    pub return_url: Option<String>,
    #[serde(flatten)]
    pub payment_data: StripePaymentMethodData,
    pub payment_method_options: Option<StripePaymentMethodOptions>, // For mandate txns using network_txns_id, needs to be validated
}

#[derive(Debug, Eq, PartialEq, Serialize)]
pub struct StripeCardData {
    #[serde(rename = "payment_method_types[]")]
    pub payment_method_types: StripePaymentMethodType,
    #[serde(rename = "payment_method_data[type]")]
    pub payment_method_data_type: StripePaymentMethodType,
    #[serde(rename = "payment_method_data[card][number]")]
    pub payment_method_data_card_number: cards::CardNumber,
    #[serde(rename = "payment_method_data[card][exp_month]")]
    pub payment_method_data_card_exp_month: Secret<String>,
    #[serde(rename = "payment_method_data[card][exp_year]")]
    pub payment_method_data_card_exp_year: Secret<String>,
    #[serde(rename = "payment_method_data[card][cvc]")]
    pub payment_method_data_card_cvc: Secret<String>,
    #[serde(rename = "payment_method_options[card][request_three_d_secure]")]
    pub payment_method_auth_type: Auth3ds,
}
#[derive(Debug, Eq, PartialEq, Serialize)]
pub struct StripePayLaterData {
    #[serde(rename = "payment_method_types[]")]
    pub payment_method_types: StripePaymentMethodType,
    #[serde(rename = "payment_method_data[type]")]
    pub payment_method_data_type: StripePaymentMethodType,
}

#[derive(Debug, Eq, PartialEq, Serialize)]
pub struct TokenRequest {
    #[serde(flatten)]
    pub token_data: StripePaymentMethodData,
}

#[derive(Debug, Eq, PartialEq, Deserialize)]
pub struct StripeTokenResponse {
    pub id: String,
    pub object: String,
}

#[derive(Debug, Eq, PartialEq, Serialize)]
pub struct CustomerRequest {
    pub description: Option<String>,
    pub email: Option<Email>,
    pub phone: Option<Secret<String>>,
    pub name: Option<Secret<String>>,
    pub source: Option<String>,
}

#[derive(Debug, Eq, PartialEq, Deserialize)]
pub struct StripeCustomerResponse {
    pub id: String,
    pub description: Option<String>,
    pub email: Option<Email>,
    pub phone: Option<Secret<String>>,
    pub name: Option<Secret<String>>,
}

#[derive(Debug, Eq, PartialEq, Serialize)]
pub struct ChargesRequest {
    pub amount: String,
    pub currency: String,
    pub customer: Secret<String>,
    pub source: Secret<String>,
}

#[derive(Clone, Debug, Default, Eq, PartialEq, Deserialize)]
pub struct ChargesResponse {
    pub id: String,
    pub amount: u64,
    pub amount_captured: u64,
    pub currency: String,
    pub status: StripePaymentStatus,
    pub source: StripeSourceResponse,
}

#[derive(Debug, Eq, PartialEq, Serialize)]
#[serde(untagged)]
pub enum StripeBankName {
    Eps {
        #[serde(rename = "payment_method_data[eps][bank]")]
        bank_name: Option<StripeBankNames>,
    },
    Ideal {
        #[serde(rename = "payment_method_data[ideal][bank]")]
        ideal_bank_name: Option<StripeBankNames>,
    },
    Przelewy24 {
        #[serde(rename = "payment_method_data[p24][bank]")]
        bank_name: Option<StripeBankNames>,
    },
}

#[derive(Debug, Eq, PartialEq, Serialize)]
#[serde(untagged)]
pub enum BankSpecificData {
    Sofort {
        #[serde(rename = "payment_method_options[sofort][preferred_language]")]
        preferred_language: String,
        #[serde(rename = "payment_method_data[sofort][country]")]
        country: api_enums::CountryAlpha2,
    },
}

fn get_bank_name(
    stripe_pm_type: &StripePaymentMethodType,
    bank_redirect_data: &api_models::payments::BankRedirectData,
) -> Result<Option<StripeBankName>, errors::ConnectorError> {
    match (stripe_pm_type, bank_redirect_data) {
        (
            StripePaymentMethodType::Eps,
            api_models::payments::BankRedirectData::Eps { ref bank_name, .. },
        ) => Ok(Some(StripeBankName::Eps {
            bank_name: bank_name
                .map(|bank_name| StripeBankNames::try_from(&bank_name))
                .transpose()?,
        })),
        (
            StripePaymentMethodType::Ideal,
            api_models::payments::BankRedirectData::Ideal { bank_name, .. },
        ) => Ok(Some(StripeBankName::Ideal {
            ideal_bank_name: bank_name
                .map(|bank_name| StripeBankNames::try_from(&bank_name))
                .transpose()?,
        })),
        (
            StripePaymentMethodType::Przelewy24,
            api_models::payments::BankRedirectData::Przelewy24 { bank_name, .. },
        ) => Ok(Some(StripeBankName::Przelewy24 {
            bank_name: bank_name
                .map(|bank_name| StripeBankNames::try_from(&bank_name))
                .transpose()?,
        })),
        (
            StripePaymentMethodType::Sofort
            | StripePaymentMethodType::Giropay
            | StripePaymentMethodType::Bancontact,
            _,
        ) => Ok(None),
        _ => Err(errors::ConnectorError::MismatchedPaymentData),
    }
}

#[derive(Debug, Eq, PartialEq, Serialize)]
pub struct StripeBankRedirectData {
    #[serde(rename = "payment_method_types[]")]
    pub payment_method_types: StripePaymentMethodType,
    #[serde(rename = "payment_method_data[type]")]
    pub payment_method_data_type: StripePaymentMethodType,
    // Required only for eps and ideal
    #[serde(flatten)]
    pub bank_name: Option<StripeBankName>,
    #[serde(flatten)]
    pub bank_specific_data: Option<BankSpecificData>,
}

#[derive(Debug, Eq, PartialEq, Serialize)]
pub struct AchBankTransferData {
    #[serde(rename = "owner[email]")]
    pub email: Email,
}

#[derive(Debug, Eq, PartialEq, Serialize)]
pub struct BacsBankTransferData {
    #[serde(rename = "payment_method_data[type]")]
    pub payment_method_data_type: StripePaymentMethodType,
    #[serde(rename = "payment_method_options[customer_balance][bank_transfer][type]")]
    pub bank_transfer_type: BankTransferType,
    #[serde(rename = "payment_method_options[customer_balance][funding_type]")]
    pub balance_funding_type: BankTransferType,
    #[serde(rename = "payment_method_types[0]")]
    pub payment_method_type: StripePaymentMethodType,
}

#[derive(Debug, Eq, PartialEq, Serialize)]
pub struct SepaBankTransferData {
    #[serde(rename = "payment_method_data[type]")]
    pub payment_method_data_type: StripePaymentMethodType,
    #[serde(rename = "payment_method_options[customer_balance][bank_transfer][type]")]
    pub bank_transfer_type: BankTransferType,
    #[serde(rename = "payment_method_options[customer_balance][funding_type]")]
    pub balance_funding_type: BankTransferType,
    #[serde(rename = "payment_method_types[0]")]
    pub payment_method_type: StripePaymentMethodType,
    #[serde(
        rename = "payment_method_options[customer_balance][bank_transfer][eu_bank_transfer][country]"
    )]
    pub country: api_models::enums::CountryAlpha2,
}

#[derive(Debug, Eq, PartialEq, Serialize)]
pub struct StripeAchSourceRequest {
    #[serde(rename = "type")]
    pub transfer_type: StripePaymentMethodType,
    #[serde(flatten)]
    pub payment_method_data: AchBankTransferData,
    pub currency: String,
}

// Remove untagged when Deserialize is added
#[derive(Debug, Eq, PartialEq, Serialize)]
#[serde(untagged)]
pub enum StripePaymentMethodData {
    Card(StripeCardData),
    PayLater(StripePayLaterData),
    Wallet(StripeWallet),
    BankRedirect(StripeBankRedirectData),
    BankDebit(StripeBankDebitData),
    BankTransfer(StripeBankTransferData),
}

#[derive(Debug, Eq, PartialEq, Serialize)]
#[serde(tag = "payment_method_data[type]")]
pub enum BankDebitData {
    #[serde(rename = "us_bank_account")]
    Ach {
        #[serde(rename = "payment_method_data[us_bank_account][account_holder_type]")]
        account_holder_type: String,
        #[serde(rename = "payment_method_data[us_bank_account][account_number]")]
        account_number: Secret<String>,
        #[serde(rename = "payment_method_data[us_bank_account][routing_number]")]
        routing_number: Secret<String>,
    },
    #[serde(rename = "sepa_debit")]
    Sepa {
        #[serde(rename = "payment_method_data[sepa_debit][iban]")]
        iban: Secret<String>,
    },
    #[serde(rename = "au_becs_debit")]
    Becs {
        #[serde(rename = "payment_method_data[au_becs_debit][account_number]")]
        account_number: Secret<String>,
        #[serde(rename = "payment_method_data[au_becs_debit][bsb_number]")]
        bsb_number: Secret<String>,
    },
    #[serde(rename = "bacs_debit")]
    Bacs {
        #[serde(rename = "payment_method_data[bacs_debit][account_number]")]
        account_number: Secret<String>,
        #[serde(rename = "payment_method_data[bacs_debit][sort_code]")]
        sort_code: Secret<String>,
    },
}

#[derive(Debug, Eq, PartialEq, Serialize)]
pub struct StripeBankDebitData {
    #[serde(rename = "payment_method_types[]")]
    pub payment_method_types: StripePaymentMethodType,
    #[serde(flatten)]
    pub bank_specific_data: BankDebitData,
}

#[derive(Debug, Eq, PartialEq, Serialize)]
pub struct BankTransferData {
    pub email: Email,
}

#[derive(Debug, Eq, PartialEq, Serialize)]
#[serde(untagged)]
pub enum StripeBankTransferData {
    AchBankTransfer(Box<AchBankTransferData>),
    SepaBankTransfer(Box<SepaBankTransferData>),
    BacsBankTransfers(Box<BacsBankTransferData>),
}

#[derive(Debug, Eq, PartialEq, Serialize)]
#[serde(untagged)]
pub enum StripeWallet {
    ApplepayToken(StripeApplePay),
    GooglepayToken(GooglePayToken),
    ApplepayPayment(ApplepayPayment),
    WechatpayPayment(WechatpayPayment),
    AlipayPayment(AlipayPayment),
}

#[derive(Debug, Eq, PartialEq, Serialize)]
pub struct StripeApplePay {
    pub pk_token: Secret<String>,
    pub pk_token_instrument_name: String,
    pub pk_token_payment_network: String,
    pub pk_token_transaction_id: String,
}

#[derive(Debug, Eq, PartialEq, Serialize)]
pub struct GooglePayToken {
    #[serde(rename = "payment_method_data[type]")]
    pub payment_type: StripePaymentMethodType,
    #[serde(rename = "payment_method_data[card][token]")]
    pub token: Secret<String>,
}

#[derive(Debug, Eq, PartialEq, Serialize)]
pub struct ApplepayPayment {
    #[serde(rename = "payment_method_data[card][token]")]
    pub token: Secret<String>,
    #[serde(rename = "payment_method_data[type]")]
    pub payment_method_types: StripePaymentMethodType,
}

#[derive(Debug, Eq, PartialEq, Serialize)]
pub struct AlipayPayment {
    #[serde(rename = "payment_method_types[]")]
    pub payment_method_types: StripePaymentMethodType,
    #[serde(rename = "payment_method_data[type]")]
    pub payment_method_data_type: StripePaymentMethodType,
}

#[derive(Debug, Eq, PartialEq, Serialize)]
pub struct WechatpayPayment {
    #[serde(rename = "payment_method_types[]")]
    pub payment_method_types: StripePaymentMethodType,
    #[serde(rename = "payment_method_data[type]")]
    pub payment_method_data_type: StripePaymentMethodType,
    #[serde(rename = "payment_method_options[wechat_pay][client]")]
    pub client: WechatClient,
}

#[derive(Debug, Eq, PartialEq, Serialize, Clone, Copy)]
#[serde(rename_all = "snake_case")]
pub enum WechatClient {
    Web,
}

#[derive(Debug, Eq, PartialEq, Serialize)]
pub struct GooglepayPayment {
    #[serde(rename = "payment_method_data[card][token]")]
    pub token: String,
    #[serde(rename = "payment_method_data[type]")]
    pub payment_method_types: StripePaymentMethodType,
}

#[derive(Debug, Eq, PartialEq, Serialize, Clone, Copy)]
#[serde(rename_all = "snake_case")]
pub enum StripePaymentMethodType {
    Card,
    Klarna,
    Affirm,
    AfterpayClearpay,
    Eps,
    Giropay,
    Ideal,
    Sofort,
    AchCreditTransfer,
    ApplePay,
    #[serde(rename = "us_bank_account")]
    Ach,
    #[serde(rename = "sepa_debit")]
    Sepa,
    #[serde(rename = "au_becs_debit")]
    Becs,
    #[serde(rename = "bacs_debit")]
    Bacs,
    Bancontact,
    #[serde(rename = "wechat_pay")]
    Wechatpay,
    Alipay,
    #[serde(rename = "p24")]
    Przelewy24,
    CustomerBalance,
}

#[derive(Debug, Eq, PartialEq, Serialize, Clone)]
#[serde(rename_all = "snake_case")]
pub enum BankTransferType {
    GbBankTransfer,
    EuBankTransfer,
    #[serde(rename = "bank_transfer")]
    BankTransfers,
}

#[derive(Debug, Eq, PartialEq, Serialize, Clone)]
#[serde(rename_all = "snake_case")]
pub enum StripeBankNames {
    AbnAmro,
    ArzteUndApothekerBank,
    AsnBank,
    AustrianAnadiBankAg,
    BankAustria,
    BankhausCarlSpangler,
    BankhausSchelhammerUndSchatteraAg,
    BawagPskAg,
    BksBankAg,
    BrullKallmusBankAg,
    BtvVierLanderBank,
    Bunq,
    CapitalBankGraweGruppeAg,
    CitiHandlowy,
    Dolomitenbank,
    EasybankAg,
    ErsteBankUndSparkassen,
    Handelsbanken,
    HypoAlpeadriabankInternationalAg,
    HypoNoeLbFurNiederosterreichUWien,
    HypoOberosterreichSalzburgSteiermark,
    HypoTirolBankAg,
    HypoVorarlbergBankAg,
    HypoBankBurgenlandAktiengesellschaft,
    Ing,
    Knab,
    MarchfelderBank,
    OberbankAg,
    RaiffeisenBankengruppeOsterreich,
    SchoellerbankAg,
    SpardaBankWien,
    VolksbankGruppe,
    VolkskreditbankAg,
    VrBankBraunau,
    Moneyou,
    Rabobank,
    Regiobank,
    Revolut,
    SnsBank,
    TriodosBank,
    VanLanschot,
    PlusBank,
    EtransferPocztowy24,
    BankiSpbdzielcze,
    BankNowyBfgSa,
    GetinBank,
    Blik,
    NoblePay,
    #[serde(rename = "ideabank")]
    IdeaBank,
    #[serde(rename = "envelobank")]
    EnveloBank,
    NestPrzelew,
    MbankMtransfer,
    Inteligo,
    PbacZIpko,
    BnpParibas,
    BankPekaoSa,
    VolkswagenBank,
    AliorBank,
    Boz,
}

impl From<WebhookEventStatus> for api_models::webhooks::IncomingWebhookEvent {
    fn from(value: WebhookEventStatus) -> Self {
        match value {
            WebhookEventStatus::WarningNeedsResponse => Self::DisputeOpened,
            WebhookEventStatus::WarningClosed => Self::DisputeCancelled,
            WebhookEventStatus::WarningUnderReview => Self::DisputeChallenged,
            WebhookEventStatus::Won => Self::DisputeWon,
            WebhookEventStatus::Lost => Self::DisputeLost,
            WebhookEventStatus::NeedsResponse
            | WebhookEventStatus::UnderReview
            | WebhookEventStatus::ChargeRefunded
            | WebhookEventStatus::Succeeded
            | WebhookEventStatus::RequiresPaymentMethod
            | WebhookEventStatus::RequiresConfirmation
            | WebhookEventStatus::RequiresAction
            | WebhookEventStatus::Processing
            | WebhookEventStatus::RequiresCapture
            | WebhookEventStatus::Canceled
            | WebhookEventStatus::Chargeable
            | WebhookEventStatus::Unknown => Self::EventNotSupported,
        }
    }
}

impl TryFrom<&api_models::enums::BankNames> for StripeBankNames {
    type Error = errors::ConnectorError;
    fn try_from(bank: &api_models::enums::BankNames) -> Result<Self, Self::Error> {
        Ok(match bank {
            api_models::enums::BankNames::AbnAmro => Self::AbnAmro,
            api_models::enums::BankNames::ArzteUndApothekerBank => Self::ArzteUndApothekerBank,
            api_models::enums::BankNames::AsnBank => Self::AsnBank,
            api_models::enums::BankNames::AustrianAnadiBankAg => Self::AustrianAnadiBankAg,
            api_models::enums::BankNames::BankAustria => Self::BankAustria,
            api_models::enums::BankNames::BankhausCarlSpangler => Self::BankhausCarlSpangler,
            api_models::enums::BankNames::BankhausSchelhammerUndSchatteraAg => {
                Self::BankhausSchelhammerUndSchatteraAg
            }
            api_models::enums::BankNames::BawagPskAg => Self::BawagPskAg,
            api_models::enums::BankNames::BksBankAg => Self::BksBankAg,
            api_models::enums::BankNames::BrullKallmusBankAg => Self::BrullKallmusBankAg,
            api_models::enums::BankNames::BtvVierLanderBank => Self::BtvVierLanderBank,
            api_models::enums::BankNames::Bunq => Self::Bunq,
            api_models::enums::BankNames::CapitalBankGraweGruppeAg => {
                Self::CapitalBankGraweGruppeAg
            }
            api_models::enums::BankNames::Citi => Self::CitiHandlowy,
            api_models::enums::BankNames::Dolomitenbank => Self::Dolomitenbank,
            api_models::enums::BankNames::EasybankAg => Self::EasybankAg,
            api_models::enums::BankNames::ErsteBankUndSparkassen => Self::ErsteBankUndSparkassen,
            api_models::enums::BankNames::Handelsbanken => Self::Handelsbanken,
            api_models::enums::BankNames::HypoAlpeadriabankInternationalAg => {
                Self::HypoAlpeadriabankInternationalAg
            }

            api_models::enums::BankNames::HypoNoeLbFurNiederosterreichUWien => {
                Self::HypoNoeLbFurNiederosterreichUWien
            }
            api_models::enums::BankNames::HypoOberosterreichSalzburgSteiermark => {
                Self::HypoOberosterreichSalzburgSteiermark
            }
            api_models::enums::BankNames::HypoTirolBankAg => Self::HypoTirolBankAg,
            api_models::enums::BankNames::HypoVorarlbergBankAg => Self::HypoVorarlbergBankAg,
            api_models::enums::BankNames::HypoBankBurgenlandAktiengesellschaft => {
                Self::HypoBankBurgenlandAktiengesellschaft
            }
            api_models::enums::BankNames::Ing => Self::Ing,
            api_models::enums::BankNames::Knab => Self::Knab,
            api_models::enums::BankNames::MarchfelderBank => Self::MarchfelderBank,
            api_models::enums::BankNames::OberbankAg => Self::OberbankAg,
            api_models::enums::BankNames::RaiffeisenBankengruppeOsterreich => {
                Self::RaiffeisenBankengruppeOsterreich
            }
            api_models::enums::BankNames::Rabobank => Self::Rabobank,
            api_models::enums::BankNames::Regiobank => Self::Regiobank,
            api_models::enums::BankNames::Revolut => Self::Revolut,
            api_models::enums::BankNames::SnsBank => Self::SnsBank,
            api_models::enums::BankNames::TriodosBank => Self::TriodosBank,
            api_models::enums::BankNames::VanLanschot => Self::VanLanschot,
            api_models::enums::BankNames::Moneyou => Self::Moneyou,
            api_models::enums::BankNames::SchoellerbankAg => Self::SchoellerbankAg,
            api_models::enums::BankNames::SpardaBankWien => Self::SpardaBankWien,
            api_models::enums::BankNames::VolksbankGruppe => Self::VolksbankGruppe,
            api_models::enums::BankNames::VolkskreditbankAg => Self::VolkskreditbankAg,
            api_models::enums::BankNames::VrBankBraunau => Self::VrBankBraunau,
            api_models::enums::BankNames::PlusBank => Self::PlusBank,
            api_models::enums::BankNames::EtransferPocztowy24 => Self::EtransferPocztowy24,
            api_models::enums::BankNames::BankiSpbdzielcze => Self::BankiSpbdzielcze,
            api_models::enums::BankNames::BankNowyBfgSa => Self::BankNowyBfgSa,
            api_models::enums::BankNames::GetinBank => Self::GetinBank,
            api_models::enums::BankNames::Blik => Self::Blik,
            api_models::enums::BankNames::NoblePay => Self::NoblePay,
            api_models::enums::BankNames::IdeaBank => Self::IdeaBank,
            api_models::enums::BankNames::EnveloBank => Self::EnveloBank,
            api_models::enums::BankNames::NestPrzelew => Self::NestPrzelew,
            api_models::enums::BankNames::MbankMtransfer => Self::MbankMtransfer,
            api_models::enums::BankNames::Inteligo => Self::Inteligo,
            api_models::enums::BankNames::PbacZIpko => Self::PbacZIpko,
            api_models::enums::BankNames::BnpParibas => Self::BnpParibas,
            api_models::enums::BankNames::BankPekaoSa => Self::BankPekaoSa,
            api_models::enums::BankNames::VolkswagenBank => Self::VolkswagenBank,
            api_models::enums::BankNames::AliorBank => Self::AliorBank,
            api_models::enums::BankNames::Boz => Self::Boz,

            _ => Err(errors::ConnectorError::NotSupported {
                message: api_enums::PaymentMethod::BankRedirect.to_string(),
                connector: "Stripe",
                payment_experience: api_enums::PaymentExperience::RedirectToUrl.to_string(),
            })?,
        })
    }
}

fn validate_shipping_address_against_payment_method(
    shipping_address: &StripeShippingAddress,
    payment_method: &StripePaymentMethodType,
) -> Result<(), error_stack::Report<errors::ConnectorError>> {
    if let StripePaymentMethodType::AfterpayClearpay = payment_method {
        let missing_fields = collect_missing_value_keys!(
            ("shipping.address.first_name", shipping_address.name),
            ("shipping.address.line1", shipping_address.line1),
            ("shipping.address.country", shipping_address.country),
            ("shipping.address.zip", shipping_address.zip)
        );

        if !missing_fields.is_empty() {
            return Err(errors::ConnectorError::MissingRequiredFields {
                field_names: missing_fields,
            })
            .into_report();
        }
    }

    Ok(())
}

fn infer_stripe_pay_later_type(
    pm_type: &enums::PaymentMethodType,
    experience: &enums::PaymentExperience,
) -> Result<StripePaymentMethodType, errors::ConnectorError> {
    if &enums::PaymentExperience::RedirectToUrl == experience {
        match pm_type {
            enums::PaymentMethodType::Klarna => Ok(StripePaymentMethodType::Klarna),
            enums::PaymentMethodType::Affirm => Ok(StripePaymentMethodType::Affirm),
            enums::PaymentMethodType::AfterpayClearpay => {
                Ok(StripePaymentMethodType::AfterpayClearpay)
            }
            _ => Err(errors::ConnectorError::NotSupported {
                message: pm_type.to_string(),
                connector: "stripe",
                payment_experience: experience.to_string(),
            }),
        }
    } else {
        Err(errors::ConnectorError::NotSupported {
            message: pm_type.to_string(),
            connector: "stripe",
            payment_experience: experience.to_string(),
        })
    }
}

fn infer_stripe_bank_redirect_issuer(
    payment_method_type: Option<&enums::PaymentMethodType>,
) -> Result<StripePaymentMethodType, errors::ConnectorError> {
    match payment_method_type {
        Some(storage_models::enums::PaymentMethodType::Giropay) => {
            Ok(StripePaymentMethodType::Giropay)
        }
        Some(storage_models::enums::PaymentMethodType::Ideal) => Ok(StripePaymentMethodType::Ideal),
        Some(storage_models::enums::PaymentMethodType::Sofort) => {
            Ok(StripePaymentMethodType::Sofort)
        }

        Some(storage_models::enums::PaymentMethodType::BancontactCard) => {
            Ok(StripePaymentMethodType::Bancontact)
        }
        Some(storage_models::enums::PaymentMethodType::Przelewy24) => {
            Ok(StripePaymentMethodType::Przelewy24)
        }
        Some(storage_models::enums::PaymentMethodType::Eps) => Ok(StripePaymentMethodType::Eps),
        None => Err(errors::ConnectorError::MissingRequiredField {
            field_name: "payment_method_type",
        }),
        _ => Err(errors::ConnectorError::MismatchedPaymentData),
    }
}

impl TryFrom<(&api_models::payments::PayLaterData, StripePaymentMethodType)>
    for StripeBillingAddress
{
    type Error = errors::ConnectorError;

    fn try_from(
        (pay_later_data, pm_type): (&api_models::payments::PayLaterData, StripePaymentMethodType),
    ) -> Result<Self, Self::Error> {
        match (pay_later_data, pm_type) {
            (
                payments::PayLaterData::KlarnaRedirect {
                    billing_email,
                    billing_country,
                },
                StripePaymentMethodType::Klarna,
            ) => Ok(Self {
                email: Some(billing_email.to_owned()),
                country: Some(billing_country.to_owned()),
                ..Self::default()
            }),
            (payments::PayLaterData::AffirmRedirect {}, StripePaymentMethodType::Affirm) => {
                Ok(Self::default())
            }
            (
                payments::PayLaterData::AfterpayClearpayRedirect {
                    billing_email,
                    billing_name,
                },
                StripePaymentMethodType::AfterpayClearpay,
            ) => Ok(Self {
                email: Some(billing_email.to_owned()),
                name: Some(billing_name.to_owned()),
                ..Self::default()
            }),
            _ => Err(errors::ConnectorError::MismatchedPaymentData),
        }
    }
}

impl From<&payments::BankDebitBilling> for StripeBillingAddress {
    fn from(item: &payments::BankDebitBilling) -> Self {
        Self {
            email: Some(item.email.to_owned()),
            country: item
                .address
                .as_ref()
                .and_then(|address| address.country.to_owned()),
            name: Some(item.name.to_owned()),
            city: item
                .address
                .as_ref()
                .and_then(|address| address.city.to_owned()),
            address_line1: item
                .address
                .as_ref()
                .and_then(|address| address.line1.to_owned()),
            address_line2: item
                .address
                .as_ref()
                .and_then(|address| address.line2.to_owned()),
            zip_code: item
                .address
                .as_ref()
                .and_then(|address| address.zip.to_owned()),
        }
    }
}

impl TryFrom<&payments::BankRedirectData> for StripeBillingAddress {
    type Error = errors::ConnectorError;

    fn try_from(bank_redirection_data: &payments::BankRedirectData) -> Result<Self, Self::Error> {
        match bank_redirection_data {
            payments::BankRedirectData::Eps {
                billing_details, ..
            } => Ok(Self {
                name: billing_details.billing_name.clone(),
                ..Self::default()
            }),
            payments::BankRedirectData::Giropay {
                billing_details, ..
            } => Ok(Self {
                name: billing_details.billing_name.clone(),
                ..Self::default()
            }),
            payments::BankRedirectData::Ideal {
                billing_details, ..
            } => Ok(Self {
                name: billing_details.billing_name.clone(),
                ..Self::default()
            }),
            payments::BankRedirectData::Przelewy24 {
                billing_details, ..
            } => Ok(Self {
                email: billing_details.email.clone(),
                ..Self::default()
            }),
            payments::BankRedirectData::BancontactCard {
                billing_details, ..
            } => Ok(Self {
                name: billing_details
                    .as_ref()
                    .ok_or(errors::ConnectorError::MissingRequiredField {
                        field_name: "bancontact_card.billing_name",
                    })?
                    .billing_name
                    .clone(),
                ..Self::default()
            }),
            _ => Ok(Self::default()),
        }
    }
}

fn get_bank_specific_data(
    bank_redirect_data: &payments::BankRedirectData,
) -> Option<BankSpecificData> {
    match bank_redirect_data {
        payments::BankRedirectData::Sofort {
            country,
            preferred_language,
            ..
        } => Some(BankSpecificData::Sofort {
            country: country.to_owned(),
            preferred_language: preferred_language.to_owned(),
        }),
        _ => None,
    }
}

fn get_bank_debit_data(
    bank_debit_data: &payments::BankDebitData,
) -> (StripePaymentMethodType, BankDebitData, StripeBillingAddress) {
    match bank_debit_data {
        payments::BankDebitData::AchBankDebit {
            billing_details,
            account_number,
            routing_number,
            ..
        } => {
            let ach_data = BankDebitData::Ach {
                account_holder_type: "individual".to_string(),
                account_number: account_number.to_owned(),
                routing_number: routing_number.to_owned(),
            };

            let billing_data = StripeBillingAddress::from(billing_details);
            (StripePaymentMethodType::Ach, ach_data, billing_data)
        }
        payments::BankDebitData::SepaBankDebit {
            billing_details,
            iban,
            ..
        } => {
            let sepa_data = BankDebitData::Sepa {
                iban: iban.to_owned(),
            };

            let billing_data = StripeBillingAddress::from(billing_details);
            (StripePaymentMethodType::Sepa, sepa_data, billing_data)
        }
        payments::BankDebitData::BecsBankDebit {
            billing_details,
            account_number,
            bsb_number,
        } => {
            let becs_data = BankDebitData::Becs {
                account_number: account_number.to_owned(),
                bsb_number: bsb_number.to_owned(),
            };

            let billing_data = StripeBillingAddress::from(billing_details);
            (StripePaymentMethodType::Becs, becs_data, billing_data)
        }
        payments::BankDebitData::BacsBankDebit {
            billing_details,
            account_number,
            sort_code,
            ..
        } => {
            let bacs_data = BankDebitData::Bacs {
                account_number: account_number.to_owned(),
                sort_code: sort_code.to_owned(),
            };

            let billing_data = StripeBillingAddress::from(billing_details);
            (StripePaymentMethodType::Bacs, bacs_data, billing_data)
        }
    }
}

fn create_stripe_payment_method(
    pm_type: Option<&enums::PaymentMethodType>,
    experience: Option<&enums::PaymentExperience>,
    payment_method_data: &api_models::payments::PaymentMethodData,
    auth_type: enums::AuthenticationType,
) -> Result<
    (
        StripePaymentMethodData,
        StripePaymentMethodType,
        StripeBillingAddress,
    ),
    error_stack::Report<errors::ConnectorError>,
> {
    match payment_method_data {
        payments::PaymentMethodData::Card(card_details) => {
            let payment_method_auth_type = match auth_type {
                enums::AuthenticationType::ThreeDs => Auth3ds::Any,
                enums::AuthenticationType::NoThreeDs => Auth3ds::Automatic,
            };
            Ok((
                StripePaymentMethodData::Card(StripeCardData {
                    payment_method_types: StripePaymentMethodType::Card,
                    payment_method_data_type: StripePaymentMethodType::Card,
                    payment_method_data_card_number: card_details.card_number.clone(),
                    payment_method_data_card_exp_month: card_details.card_exp_month.clone(),
                    payment_method_data_card_exp_year: card_details.card_exp_year.clone(),
                    payment_method_data_card_cvc: card_details.card_cvc.clone(),
                    payment_method_auth_type,
                }),
                StripePaymentMethodType::Card,
                StripeBillingAddress::default(),
            ))
        }
        payments::PaymentMethodData::PayLater(pay_later_data) => {
            let pm_type = pm_type.ok_or(errors::ConnectorError::MissingRequiredField {
                field_name: "payment_method_type",
            })?;

            let pm_experience = experience.ok_or(errors::ConnectorError::MissingRequiredField {
                field_name: "payment_experience",
            })?;

            let stripe_pm_type = infer_stripe_pay_later_type(pm_type, pm_experience)?;

            let billing_address = StripeBillingAddress::try_from((pay_later_data, stripe_pm_type))?;

            Ok((
                StripePaymentMethodData::PayLater(StripePayLaterData {
                    payment_method_types: stripe_pm_type,
                    payment_method_data_type: stripe_pm_type,
                }),
                stripe_pm_type,
                billing_address,
            ))
        }
        payments::PaymentMethodData::BankRedirect(bank_redirect_data) => {
            let billing_address = StripeBillingAddress::try_from(bank_redirect_data)?;
            let pm_type = infer_stripe_bank_redirect_issuer(pm_type)?;
            let bank_specific_data = get_bank_specific_data(bank_redirect_data);
            let bank_name = get_bank_name(&pm_type, bank_redirect_data)?;

            Ok((
                StripePaymentMethodData::BankRedirect(StripeBankRedirectData {
                    payment_method_types: pm_type,
                    payment_method_data_type: pm_type,
                    bank_name,
                    bank_specific_data,
                }),
                pm_type,
                billing_address,
            ))
        }
        payments::PaymentMethodData::Wallet(wallet_data) => match wallet_data {
            payments::WalletData::ApplePay(applepay_data) => Ok((
                StripePaymentMethodData::Wallet(StripeWallet::ApplepayToken(StripeApplePay {
                    pk_token: applepay_data
                        .get_applepay_decoded_payment_data()
                        .change_context(errors::ConnectorError::RequestEncodingFailed)?,
                    pk_token_instrument_name: applepay_data.payment_method.pm_type.to_owned(),
                    pk_token_payment_network: applepay_data.payment_method.network.to_owned(),
                    pk_token_transaction_id: applepay_data.transaction_identifier.to_owned(),
                })),
                StripePaymentMethodType::ApplePay,
                StripeBillingAddress::default(),
            )),

            payments::WalletData::WeChatPayRedirect(_) => Ok((
                StripePaymentMethodData::Wallet(StripeWallet::WechatpayPayment(WechatpayPayment {
                    client: WechatClient::Web,
                    payment_method_types: StripePaymentMethodType::Wechatpay,
                    payment_method_data_type: StripePaymentMethodType::Wechatpay,
                })),
                StripePaymentMethodType::Wechatpay,
                StripeBillingAddress::default(),
            )),
            payments::WalletData::AliPayRedirect(_) => Ok((
                StripePaymentMethodData::Wallet(StripeWallet::AlipayPayment(AlipayPayment {
                    payment_method_types: StripePaymentMethodType::Alipay,
                    payment_method_data_type: StripePaymentMethodType::Alipay,
                })),
                StripePaymentMethodType::Alipay,
                StripeBillingAddress::default(),
            )),
            payments::WalletData::GooglePay(gpay_data) => Ok((
                StripePaymentMethodData::try_from(gpay_data)?,
                StripePaymentMethodType::Card,
                StripeBillingAddress::default(),
            )),
            _ => Err(errors::ConnectorError::NotImplemented(
                "This wallet is not implemented for stripe".to_string(),
            )
            .into()),
        },
        payments::PaymentMethodData::BankDebit(bank_debit_data) => {
            let (pm_type, bank_debit_data, billing_address) = get_bank_debit_data(bank_debit_data);

            let pm_data = StripePaymentMethodData::BankDebit(StripeBankDebitData {
                payment_method_types: pm_type,
                bank_specific_data: bank_debit_data,
            });

            Ok((pm_data, pm_type, billing_address))
        }
        payments::PaymentMethodData::BankTransfer(bank_transfer_data) => {
            match bank_transfer_data.deref() {
                payments::BankTransferData::AchBankTransfer { billing_details } => Ok((
                    StripePaymentMethodData::BankTransfer(StripeBankTransferData::AchBankTransfer(
                        Box::new(AchBankTransferData {
                            email: billing_details.email.to_owned(),
                        }),
                    )),
                    StripePaymentMethodType::AchCreditTransfer,
                    StripeBillingAddress::default(),
                )),
                payments::BankTransferData::SepaBankTransfer {
                    billing_details,
                    country,
                } => {
                    let billing_details = StripeBillingAddress {
                        email: Some(billing_details.email.clone()),
                        name: Some(billing_details.name.clone()),
                        ..Default::default()
                    };
                    Ok((
                        StripePaymentMethodData::BankTransfer(
                            StripeBankTransferData::SepaBankTransfer(Box::new(
                                SepaBankTransferData {
                                    payment_method_data_type:
                                        StripePaymentMethodType::CustomerBalance,
                                    bank_transfer_type: BankTransferType::EuBankTransfer,
                                    balance_funding_type: BankTransferType::BankTransfers,
                                    payment_method_type: StripePaymentMethodType::CustomerBalance,
                                    country: country.to_owned(),
                                },
                            )),
                        ),
                        StripePaymentMethodType::CustomerBalance,
                        billing_details,
                    ))
                }
                payments::BankTransferData::BacsBankTransfer { billing_details } => {
                    let billing_details = StripeBillingAddress {
                        email: Some(billing_details.email.clone()),
                        name: Some(billing_details.name.clone()),
                        ..Default::default()
                    };
                    Ok((
                        StripePaymentMethodData::BankTransfer(
                            StripeBankTransferData::BacsBankTransfers(Box::new(
                                BacsBankTransferData {
                                    payment_method_data_type:
                                        StripePaymentMethodType::CustomerBalance,
                                    bank_transfer_type: BankTransferType::GbBankTransfer,
                                    balance_funding_type: BankTransferType::BankTransfers,
                                    payment_method_type: StripePaymentMethodType::CustomerBalance,
                                },
                            )),
                        ),
                        StripePaymentMethodType::CustomerBalance,
                        billing_details,
                    ))
                }
            }
        }
        _ => Err(errors::ConnectorError::NotImplemented(
            "this payment method for stripe".to_string(),
        )
        .into()),
    }
}

impl TryFrom<&payments::GooglePayWalletData> for StripePaymentMethodData {
    type Error = error_stack::Report<errors::ConnectorError>;
    fn try_from(gpay_data: &payments::GooglePayWalletData) -> Result<Self, Self::Error> {
        Ok(Self::Wallet(StripeWallet::GooglepayToken(GooglePayToken {
            token: Secret::new(
                gpay_data
                    .tokenization_data
                    .token
                    .as_bytes()
                    .parse_struct::<StripeGpayToken>("StripeGpayToken")
                    .change_context(errors::ConnectorError::RequestEncodingFailed)?
                    .id,
            ),
            payment_type: StripePaymentMethodType::Card,
        })))
    }
}

impl TryFrom<&types::PaymentsAuthorizeRouterData> for PaymentIntentRequest {
    type Error = error_stack::Report<errors::ConnectorError>;
    fn try_from(item: &types::PaymentsAuthorizeRouterData) -> Result<Self, Self::Error> {
        let metadata_order_id = item.payment_id.to_string();
        let metadata_txn_id = format!("{}_{}_{}", item.merchant_id, item.payment_id, "1");
        let metadata_txn_uuid = Uuid::new_v4().to_string(); //Fetch autogenerated txn_uuid from Database.

        let shipping_address = match item.address.shipping.clone() {
            Some(mut shipping) => StripeShippingAddress {
                city: shipping.address.as_mut().and_then(|a| a.city.take()),
                country: shipping.address.as_mut().and_then(|a| a.country.take()),
                line1: shipping.address.as_mut().and_then(|a| a.line1.take()),
                line2: shipping.address.as_mut().and_then(|a| a.line2.take()),
                zip: shipping.address.as_mut().and_then(|a| a.zip.take()),
                state: shipping.address.as_mut().and_then(|a| a.state.take()),
                name: shipping.address.as_mut().and_then(|a| {
                    a.first_name.as_ref().map(|first_name| {
                        format!(
                            "{} {}",
                            first_name.clone().expose(),
                            a.last_name.clone().expose_option().unwrap_or_default()
                        )
                        .into()
                    })
                }),
                phone: shipping.phone.map(|p| {
                    format!(
                        "{}{}",
                        p.country_code.unwrap_or_default(),
                        p.number.expose_option().unwrap_or_default()
                    )
                    .into()
                }),
            },
            None => StripeShippingAddress::default(),
        };
        let mut payment_method_options = None;

        let (mut payment_data, payment_method, mandate, billing_address) = {
            match item
                .request
                .mandate_id
                .clone()
                .and_then(|mandate_ids| mandate_ids.mandate_reference_id)
            {
                Some(api_models::payments::MandateReferenceId::ConnectorMandateId(
                    connector_mandate_ids,
                )) => (
                    None,
                    connector_mandate_ids.payment_method_id,
                    connector_mandate_ids.connector_mandate_id,
                    StripeBillingAddress::default(),
                ),
                Some(api_models::payments::MandateReferenceId::NetworkMandateId(
                    network_transaction_id,
                )) => {
                    payment_method_options = Some(StripePaymentMethodOptions::Card {
                        mandate_options: None,
                        network_transaction_id: None,
                        mit_exemption: Some(MitExemption {
                            network_transaction_id: Secret::new(network_transaction_id),
                        }),
                    });
                    (None, None, None, StripeBillingAddress::default())
                }
                _ => {
                    let (payment_method_data, payment_method_type, billing_address) =
                        create_stripe_payment_method(
                            item.request.payment_method_type.as_ref(),
                            item.request.payment_experience.as_ref(),
                            &item.request.payment_method_data,
                            item.auth_type,
                        )?;

                    validate_shipping_address_against_payment_method(
                        &shipping_address,
                        &payment_method_type,
                    )?;

                    (Some(payment_method_data), None, None, billing_address)
                }
            }
        };

        payment_data = match item.request.payment_method_data {
            payments::PaymentMethodData::Wallet(payments::WalletData::ApplePay(_)) => Some(
                StripePaymentMethodData::Wallet(StripeWallet::ApplepayPayment(ApplepayPayment {
                    token: Secret::new(
                        item.payment_method_token
                            .to_owned()
                            .get_required_value("payment_token")
                            .change_context(errors::ConnectorError::RequestEncodingFailed)?,
                    ),
                    payment_method_types: StripePaymentMethodType::Card,
                })),
            ),
            _ => payment_data,
        };

        let setup_mandate_details = item
            .request
            .setup_mandate_details
            .as_ref()
            .and_then(|mandate_details| {
                mandate_details
                    .customer_acceptance
                    .as_ref()?
                    .online
                    .as_ref()
                    .map(|online_details| {
                        Ok::<_, error_stack::Report<errors::ConnectorError>>(StripeMandateRequest {
                            mandate_type: StripeMandateType::Online,
                            ip_address: online_details
                                .ip_address
                                .clone()
                                .get_required_value("ip_address")
                                .change_context(errors::ConnectorError::MissingRequiredField {
                                    field_name: "ip_address",
                                })?,
                            user_agent: online_details.user_agent.to_owned(),
                        })
                    })
            })
            .transpose()?;

        Ok(Self {
            amount: item.request.amount, //hopefully we don't loose some cents here
            currency: item.request.currency.to_string(), //we need to copy the value and not transfer ownership
            statement_descriptor_suffix: item.request.statement_descriptor_suffix.clone(),
            statement_descriptor: item.request.statement_descriptor.clone(),
            metadata_order_id,
            metadata_txn_id,
            metadata_txn_uuid,
            return_url: item
                .request
                .router_return_url
                .clone()
                .unwrap_or_else(|| "https://juspay.in/".to_string()),
            confirm: true, // Stripe requires confirm to be true if return URL is present
            description: item.description.clone(),
            shipping: shipping_address,
            billing: billing_address,
            capture_method: StripeCaptureMethod::from(item.request.capture_method),
            payment_data,
            mandate: mandate.map(Secret::new),
            payment_method_options,
            payment_method,
            customer: item.connector_customer.to_owned().map(Secret::new),
            setup_mandate_details,
            off_session: item.request.off_session,
            setup_future_usage: item.request.setup_future_usage,
        })
    }
}

impl TryFrom<&types::VerifyRouterData> for SetupIntentRequest {
    type Error = error_stack::Report<errors::ConnectorError>;
    fn try_from(item: &types::VerifyRouterData) -> Result<Self, Self::Error> {
        let metadata_order_id = item.payment_id.to_string();
        let metadata_txn_id = format!("{}_{}_{}", item.merchant_id, item.payment_id, "1");
        let metadata_txn_uuid = Uuid::new_v4().to_string();

        //Only cards supported for mandates
        let pm_type = StripePaymentMethodType::Card;
        let payment_data = StripePaymentMethodData::try_from((
            item.request.payment_method_data.clone(),
            item.auth_type,
            pm_type,
        ))?;

        Ok(Self {
            confirm: true,
            metadata_order_id,
            metadata_txn_id,
            metadata_txn_uuid,
            payment_data,
            return_url: item.return_url.clone(),
            off_session: item.request.off_session,
            usage: item.request.setup_future_usage,
            payment_method_options: None,
            customer: item.connector_customer.to_owned().map(Secret::new),
        })
    }
}

impl TryFrom<&types::TokenizationRouterData> for TokenRequest {
    type Error = error_stack::Report<errors::ConnectorError>;
    fn try_from(item: &types::TokenizationRouterData) -> Result<Self, Self::Error> {
        let payment_data = create_stripe_payment_method(
            None,
            None,
            &item.request.payment_method_data,
            item.auth_type,
        )?;
        Ok(Self {
            token_data: payment_data.0,
        })
    }
}

impl TryFrom<&types::ConnectorCustomerRouterData> for CustomerRequest {
    type Error = error_stack::Report<errors::ConnectorError>;
    fn try_from(item: &types::ConnectorCustomerRouterData) -> Result<Self, Self::Error> {
        Ok(Self {
            description: item.request.description.to_owned(),
            email: item.request.email.to_owned(),
            phone: item.request.phone.to_owned(),
            name: item.request.name.to_owned().map(Secret::new),
            source: item.request.preprocessing_id.to_owned(),
        })
    }
}

#[derive(Clone, Debug, Default, Eq, PartialEq, Deserialize, Serialize)]
pub struct StripeMetadata {
    pub order_id: String,
    pub txn_id: String,
    pub txn_uuid: String,
}

#[derive(Clone, Default, Debug, Eq, PartialEq, Deserialize, Serialize)]
#[serde(rename_all = "snake_case")]
pub enum StripePaymentStatus {
    Succeeded,
    Failed,
    #[default]
    Processing,
    #[serde(rename = "requires_action")]
    RequiresCustomerAction,
    #[serde(rename = "requires_payment_method")]
    RequiresPaymentMethod,
    RequiresConfirmation,
    Canceled,
    RequiresCapture,
    Chargeable,
    Consumed,
    Pending,
}

impl From<StripePaymentStatus> for enums::AttemptStatus {
    fn from(item: StripePaymentStatus) -> Self {
        match item {
            StripePaymentStatus::Succeeded => Self::Charged,
            StripePaymentStatus::Failed => Self::Failure,
            StripePaymentStatus::Processing => Self::Authorizing,
            StripePaymentStatus::RequiresCustomerAction => Self::AuthenticationPending,
            // Make the payment attempt status as failed
            StripePaymentStatus::RequiresPaymentMethod => Self::Failure,
            StripePaymentStatus::RequiresConfirmation => Self::ConfirmationAwaited,
            StripePaymentStatus::Canceled => Self::Voided,
            StripePaymentStatus::RequiresCapture => Self::Authorized,
            StripePaymentStatus::Chargeable => Self::Authorizing,
            StripePaymentStatus::Consumed => Self::Authorizing,
            StripePaymentStatus::Pending => Self::Pending,
        }
    }
}

#[derive(Debug, Default, Eq, PartialEq, Deserialize)]
pub struct PaymentIntentResponse {
    pub id: String,
    pub object: String,
    pub amount: i64,
    pub amount_received: Option<i64>,
    pub amount_capturable: Option<i64>,
    pub currency: String,
    pub status: StripePaymentStatus,
    pub client_secret: Option<Secret<String>>,
    pub created: i32,
    pub customer: Option<String>,
    pub payment_method: Option<String>,
    pub description: Option<String>,
    pub statement_descriptor: Option<String>,
    pub statement_descriptor_suffix: Option<String>,
    pub metadata: StripeMetadata,
    pub next_action: Option<StripeNextActionResponse>,
    pub payment_method_options: Option<StripePaymentMethodOptions>,
    pub last_payment_error: Option<ErrorDetails>,
    pub latest_attempt: Option<LatestAttempt>, //need a merchant to test this
}

#[derive(Clone, Debug, Default, Eq, PartialEq, Deserialize, Serialize)]
pub struct StripeSourceResponse {
    pub id: String,
    pub ach_credit_transfer: AchCreditTransferResponse,
    pub receiver: AchReceiverDetails,
    pub status: StripePaymentStatus,
}

#[derive(Clone, Debug, Default, Eq, PartialEq, Deserialize, Serialize)]
pub struct AchCreditTransferResponse {
    pub account_number: Secret<String>,
    pub bank_name: Secret<String>,
    pub routing_number: Secret<String>,
    pub swift_code: Secret<String>,
}

#[derive(Clone, Debug, Default, Eq, PartialEq, Deserialize, Serialize)]
pub struct AchReceiverDetails {
    pub amount_received: i64,
    pub amount_charged: i64,
}

#[serde_with::skip_serializing_none]
#[derive(Clone, Debug, Default, Eq, PartialEq, Deserialize, Serialize)]
pub struct SepaAndBacsBankTransferInstructions {
    pub bacs_bank_instructions: Option<BacsFinancialDetails>,
    pub sepa_bank_instructions: Option<SepaFinancialDetails>,
    pub receiver: SepaAndBacsReceiver,
}

#[derive(Clone, Debug, Default, Eq, PartialEq, Deserialize, Serialize)]
pub struct SepaAndBacsReceiver {
    pub amount_received: i64,
    pub amount_remaining: i64,
}

#[derive(Debug, Default, Eq, PartialEq, Deserialize)]
pub struct PaymentSyncResponse {
    #[serde(flatten)]
    pub intent_fields: PaymentIntentResponse,
    pub last_payment_error: Option<ErrorDetails>,
}

impl Deref for PaymentSyncResponse {
    type Target = PaymentIntentResponse;

    fn deref(&self) -> &Self::Target {
        &self.intent_fields
    }
}

#[derive(Serialize, Deserialize, Debug)]
pub struct LastPaymentError {
    code: String,
    message: String,
}

#[derive(Deserialize, Debug)]
pub struct PaymentIntentSyncResponse {
    #[serde(flatten)]
    payment_intent_fields: PaymentIntentResponse,
    pub last_payment_error: Option<LastPaymentError>,
}

impl Deref for PaymentIntentSyncResponse {
    type Target = PaymentIntentResponse;

    fn deref(&self) -> &Self::Target {
        &self.payment_intent_fields
    }
}

#[derive(Deserialize)]
pub struct SetupIntentSyncResponse {
    #[serde(flatten)]
    setup_intent_fields: SetupIntentResponse,
    pub last_payment_error: Option<LastPaymentError>,
}

impl Deref for SetupIntentSyncResponse {
    type Target = SetupIntentResponse;

    fn deref(&self) -> &Self::Target {
        &self.setup_intent_fields
    }
}

impl From<SetupIntentSyncResponse> for PaymentIntentSyncResponse {
    fn from(value: SetupIntentSyncResponse) -> Self {
        Self {
            payment_intent_fields: value.setup_intent_fields.into(),
            last_payment_error: value.last_payment_error,
        }
    }
}

impl From<SetupIntentResponse> for PaymentIntentResponse {
    fn from(value: SetupIntentResponse) -> Self {
        Self {
            id: value.id,
            object: value.object,
            status: value.status,
            client_secret: Some(value.client_secret),
            customer: value.customer,
            description: None,
            statement_descriptor: value.statement_descriptor,
            statement_descriptor_suffix: value.statement_descriptor_suffix,
            metadata: value.metadata,
            next_action: value.next_action,
            payment_method_options: value.payment_method_options,
            last_payment_error: None,
            ..Default::default()
        }
    }
}

#[derive(Clone, Debug, Default, Eq, PartialEq, Deserialize)]
pub struct SetupIntentResponse {
    pub id: String,
    pub object: String,
    pub status: StripePaymentStatus, // Change to SetupStatus
    pub client_secret: Secret<String>,
    pub customer: Option<String>,
    pub payment_method: Option<String>,
    pub statement_descriptor: Option<String>,
    pub statement_descriptor_suffix: Option<String>,
    pub metadata: StripeMetadata,
    pub next_action: Option<StripeNextActionResponse>,
    pub payment_method_options: Option<StripePaymentMethodOptions>,
    pub latest_attempt: Option<LatestAttempt>,
}

impl ForeignFrom<(Option<StripePaymentMethodOptions>, String)> for types::MandateReference {
    fn foreign_from(
        (payment_method_options, payment_method_id): (Option<StripePaymentMethodOptions>, String),
    ) -> Self {
        Self {
            connector_mandate_id: payment_method_options.and_then(|options| match options {
                StripePaymentMethodOptions::Card {
                    mandate_options, ..
                } => mandate_options.map(|mandate_options| mandate_options.reference),
                StripePaymentMethodOptions::Klarna {}
                | StripePaymentMethodOptions::Affirm {}
                | StripePaymentMethodOptions::AfterpayClearpay {}
                | StripePaymentMethodOptions::Eps {}
                | StripePaymentMethodOptions::Giropay {}
                | StripePaymentMethodOptions::Ideal {}
                | StripePaymentMethodOptions::Sofort {}
                | StripePaymentMethodOptions::Ach {}
                | StripePaymentMethodOptions::Bacs {}
                | StripePaymentMethodOptions::Becs {}
                | StripePaymentMethodOptions::WechatPay {}
                | StripePaymentMethodOptions::Alipay {}
                | StripePaymentMethodOptions::Sepa {}
                | StripePaymentMethodOptions::Bancontact {}
                | StripePaymentMethodOptions::Przelewy24 {}
                | StripePaymentMethodOptions::CustomerBalance {} => None,
            }),
            payment_method_id: Some(payment_method_id),
        }
    }
}

impl<F: Flow, T>
    TryFrom<types::ResponseRouterData<F, PaymentIntentResponse, T, types::PaymentsResponseData>>
    for types::RouterData<F, T, types::PaymentsResponseData>
{
    type Error = error_stack::Report<errors::ConnectorError>;
    fn try_from(
        item: types::ResponseRouterData<F, PaymentIntentResponse, T, types::PaymentsResponseData>,
    ) -> Result<Self, Self::Error> {
        let redirect_data = item.response.next_action.clone();
        let redirection_data = redirect_data
            .and_then(|redirection_data| redirection_data.get_url())
            .map(|redirection_url| {
                services::RedirectForm::from((redirection_url, services::Method::Get))
            });

        let mandate_reference = item.response.payment_method.map(|pm| {
            types::MandateReference::foreign_from((item.response.payment_method_options, pm))
        });

        //Note: we might have to call retrieve_setup_intent to get the network_transaction_id in case its not sent in PaymentIntentResponse
        // Or we identify the mandate txns before hand and always call SetupIntent in case of mandate payment call
        let network_txn_id = Option::foreign_from(item.response.latest_attempt);

        let connector_metadata =
            get_connector_metadata(item.response.next_action.as_ref(), item.response.amount)?;

        Ok(Self {
            status: enums::AttemptStatus::from(item.response.status),
            // client_secret: Some(item.response.client_secret.clone().as_str()),
            // description: item.response.description.map(|x| x.as_str()),
            // statement_descriptor_suffix: item.response.statement_descriptor_suffix.map(|x| x.as_str()),
            // three_ds_form,
            response: Ok(types::PaymentsResponseData::TransactionResponse {
                resource_id: types::ResponseId::ConnectorTransactionId(item.response.id),
                redirection_data,
                mandate_reference,
                connector_metadata,
                network_txn_id,
            }),
            amount_captured: item.response.amount_received,
            ..item.data
        })
    }
}

pub fn get_connector_metadata(
    next_action: Option<&StripeNextActionResponse>,
    amount: i64,
) -> CustomResult<Option<serde_json::Value>, errors::ConnectorError> {
    let next_action_response = next_action
            .and_then(|next_action_response| match next_action_response {
                    StripeNextActionResponse::DisplayBankTransferInstructions(response) => {
                        Some(SepaAndBacsBankTransferInstructions {
                            sepa_bank_instructions: response.financial_addresses[0].iban.to_owned(),
                            bacs_bank_instructions: response.financial_addresses[0]
                                .sort_code
                                .to_owned(),
                            receiver: SepaAndBacsReceiver {
                                amount_received: amount - response.amount_remaining,
                                amount_remaining: response.amount_remaining,
                            },
                        })
                    }
                    _ => None,
                }).map(|response| {
                     common_utils::ext_traits::Encode::<SepaAndBacsBankTransferInstructions>::encode_to_value(
                &response,
            )
            .change_context(errors::ConnectorError::ResponseHandlingFailed)
                }).transpose()?;
    Ok(next_action_response)
}

impl<F: Flow, T>
    TryFrom<types::ResponseRouterData<F, PaymentIntentSyncResponse, T, types::PaymentsResponseData>>
    for types::RouterData<F, T, types::PaymentsResponseData>
{
    type Error = error_stack::Report<errors::ConnectorError>;
    fn try_from(
        item: types::ResponseRouterData<
            F,
            PaymentIntentSyncResponse,
            T,
            types::PaymentsResponseData,
        >,
    ) -> Result<Self, Self::Error> {
        let redirect_data = item.response.next_action.clone();
        let redirection_data = redirect_data
            .and_then(|redirection_data| redirection_data.get_url())
            .map(|redirection_url| {
                services::RedirectForm::from((redirection_url, services::Method::Get))
            });

        let mandate_reference = item.response.payment_method.clone().map(|pm| {
            types::MandateReference::foreign_from((
                item.response.payment_method_options.clone(),
                pm,
            ))
        });
        let error_res =
            item.response
                .last_payment_error
                .as_ref()
                .map(|error| types::ErrorResponse {
                    code: error.code.to_owned(),
                    message: error.message.to_owned(),
                    reason: None,
                    status_code: item.http_code,
                });

        let connector_metadata =
            get_connector_metadata(item.response.next_action.as_ref(), item.response.amount)?;

        let response = error_res.map_or(
            Ok(types::PaymentsResponseData::TransactionResponse {
                resource_id: types::ResponseId::ConnectorTransactionId(item.response.id.clone()),
                redirection_data,
                mandate_reference,
                connector_metadata,
                network_txn_id: None,
            }),
            Err,
        );

        Ok(Self {
            status: enums::AttemptStatus::from(item.response.status.to_owned()),
            response,
            amount_captured: item.response.amount_received,
            ..item.data
        })
    }
}

impl<F: Flow, T>
    TryFrom<types::ResponseRouterData<F, SetupIntentResponse, T, types::PaymentsResponseData>>
    for types::RouterData<F, T, types::PaymentsResponseData>
{
    type Error = error_stack::Report<errors::ConnectorError>;
    fn try_from(
        item: types::ResponseRouterData<F, SetupIntentResponse, T, types::PaymentsResponseData>,
    ) -> Result<Self, Self::Error> {
        let redirect_data = item.response.next_action.clone();
        let redirection_data = redirect_data
            .and_then(|redirection_data| redirection_data.get_url())
            .map(|redirection_url| {
                services::RedirectForm::from((redirection_url, services::Method::Get))
            });

        let mandate_reference = item.response.payment_method.map(|pm| {
            types::MandateReference::foreign_from((item.response.payment_method_options, pm))
        });

        Ok(Self {
            status: enums::AttemptStatus::from(item.response.status),
            response: Ok(types::PaymentsResponseData::TransactionResponse {
                resource_id: types::ResponseId::ConnectorTransactionId(item.response.id),
                redirection_data,
                mandate_reference,
                connector_metadata: None,
                network_txn_id: Option::foreign_from(item.response.latest_attempt),
            }),
            ..item.data
        })
    }
}

impl ForeignFrom<Option<LatestAttempt>> for Option<String> {
    fn foreign_from(latest_attempt: Option<LatestAttempt>) -> Self {
        match latest_attempt {
            Some(LatestAttempt::PaymentIntentAttempt(attempt)) => attempt
                .payment_method_options
                .and_then(|payment_method_options| match payment_method_options {
                    StripePaymentMethodOptions::Card {
                        network_transaction_id,
                        ..
                    } => network_transaction_id.map(|network_id| network_id.expose()),
                    _ => None,
                }),
            _ => None,
        }
    }
}

#[derive(Clone, Debug, Eq, PartialEq, Deserialize)]
#[serde(rename_all = "snake_case", remote = "Self")]
pub enum StripeNextActionResponse {
    RedirectToUrl(StripeRedirectToUrlResponse),
    AlipayHandleRedirect(StripeRedirectToUrlResponse),
    VerifyWithMicrodeposits(StripeVerifyWithMicroDepositsResponse),
    WechatPayDisplayQrCode(StripeRedirectToQr),
    DisplayBankTransferInstructions(StripeBankTransferDetails),
}

impl StripeNextActionResponse {
    fn get_url(&self) -> Option<Url> {
        match self {
            Self::RedirectToUrl(redirect_to_url) | Self::AlipayHandleRedirect(redirect_to_url) => {
                Some(redirect_to_url.url.to_owned())
            }
            Self::WechatPayDisplayQrCode(redirect_to_url) => Some(redirect_to_url.data.to_owned()),
            Self::VerifyWithMicrodeposits(verify_with_microdeposits) => {
                Some(verify_with_microdeposits.hosted_verification_url.to_owned())
            }
            Self::DisplayBankTransferInstructions(_) => None,
        }
    }
}

// This impl is required because Stripe's response is of the below format, which is externally
// tagged, but also with an extra 'type' field specifying the enum variant name:
// "next_action": {
//   "redirect_to_url": { "return_url": "...", "url": "..." },
//   "type": "redirect_to_url"
// },
// Reference: https://github.com/serde-rs/serde/issues/1343#issuecomment-409698470
impl<'de> Deserialize<'de> for StripeNextActionResponse {
    fn deserialize<D: serde::Deserializer<'de>>(deserializer: D) -> Result<Self, D::Error> {
        #[derive(Deserialize)]
        struct Wrapper {
            #[serde(rename = "type")]
            _ignore: String,
            #[serde(flatten, with = "StripeNextActionResponse")]
            inner: StripeNextActionResponse,
        }
        Wrapper::deserialize(deserializer).map(|w| w.inner)
    }
}

#[derive(Clone, Debug, Eq, PartialEq, Deserialize, Serialize)]
pub struct StripeRedirectToUrlResponse {
    return_url: String,
    url: Url,
}

#[derive(Clone, Debug, Eq, PartialEq, Deserialize, Serialize)]
pub struct StripeRedirectToQr {
    data: Url,
}

#[derive(Clone, Debug, Eq, PartialEq, Deserialize)]
pub struct StripeVerifyWithMicroDepositsResponse {
    hosted_verification_url: Url,
}

#[derive(Clone, Debug, Eq, PartialEq, Deserialize, Serialize)]
pub struct StripeBankTransferDetails {
    pub amount_remaining: i64,
    pub currency: String,
    pub financial_addresses: Vec<StripeFinanicalInformation>,
    pub hosted_instructions_url: Option<String>,
    pub reference: Option<String>,
    #[serde(rename = "type")]
    pub bank_transfer_type: Option<String>,
}

#[derive(Clone, Debug, Eq, PartialEq, Deserialize, Serialize)]
pub struct StripeFinanicalInformation {
    pub iban: Option<SepaFinancialDetails>,
    pub sort_code: Option<BacsFinancialDetails>,
    pub supported_networks: Vec<String>,
    #[serde(rename = "type")]
    pub financial_info_type: String,
}

#[derive(Clone, Debug, Eq, PartialEq, Deserialize, Serialize)]
pub struct SepaFinancialDetails {
    pub account_holder_name: String,
    pub bic: String,
    pub country: String,
    pub iban: String,
}

#[derive(Clone, Debug, Eq, PartialEq, Deserialize, Serialize)]
pub struct BacsFinancialDetails {
    pub account_holder_name: String,
    pub account_number: String,
    pub sort_code: String,
}

// REFUND :
// Type definition for Stripe RefundRequest

#[derive(Default, Debug, Serialize)]
pub struct RefundRequest {
    pub amount: Option<i64>, //amount in cents, hence passed as integer
    pub payment_intent: String,
    #[serde(rename = "metadata[order_id]")]
    pub metadata_order_id: String,
    #[serde(rename = "metadata[txn_id]")]
    pub metadata_txn_id: String,
    #[serde(rename = "metadata[txn_uuid]")]
    pub metadata_txn_uuid: String,
}

impl<F: Flow> TryFrom<&types::RefundsRouterData<F>> for RefundRequest {
    type Error = error_stack::Report<errors::ConnectorError>;
    fn try_from(item: &types::RefundsRouterData<F>) -> Result<Self, Self::Error> {
        let amount = item.request.refund_amount;
        let metadata_txn_id = "Fetch txn_id from DB".to_string();
        let metadata_txn_uuid = "Fetch txn_id from DB".to_string();
        let payment_intent = item.request.connector_transaction_id.clone();
        Ok(Self {
            amount: Some(amount),
            payment_intent,
            metadata_order_id: item.payment_id.clone(),
            metadata_txn_id,
            metadata_txn_uuid,
        })
    }
}

// Type definition for Stripe Refund Response

#[derive(Default, Debug, Serialize, Deserialize, Clone)]
#[serde(rename_all = "snake_case")]
pub enum RefundStatus {
    Succeeded,
    Failed,
    #[default]
    Pending,
    RequiresAction,
}

impl From<RefundStatus> for enums::RefundStatus {
    fn from(item: RefundStatus) -> Self {
        match item {
            self::RefundStatus::Succeeded => Self::Success,
            self::RefundStatus::Failed => Self::Failure,
            self::RefundStatus::Pending => Self::Pending,
            self::RefundStatus::RequiresAction => Self::ManualReview,
        }
    }
}

#[derive(Default, Debug, Clone, Serialize, Deserialize)]
pub struct RefundResponse {
    pub id: String,
    pub object: String,
    pub amount: i64,
    pub currency: String,
    pub metadata: StripeMetadata,
    pub payment_intent: String,
    pub status: RefundStatus,
}

impl TryFrom<types::RefundsResponseRouterData<api::Execute, RefundResponse>>
    for types::RefundsRouterData<api::Execute>
{
    type Error = error_stack::Report<errors::ConnectorError>;
    fn try_from(
        item: types::RefundsResponseRouterData<api::Execute, RefundResponse>,
    ) -> Result<Self, Self::Error> {
        Ok(Self {
            response: Ok(types::RefundsResponseData {
                connector_refund_id: item.response.id,
                refund_status: enums::RefundStatus::from(item.response.status),
            }),
            ..item.data
        })
    }
}

impl TryFrom<types::RefundsResponseRouterData<api::RSync, RefundResponse>>
    for types::RefundsRouterData<api::RSync>
{
    type Error = error_stack::Report<errors::ConnectorError>;
    fn try_from(
        item: types::RefundsResponseRouterData<api::RSync, RefundResponse>,
    ) -> Result<Self, Self::Error> {
        Ok(Self {
            response: Ok(types::RefundsResponseData {
                connector_refund_id: item.response.id,
                refund_status: enums::RefundStatus::from(item.response.status),
            }),
            ..item.data
        })
    }
}

#[derive(Debug, Default, Eq, PartialEq, Deserialize, Serialize)]
pub struct ErrorDetails {
    pub code: Option<String>,
    #[serde(rename = "type")]
    pub error_type: Option<String>,
    pub message: Option<String>,
    pub param: Option<String>,
}

#[derive(Debug, Default, Eq, PartialEq, Deserialize, Serialize)]
pub struct ErrorResponse {
    pub error: ErrorDetails,
}

#[derive(Debug, Default, Eq, PartialEq, Serialize)]
pub struct StripeShippingAddress {
    #[serde(rename = "shipping[address][city]")]
    pub city: Option<String>,
    #[serde(rename = "shipping[address][country]")]
    pub country: Option<api_enums::CountryAlpha2>,
    #[serde(rename = "shipping[address][line1]")]
    pub line1: Option<Secret<String>>,
    #[serde(rename = "shipping[address][line2]")]
    pub line2: Option<Secret<String>>,
    #[serde(rename = "shipping[address][postal_code]")]
    pub zip: Option<Secret<String>>,
    #[serde(rename = "shipping[address][state]")]
    pub state: Option<Secret<String>>,
    #[serde(rename = "shipping[name]")]
    pub name: Option<Secret<String>>,
    #[serde(rename = "shipping[phone]")]
    pub phone: Option<Secret<String>>,
}

#[derive(Debug, Default, Eq, PartialEq, Serialize)]
pub struct StripeBillingAddress {
    #[serde(rename = "payment_method_data[billing_details][email]")]
    pub email: Option<Email>,
    #[serde(rename = "payment_method_data[billing_details][address][country]")]
    pub country: Option<api_enums::CountryAlpha2>,
    #[serde(rename = "payment_method_data[billing_details][name]")]
    pub name: Option<Secret<String>>,
    #[serde(rename = "payment_method_data[billing_details][address][city]")]
    pub city: Option<String>,
    #[serde(rename = "payment_method_data[billing_details][address][line1]")]
    pub address_line1: Option<Secret<String>>,
    #[serde(rename = "payment_method_data[billing_details][address][line2]")]
    pub address_line2: Option<Secret<String>>,
    #[serde(rename = "payment_method_data[billing_details][address][postal_code]")]
    pub zip_code: Option<Secret<String>>,
}

#[derive(Debug, Clone, serde::Deserialize, Eq, PartialEq)]
pub struct StripeRedirectResponse {
    pub payment_intent: Option<String>,
    pub payment_intent_client_secret: Option<String>,
    pub source_redirect_slug: Option<String>,
    pub redirect_status: Option<StripePaymentStatus>,
    pub source_type: Option<Secret<String>>,
}

#[derive(Debug, Serialize)]
pub struct CancelRequest {
    cancellation_reason: Option<String>,
}

impl TryFrom<&types::PaymentsCancelRouterData> for CancelRequest {
    type Error = error_stack::Report<errors::ConnectorError>;
    fn try_from(item: &types::PaymentsCancelRouterData) -> Result<Self, Self::Error> {
        Ok(Self {
            cancellation_reason: item.request.cancellation_reason.clone(),
        })
    }
}

#[derive(Serialize, Deserialize, Debug, Clone, Eq, PartialEq)]
#[non_exhaustive]
#[serde(rename_all = "snake_case")]
pub enum StripePaymentMethodOptions {
    Card {
        mandate_options: Option<StripeMandateOptions>,
        network_transaction_id: Option<Secret<String>>,
        mit_exemption: Option<MitExemption>, // To be used for MIT mandate txns
    },
    Klarna {},
    Affirm {},
    AfterpayClearpay {},
    Eps {},
    Giropay {},
    Ideal {},
    Sofort {},
    #[serde(rename = "us_bank_account")]
    Ach {},
    #[serde(rename = "sepa_debit")]
    Sepa {},
    #[serde(rename = "au_becs_debit")]
    Becs {},
    #[serde(rename = "bacs_debit")]
    Bacs {},
    Bancontact {},
    WechatPay {},
    Alipay {},
    #[serde(rename = "p24")]
    Przelewy24 {},
    CustomerBalance {},
}

#[derive(Clone, Debug, Default, Eq, PartialEq, Serialize, Deserialize)]
pub struct MitExemption {
    pub network_transaction_id: Secret<String>,
}

#[derive(Clone, Debug, Eq, PartialEq, Deserialize)]
#[serde(untagged)]
pub enum LatestAttempt {
    PaymentIntentAttempt(LatestPaymentAttempt),
    SetupAttempt(String),
}
#[derive(Clone, Debug, Default, Eq, PartialEq, Deserialize)]
pub struct LatestPaymentAttempt {
    pub payment_method_options: Option<StripePaymentMethodOptions>,
}
// #[derive(Deserialize, Debug, Clone, Eq, PartialEq)]
// pub struct Card
#[derive(serde::Serialize, serde::Deserialize, Clone, Debug, Default, Eq, PartialEq)]
pub struct StripeMandateOptions {
    reference: String, // Extendable, But only important field to be captured
}
/// Represents the capture request body for stripe connector.
#[derive(Debug, Serialize, Clone, Copy)]
pub struct CaptureRequest {
    /// If amount_to_capture is None stripe captures the amount in the payment intent.
    amount_to_capture: Option<i64>,
}

impl TryFrom<&types::PaymentsCaptureRouterData> for CaptureRequest {
    type Error = error_stack::Report<errors::ConnectorError>;
    fn try_from(item: &types::PaymentsCaptureRouterData) -> Result<Self, Self::Error> {
        Ok(Self {
            amount_to_capture: Some(item.request.amount_to_capture),
        })
    }
}

impl TryFrom<&types::PaymentsPreProcessingRouterData> for StripeAchSourceRequest {
    type Error = error_stack::Report<errors::ConnectorError>;
    fn try_from(item: &types::PaymentsPreProcessingRouterData) -> Result<Self, Self::Error> {
        Ok(Self {
            transfer_type: StripePaymentMethodType::AchCreditTransfer,
            payment_method_data: AchBankTransferData {
                email: connector::utils::PaymentsPreProcessingData::get_email(&item.request)?,
            },
            currency: item
                .request
                .currency
                .get_required_value("currency")
                .change_context(errors::ConnectorError::MissingRequiredField {
                    field_name: "currency",
                })?
                .to_string(),
        })
    }
}

impl<F: Flow, T>
    TryFrom<types::ResponseRouterData<F, StripeSourceResponse, T, types::PaymentsResponseData>>
    for types::RouterData<F, T, types::PaymentsResponseData>
{
    type Error = error_stack::Report<errors::ConnectorError>;
    fn try_from(
        item: types::ResponseRouterData<F, StripeSourceResponse, T, types::PaymentsResponseData>,
    ) -> Result<Self, Self::Error> {
        let connector_source_response = item.response.to_owned();
        let connector_metadata =
            common_utils::ext_traits::Encode::<StripeSourceResponse>::encode_to_value(
                &connector_source_response,
            )
            .change_context(errors::ConnectorError::ResponseHandlingFailed)?;
        // We get pending as the status from stripe, but hyperswitch should give it as requires_customer_action as
        // customer has to make payment to the virtual account number given in the source response
        let status = match connector_source_response.status.clone().into() {
            storage_models::enums::AttemptStatus::Pending => {
                storage_models::enums::AttemptStatus::AuthenticationPending
            }
            _ => connector_source_response.status.into(),
        };
        Ok(Self {
            response: Ok(types::PaymentsResponseData::PreProcessingResponse {
                pre_processing_id: types::PreprocessingResponseId::PreProcessingId(
                    item.response.id,
                ),
                connector_metadata: Some(connector_metadata),
                session_token: None,
            }),
            status,
            ..item.data
        })
    }
}

impl TryFrom<&types::PaymentsAuthorizeRouterData> for ChargesRequest {
    type Error = error_stack::Report<errors::ConnectorError>;

    fn try_from(value: &types::PaymentsAuthorizeRouterData) -> Result<Self, Self::Error> {
        Ok(Self {
            amount: value.request.amount.to_string(),
            currency: value.request.currency.to_string(),
            customer: Secret::new(value.get_connector_customer_id()?),
            source: Secret::new(value.get_preprocessing_id()?),
        })
    }
}

impl<F: Flow, T>
    TryFrom<types::ResponseRouterData<F, ChargesResponse, T, types::PaymentsResponseData>>
    for types::RouterData<F, T, types::PaymentsResponseData>
{
    type Error = error_stack::Report<errors::ConnectorError>;
    fn try_from(
        item: types::ResponseRouterData<F, ChargesResponse, T, types::PaymentsResponseData>,
    ) -> Result<Self, Self::Error> {
        let connector_source_response = item.response.to_owned();
        let connector_metadata =
            common_utils::ext_traits::Encode::<StripeSourceResponse>::encode_to_value(
                &connector_source_response.source,
            )
            .change_context(errors::ConnectorError::ResponseHandlingFailed)?;
        Ok(Self {
            status: enums::AttemptStatus::from(item.response.status),
            response: Ok(types::PaymentsResponseData::TransactionResponse {
                resource_id: types::ResponseId::ConnectorTransactionId(item.response.id),
                redirection_data: None,
                mandate_reference: None,
                connector_metadata: Some(connector_metadata),
                network_txn_id: None,
            }),
            ..item.data
        })
    }
}

impl<F: Flow, T>
    TryFrom<types::ResponseRouterData<F, StripeTokenResponse, T, types::PaymentsResponseData>>
    for types::RouterData<F, T, types::PaymentsResponseData>
{
    type Error = error_stack::Report<errors::ConnectorError>;
    fn try_from(
        item: types::ResponseRouterData<F, StripeTokenResponse, T, types::PaymentsResponseData>,
    ) -> Result<Self, Self::Error> {
        Ok(Self {
            response: Ok(types::PaymentsResponseData::TokenizationResponse {
                token: item.response.id,
            }),
            ..item.data
        })
    }
}

impl<F: Flow, T>
    TryFrom<types::ResponseRouterData<F, StripeCustomerResponse, T, types::PaymentsResponseData>>
    for types::RouterData<F, T, types::PaymentsResponseData>
{
    type Error = error_stack::Report<errors::ConnectorError>;
    fn try_from(
        item: types::ResponseRouterData<F, StripeCustomerResponse, T, types::PaymentsResponseData>,
    ) -> Result<Self, Self::Error> {
        Ok(Self {
            response: Ok(types::PaymentsResponseData::ConnectorCustomerResponse {
                connector_customer_id: item.response.id,
            }),
            ..item.data
        })
    }
}

// #[cfg(test)]
// mod test_stripe_transformers {
//     use super::*;

//     #[test]
//     fn verify_transform_from_router_to_stripe_req() {
//         let router_req = PaymentsRequest {
//             amount: 100.0,
//             currency: "USD".to_string(),
//             ..Default::default()
//         };

//         let stripe_req = PaymentIntentRequest::from(router_req);

//         //metadata is generated everytime. So use the transformed struct to copy uuid

//         let stripe_req_expected = PaymentIntentRequest {
//             amount: 10000,
//             currency: "USD".to_string(),
//             statement_descriptor_suffix: None,
//             metadata_order_id: "Auto generate Order ID".to_string(),
//             metadata_txn_id: "Fetch from Merchant Account_Auto generate Order ID_1".to_string(),
//             metadata_txn_uuid: stripe_req.metadata_txn_uuid.clone(),
//             return_url: "Fetch Url from Merchant Account".to_string(),
//             confirm: false,
//             payment_method_types: "card".to_string(),
//             payment_method_data_type: "card".to_string(),
//             payment_method_data_card_number: None,
//             payment_method_data_card_exp_month: None,
//             payment_method_data_card_exp_year: None,
//             payment_method_data_card_cvc: None,
//             description: None,
//         };
//         assert_eq!(stripe_req_expected, stripe_req);
//     }
// }

#[derive(Debug, Deserialize)]
pub struct WebhookEventDataResource {
    pub object: serde_json::Value,
}

#[derive(Debug, Deserialize)]
pub struct WebhookEventObjectResource {
    pub data: WebhookEventDataResource,
}

#[derive(Debug, Deserialize)]
pub struct WebhookEvent {
    #[serde(rename = "type")]
    pub event_type: WebhookEventType,
    #[serde(rename = "data")]
    pub event_data: WebhookEventData,
}

#[derive(Debug, Deserialize)]
pub struct WebhookEventTypeBody {
    #[serde(rename = "type")]
    pub event_type: WebhookEventType,
    #[serde(rename = "data")]
    pub event_data: WebhookStatusData,
}

#[derive(Debug, Deserialize)]
pub struct WebhookEventData {
    #[serde(rename = "object")]
    pub event_object: WebhookEventObjectData,
}

#[derive(Debug, Deserialize)]
pub struct WebhookStatusData {
    #[serde(rename = "object")]
    pub event_object: WebhookStatusObjectData,
}

#[derive(Debug, Deserialize)]
pub struct WebhookStatusObjectData {
    pub status: Option<WebhookEventStatus>,
    pub payment_method_details: Option<WebhookPaymentMethodDetails>,
}

#[derive(Debug, Deserialize)]
#[serde(rename_all = "snake_case")]
pub enum WebhookPaymentMethodType {
    AchCreditTransfer,
    #[serde(other)]
    Unknown,
}

#[derive(Debug, Deserialize)]
pub struct WebhookPaymentMethodDetails {
    #[serde(rename = "type")]
    pub payment_method: WebhookPaymentMethodType,
}

#[derive(Debug, Deserialize)]
pub struct WebhookEventObjectData {
    pub id: String,
    pub object: WebhookEventObjectType,
    pub amount: Option<i32>,
    pub currency: String,
    pub payment_intent: Option<String>,
    pub reason: Option<String>,
    #[serde(with = "common_utils::custom_serde::timestamp")]
    pub created: PrimitiveDateTime,
    pub evidence_details: Option<EvidenceDetails>,
    pub status: Option<WebhookEventStatus>,
}

#[derive(Debug, Deserialize, strum::Display)]
#[serde(rename_all = "snake_case")]
pub enum WebhookEventObjectType {
    PaymentIntent,
    Dispute,
    Charge,
    Source,
}

#[derive(Debug, Deserialize)]
pub enum WebhookEventType {
    #[serde(rename = "payment_intent.payment_failed")]
    PaymentIntentFailed,
    #[serde(rename = "payment_intent.succeeded")]
    PaymentIntentSucceed,
    #[serde(rename = "charge.dispute.captured")]
    ChargeDisputeCaptured,
    #[serde(rename = "charge.dispute.created")]
    DisputeCreated,
    #[serde(rename = "charge.dispute.closed")]
    DisputeClosed,
    #[serde(rename = "charge.dispute.updated")]
    DisputeUpdated,
    #[serde(rename = "charge.dispute.funds_reinstated")]
    ChargeDisputeFundsReinstated,
    #[serde(rename = "charge.dispute.funds_withdrawn")]
    ChargeDisputeFundsWithdrawn,
    #[serde(rename = "charge.expired")]
    ChargeExpired,
    #[serde(rename = "charge.failed")]
    ChargeFailed,
    #[serde(rename = "charge.pending")]
    ChargePending,
    #[serde(rename = "charge.captured")]
    ChargeCaptured,
    #[serde(rename = "charge.succeeded")]
    ChargeSucceeded,
    #[serde(rename = "charge.updated")]
    ChargeUpdated,
    #[serde(rename = "charge.refunded")]
    ChanrgeRefunded,
    #[serde(rename = "payment_intent.canceled")]
    PaymentIntentCanceled,
    #[serde(rename = "payment_intent.created")]
    PaymentIntentCreated,
    #[serde(rename = "payment_intent.processing")]
    PaymentIntentProcessing,
    #[serde(rename = "payment_intent.requires_action")]
    PaymentIntentRequiresAction,
    #[serde(rename = "amount_capturable_updated")]
    PaymentIntentAmountCapturableUpdated,
    #[serde(rename = "source.chargeable")]
    SourceChargeable,
    #[serde(rename = "source.transaction.created")]
    SourceTransactionCreated,
    #[serde(rename = "payment_intent.partially_funded")]
    PaymentIntentPartiallyFunded,
    #[serde(other)]
    Unknown,
}

#[derive(Debug, Serialize, strum::Display, Deserialize, PartialEq)]
#[serde(rename_all = "snake_case")]
pub enum WebhookEventStatus {
    WarningNeedsResponse,
    WarningClosed,
    WarningUnderReview,
    Won,
    Lost,
    NeedsResponse,
    UnderReview,
    ChargeRefunded,
    Succeeded,
    RequiresPaymentMethod,
    RequiresConfirmation,
    RequiresAction,
    Processing,
    RequiresCapture,
    Canceled,
    Chargeable,
    #[serde(other)]
    Unknown,
}

#[derive(Debug, Deserialize, PartialEq)]
pub struct EvidenceDetails {
    #[serde(with = "common_utils::custom_serde::timestamp")]
    pub due_by: PrimitiveDateTime,
}

impl
    TryFrom<(
        api::PaymentMethodData,
        enums::AuthenticationType,
        StripePaymentMethodType,
    )> for StripePaymentMethodData
{
    type Error = error_stack::Report<errors::ConnectorError>;
    fn try_from(
        (pm_data, auth_type, pm_type): (
            api::PaymentMethodData,
            enums::AuthenticationType,
            StripePaymentMethodType,
        ),
    ) -> Result<Self, Self::Error> {
        match pm_data {
            api::PaymentMethodData::Card(ref ccard) => Ok(Self::Card({
                let payment_method_auth_type = match auth_type {
                    enums::AuthenticationType::ThreeDs => Auth3ds::Any,
                    enums::AuthenticationType::NoThreeDs => Auth3ds::Automatic,
                };
                StripeCardData {
                    payment_method_types: StripePaymentMethodType::Card,
                    payment_method_data_type: StripePaymentMethodType::Card,
                    payment_method_data_card_number: ccard.card_number.clone(),
                    payment_method_data_card_exp_month: ccard.card_exp_month.clone(),
                    payment_method_data_card_exp_year: ccard.card_exp_year.clone(),
                    payment_method_data_card_cvc: ccard.card_cvc.clone(),
                    payment_method_auth_type,
                }
            })),
            api::PaymentMethodData::PayLater(_) => Ok(Self::PayLater(StripePayLaterData {
                payment_method_types: pm_type,
                payment_method_data_type: pm_type,
            })),
            api::PaymentMethodData::BankRedirect(_) => {
                Ok(Self::BankRedirect(StripeBankRedirectData {
                    payment_method_types: pm_type,
                    payment_method_data_type: pm_type,
                    bank_name: None,
                    bank_specific_data: None,
                }))
            }
            api::PaymentMethodData::Wallet(wallet_data) => match wallet_data {
                payments::WalletData::ApplePay(data) => {
                    let wallet_info = StripeWallet::ApplepayToken(StripeApplePay {
                        pk_token: data
                            .get_applepay_decoded_payment_data()
                            .change_context(errors::ConnectorError::RequestEncodingFailed)?,
                        pk_token_instrument_name: data.payment_method.pm_type,
                        pk_token_payment_network: data.payment_method.network,
                        pk_token_transaction_id: data.transaction_identifier,
                    });
                    Ok(Self::Wallet(wallet_info))
                }

                payments::WalletData::WeChatPayRedirect(_) => {
                    let wallet_info = StripeWallet::WechatpayPayment(WechatpayPayment {
                        client: WechatClient::Web,
                        payment_method_types: StripePaymentMethodType::Wechatpay,
                        payment_method_data_type: StripePaymentMethodType::Wechatpay,
                    });
                    Ok(Self::Wallet(wallet_info))
                }
                payments::WalletData::AliPayRedirect(_) => {
                    let wallet_info = StripeWallet::AlipayPayment(AlipayPayment {
                        payment_method_types: StripePaymentMethodType::Alipay,
                        payment_method_data_type: StripePaymentMethodType::Alipay,
                    });
                    Ok(Self::Wallet(wallet_info))
                }
                payments::WalletData::GooglePay(gpay_data) => Self::try_from(&gpay_data),
                _ => Err(errors::ConnectorError::InvalidWallet.into()),
            },
            api::PaymentMethodData::BankDebit(bank_debit_data) => {
                let (pm_type, bank_data, _) = get_bank_debit_data(&bank_debit_data);

                Ok(Self::BankDebit(StripeBankDebitData {
                    payment_method_types: pm_type,
                    bank_specific_data: bank_data,
                }))
            }
            api::PaymentMethodData::BankTransfer(bank_transfer_data) => {
                match bank_transfer_data.deref() {
                    payments::BankTransferData::AchBankTransfer { billing_details } => {
                        Ok(Self::BankTransfer(StripeBankTransferData::AchBankTransfer(
                            Box::new(AchBankTransferData {
                                email: billing_details.email.to_owned(),
                            }),
                        )))
                    }
                    payments::BankTransferData::SepaBankTransfer { country, .. } => Ok(
                        Self::BankTransfer(StripeBankTransferData::SepaBankTransfer(Box::new(
                            SepaBankTransferData {
                                payment_method_data_type: StripePaymentMethodType::CustomerBalance,
                                bank_transfer_type: BankTransferType::EuBankTransfer,
                                balance_funding_type: BankTransferType::BankTransfers,
                                payment_method_type: StripePaymentMethodType::CustomerBalance,
                                country: country.to_owned(),
                            },
                        ))),
                    ),
                    payments::BankTransferData::BacsBankTransfer { .. } => Ok(Self::BankTransfer(
                        StripeBankTransferData::BacsBankTransfers(Box::new(BacsBankTransferData {
                            payment_method_data_type: StripePaymentMethodType::CustomerBalance,
                            bank_transfer_type: BankTransferType::GbBankTransfer,
                            balance_funding_type: BankTransferType::BankTransfers,
                            payment_method_type: StripePaymentMethodType::CustomerBalance,
                        })),
                    )),
                }
            }
            api::PaymentMethodData::MandatePayment | api::PaymentMethodData::Crypto(_) => {
                Err(errors::ConnectorError::NotSupported {
                    message: format!("{pm_type:?}"),
                    connector: "Stripe",
                    payment_experience: api_models::enums::PaymentExperience::RedirectToUrl
                        .to_string(),
                })?
            }
        }
    }
}

#[derive(Debug, Deserialize)]
pub struct StripeGpayToken {
    pub id: String,
}

pub fn get_bank_transfer_request_data(
    req: &types::PaymentsAuthorizeRouterData,
    bank_transfer_data: &api_models::payments::BankTransferData,
) -> CustomResult<Option<String>, errors::ConnectorError> {
    match bank_transfer_data {
        api_models::payments::BankTransferData::AchBankTransfer { .. } => {
            let req = ChargesRequest::try_from(req)?;
            let request = utils::Encode::<ChargesRequest>::url_encode(&req)
                .change_context(errors::ConnectorError::RequestEncodingFailed)?;
            Ok(Some(request))
        }
        _ => {
            let req = PaymentIntentRequest::try_from(req)?;
            let request = utils::Encode::<PaymentIntentRequest>::url_encode(&req)
                .change_context(errors::ConnectorError::RequestEncodingFailed)?;
            Ok(Some(request))
        }
    }
}

pub fn get_bank_transfer_authorize_response(
    data: &types::PaymentsAuthorizeRouterData,
    res: types::Response,
    bank_transfer_data: &api_models::payments::BankTransferData,
) -> CustomResult<types::PaymentsAuthorizeRouterData, errors::ConnectorError> {
    match bank_transfer_data {
        api_models::payments::BankTransferData::AchBankTransfer { .. } => {
            let response: ChargesResponse = res
                .response
                .parse_struct("ChargesResponse")
                .change_context(errors::ConnectorError::ResponseDeserializationFailed)?;

            types::RouterData::try_from(types::ResponseRouterData {
                response,
                data: data.clone(),
                http_code: res.status_code,
            })
        }
        _ => {
            let response: PaymentIntentResponse = res
                .response
                .parse_struct("PaymentIntentResponse")
                .change_context(errors::ConnectorError::ResponseDeserializationFailed)?;

            types::RouterData::try_from(types::ResponseRouterData {
                response,
                data: data.clone(),
                http_code: res.status_code,
            })
        }
    }
}

pub fn construct_file_upload_request(
    file_upload_router_data: types::UploadFileRouterData,
) -> CustomResult<reqwest::multipart::Form, errors::ConnectorError> {
    let request = file_upload_router_data.request;
    let mut multipart = reqwest::multipart::Form::new();
    multipart = multipart.text("purpose", "dispute_evidence");
    let file_data = reqwest::multipart::Part::bytes(request.file)
        .file_name(request.file_key)
        .mime_str(request.file_type.as_ref())
        .map_err(|_| errors::ConnectorError::RequestEncodingFailed)?;
    multipart = multipart.part("file", file_data);
    Ok(multipart)
}

#[derive(Debug, Deserialize)]
pub struct FileUploadResponse {
    #[serde(rename = "id")]
    pub file_id: String,
}

#[derive(Debug, Serialize)]
pub struct Evidence {
    #[serde(rename = "evidence[access_activity_log]")]
    pub access_activity_log: Option<String>,
    #[serde(rename = "evidence[billing_address]")]
    pub billing_address: Option<String>,
    #[serde(rename = "evidence[cancellation_policy]")]
    pub cancellation_policy: Option<String>,
    #[serde(rename = "evidence[cancellation_policy_disclosure]")]
    pub cancellation_policy_disclosure: Option<String>,
    #[serde(rename = "evidence[cancellation_rebuttal]")]
    pub cancellation_rebuttal: Option<String>,
    #[serde(rename = "evidence[customer_communication]")]
    pub customer_communication: Option<String>,
    #[serde(rename = "evidence[customer_email_address]")]
    pub customer_email_address: Option<String>,
    #[serde(rename = "evidence[customer_name]")]
    pub customer_name: Option<String>,
    #[serde(rename = "evidence[customer_purchase_ip]")]
    pub customer_purchase_ip: Option<String>,
    #[serde(rename = "evidence[customer_signature]")]
    pub customer_signature: Option<String>,
    #[serde(rename = "evidence[product_description]")]
    pub product_description: Option<String>,
    #[serde(rename = "evidence[receipt]")]
    pub receipt: Option<String>,
    #[serde(rename = "evidence[refund_policy]")]
    pub refund_policy: Option<String>,
    #[serde(rename = "evidence[refund_policy_disclosure]")]
    pub refund_policy_disclosure: Option<String>,
    #[serde(rename = "evidence[refund_refusal_explanation]")]
    pub refund_refusal_explanation: Option<String>,
    #[serde(rename = "evidence[service_date]")]
    pub service_date: Option<String>,
    #[serde(rename = "evidence[service_documentation]")]
    pub service_documentation: Option<String>,
    #[serde(rename = "evidence[shipping_address]")]
    pub shipping_address: Option<String>,
    #[serde(rename = "evidence[shipping_carrier]")]
    pub shipping_carrier: Option<String>,
    #[serde(rename = "evidence[shipping_date]")]
    pub shipping_date: Option<String>,
    #[serde(rename = "evidence[shipping_documentation]")]
    pub shipping_documentation: Option<String>,
    #[serde(rename = "evidence[shipping_tracking_number]")]
    pub shipping_tracking_number: Option<String>,
    #[serde(rename = "evidence[uncategorized_file]")]
    pub uncategorized_file: Option<String>,
    #[serde(rename = "evidence[uncategorized_text]")]
    pub uncategorized_text: Option<String>,
    pub submit: bool,
}

impl TryFrom<&types::SubmitEvidenceRouterData> for Evidence {
    type Error = error_stack::Report<errors::ConnectorError>;
    fn try_from(item: &types::SubmitEvidenceRouterData) -> Result<Self, Self::Error> {
        let submit_evidence_request_data = item.request.clone();
        Ok(Self {
            access_activity_log: submit_evidence_request_data.access_activity_log,
            billing_address: submit_evidence_request_data.billing_address,
            cancellation_policy: submit_evidence_request_data.cancellation_policy_provider_file_id,
            cancellation_policy_disclosure: submit_evidence_request_data
                .cancellation_policy_disclosure,
            cancellation_rebuttal: submit_evidence_request_data.cancellation_rebuttal,
            customer_communication: submit_evidence_request_data
                .customer_communication_provider_file_id,
            customer_email_address: submit_evidence_request_data.customer_email_address,
            customer_name: submit_evidence_request_data.customer_name,
            customer_purchase_ip: submit_evidence_request_data.customer_purchase_ip,
            customer_signature: submit_evidence_request_data.customer_signature_provider_file_id,
            product_description: submit_evidence_request_data.product_description,
            receipt: submit_evidence_request_data.receipt_provider_file_id,
            refund_policy: submit_evidence_request_data.refund_policy_provider_file_id,
            refund_policy_disclosure: submit_evidence_request_data.refund_policy_disclosure,
            refund_refusal_explanation: submit_evidence_request_data.refund_refusal_explanation,
            service_date: submit_evidence_request_data.service_date,
            service_documentation: submit_evidence_request_data
                .service_documentation_provider_file_id,
            shipping_address: submit_evidence_request_data.shipping_address,
            shipping_carrier: submit_evidence_request_data.shipping_carrier,
            shipping_date: submit_evidence_request_data.shipping_date,
            shipping_documentation: submit_evidence_request_data
                .shipping_documentation_provider_file_id,
            shipping_tracking_number: submit_evidence_request_data.shipping_tracking_number,
            uncategorized_file: submit_evidence_request_data.uncategorized_file_provider_file_id,
            uncategorized_text: submit_evidence_request_data.uncategorized_text,
            submit: true,
        })
    }
}

#[derive(Debug, Deserialize)]
pub struct DisputeObj {
    #[serde(rename = "id")]
    pub dispute_id: String,
    pub status: String,
}

#[cfg(test)]
mod test_validate_shipping_address_against_payment_method {
    #![allow(clippy::unwrap_used)]
    use api_models::enums::CountryAlpha2;
    use masking::Secret;

    use crate::{
        connector::stripe::transformers::{
            validate_shipping_address_against_payment_method, StripePaymentMethodType,
            StripeShippingAddress,
        },
        core::errors,
    };

    #[test]
    fn should_return_ok() {
        // Arrange
        let stripe_shipping_address = create_stripe_shipping_address(
            Some("name".to_string()),
            Some("line1".to_string()),
            Some(CountryAlpha2::AD),
            Some("zip".to_string()),
        );

        let payment_method = &StripePaymentMethodType::AfterpayClearpay;

        //Act
        let result = validate_shipping_address_against_payment_method(
            &stripe_shipping_address,
            payment_method,
        );

        // Assert
        assert!(result.is_ok());
    }

    #[test]
    fn should_return_err_for_empty_name() {
        // Arrange
        let stripe_shipping_address = create_stripe_shipping_address(
            None,
            Some("line1".to_string()),
            Some(CountryAlpha2::AD),
            Some("zip".to_string()),
        );

        let payment_method = &StripePaymentMethodType::AfterpayClearpay;

        //Act
        let result = validate_shipping_address_against_payment_method(
            &stripe_shipping_address,
            payment_method,
        );

        // Assert
        assert!(result.is_err());
        let missing_fields = get_missing_fields(result.unwrap_err().current_context()).to_owned();
        assert_eq!(missing_fields.len(), 1);
        assert_eq!(missing_fields[0], "shipping.address.first_name");
    }

    #[test]
    fn should_return_err_for_empty_line1() {
        // Arrange
        let stripe_shipping_address = create_stripe_shipping_address(
            Some("name".to_string()),
            None,
            Some(CountryAlpha2::AD),
            Some("zip".to_string()),
        );

        let payment_method = &StripePaymentMethodType::AfterpayClearpay;

        //Act
        let result = validate_shipping_address_against_payment_method(
            &stripe_shipping_address,
            payment_method,
        );

        // Assert
        assert!(result.is_err());
        let missing_fields = get_missing_fields(result.unwrap_err().current_context()).to_owned();
        assert_eq!(missing_fields.len(), 1);
        assert_eq!(missing_fields[0], "shipping.address.line1");
    }

    #[test]
    fn should_return_err_for_empty_country() {
        // Arrange
        let stripe_shipping_address = create_stripe_shipping_address(
            Some("name".to_string()),
            Some("line1".to_string()),
            None,
            Some("zip".to_string()),
        );

        let payment_method = &StripePaymentMethodType::AfterpayClearpay;

        //Act
        let result = validate_shipping_address_against_payment_method(
            &stripe_shipping_address,
            payment_method,
        );

        // Assert
        assert!(result.is_err());
        let missing_fields = get_missing_fields(result.unwrap_err().current_context()).to_owned();
        assert_eq!(missing_fields.len(), 1);
        assert_eq!(missing_fields[0], "shipping.address.country");
    }

    #[test]
    fn should_return_err_for_empty_zip() {
        // Arrange
        let stripe_shipping_address = create_stripe_shipping_address(
            Some("name".to_string()),
            Some("line1".to_string()),
            Some(CountryAlpha2::AD),
            None,
        );
        let payment_method = &StripePaymentMethodType::AfterpayClearpay;

        //Act
        let result = validate_shipping_address_against_payment_method(
            &stripe_shipping_address,
            payment_method,
        );

        // Assert
        assert!(result.is_err());
        let missing_fields = get_missing_fields(result.unwrap_err().current_context()).to_owned();
        assert_eq!(missing_fields.len(), 1);
        assert_eq!(missing_fields[0], "shipping.address.zip");
    }

    #[test]
    fn should_return_error_when_missing_multiple_fields() {
        // Arrange
        let expected_missing_field_names: Vec<&'static str> =
            vec!["shipping.address.zip", "shipping.address.country"];
        let stripe_shipping_address = create_stripe_shipping_address(
            Some("name".to_string()),
            Some("line1".to_string()),
            None,
            None,
        );
        let payment_method = &StripePaymentMethodType::AfterpayClearpay;

        //Act
        let result = validate_shipping_address_against_payment_method(
            &stripe_shipping_address,
            payment_method,
        );

        // Assert
        assert!(result.is_err());
        let missing_fields = get_missing_fields(result.unwrap_err().current_context()).to_owned();
        for field in missing_fields {
            assert!(expected_missing_field_names.contains(&field));
        }
    }

    fn get_missing_fields(connector_error: &errors::ConnectorError) -> Vec<&'static str> {
        if let errors::ConnectorError::MissingRequiredFields { field_names } = connector_error {
            return field_names.to_vec();
        }

        vec![]
    }

    fn create_stripe_shipping_address(
        name: Option<String>,
        line1: Option<String>,
        country: Option<CountryAlpha2>,
        zip: Option<String>,
    ) -> StripeShippingAddress {
        StripeShippingAddress {
            name: name.map(Secret::new),
            line1: line1.map(Secret::new),
            country,
            zip: zip.map(Secret::new),
            city: Some(String::from("city")),
            line2: Some(Secret::new(String::from("line2"))),
            state: Some(Secret::new(String::from("state"))),
            phone: Some(Secret::new(String::from("pbone number"))),
        }
    }
}<|MERGE_RESOLUTION|>--- conflicted
+++ resolved
@@ -14,17 +14,9 @@
 use uuid::Uuid;
 
 use crate::{
-<<<<<<< HEAD
-    collect_missing_value_keys, connector, consts,
+    collect_missing_value_keys,
+    connector::{self, utils::ApplePay},
     core::{errors, payments::operations::Flow},
-=======
-    collect_missing_value_keys,
-    connector::{
-        self,
-        utils::{ApplePay, RouterData},
-    },
-    core::errors,
->>>>>>> 2b71d4d8
     services,
     types::{self, api, storage::enums, transformers::ForeignFrom},
     utils::{self, OptionExt},
