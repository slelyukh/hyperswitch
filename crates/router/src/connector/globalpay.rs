mod requests;
mod response;
mod transformers;

use std::fmt::Debug;

use ::common_utils::{errors::ReportSwitchExt, ext_traits::ByteSliceExt};
use error_stack::{IntoReport, ResultExt};
use serde_json::Value;

use self::{
    requests::{GlobalpayPaymentsRequest, GlobalpayRefreshTokenRequest},
    response::{
        GlobalpayPaymentsResponse, GlobalpayRefreshTokenErrorResponse,
        GlobalpayRefreshTokenResponse,
    },
};
use crate::{
    configs::settings,
    connector::utils as conn_utils,
    core::{
        errors::{self, CustomResult},
        payments,
    },
<<<<<<< HEAD
    headers,
    services::{self, ConnectorIntegration},
=======
    db, headers,
    services::{
        self,
        request::{self, Mask},
        ConnectorIntegration,
    },
>>>>>>> ba8a17d6
    types::{
        self,
        api::{self, ConnectorCommon, ConnectorCommonExt, PaymentsCompleteAuthorize},
        ErrorResponse,
    },
    utils::{self, crypto, BytesExt, OptionExt},
};

#[derive(Debug, Clone)]
pub struct Globalpay;

impl<Flow, Request, Response> ConnectorCommonExt<Flow, Request, Response> for Globalpay
where
    Self: ConnectorIntegration<Flow, Request, Response>,
{
    fn build_headers(
        &self,
        req: &types::RouterData<Flow, Request, Response>,
        _connectors: &settings::Connectors,
    ) -> CustomResult<Vec<(String, request::Maskable<String>)>, errors::ConnectorError> {
        let access_token = req
            .access_token
            .clone()
            .ok_or(errors::ConnectorError::FailedToObtainAuthType)?;

        Ok(vec![
            (
                headers::CONTENT_TYPE.to_string(),
                self.get_content_type().to_string().into(),
            ),
            ("X-GP-Version".to_string(), "2021-03-22".to_string().into()),
            (
                headers::AUTHORIZATION.to_string(),
                format!("Bearer {}", access_token.token).into_masked(),
            ),
        ])
    }
}

impl ConnectorCommon for Globalpay {
    fn id(&self) -> &'static str {
        "globalpay"
    }

    fn common_get_content_type(&self) -> &'static str {
        "application/json"
    }

    fn base_url<'a>(&self, connectors: &'a settings::Connectors) -> &'a str {
        connectors.globalpay.base_url.as_ref()
    }

    fn get_auth_header(
        &self,
        _auth_type: &types::ConnectorAuthType,
    ) -> CustomResult<Vec<(String, request::Maskable<String>)>, errors::ConnectorError> {
        Ok(vec![])
    }

    fn build_error_response(
        &self,
        res: types::Response,
    ) -> CustomResult<ErrorResponse, errors::ConnectorError> {
        let response: transformers::GlobalpayErrorResponse = res
            .response
            .parse_struct("Globalpay ErrorResponse")
            .change_context(errors::ConnectorError::ResponseDeserializationFailed)?;

        Ok(ErrorResponse {
            status_code: res.status_code,
            code: response.error_code,
            message: response.detailed_error_description,
            reason: None,
        })
    }
}

impl PaymentsCompleteAuthorize for Globalpay {}

impl
    ConnectorIntegration<
        api::CompleteAuthorize,
        types::CompleteAuthorizeData,
        types::PaymentsResponseData,
    > for Globalpay
{
    fn get_headers(
        &self,
        req: &types::PaymentsCompleteAuthorizeRouterData,
        connectors: &settings::Connectors,
    ) -> CustomResult<Vec<(String, request::Maskable<String>)>, errors::ConnectorError> {
        self.build_headers(req, connectors)
    }

    fn get_content_type(&self) -> &'static str {
        self.common_get_content_type()
    }

    fn get_url(
        &self,
        req: &types::PaymentsCompleteAuthorizeRouterData,
        connectors: &settings::Connectors,
    ) -> CustomResult<String, errors::ConnectorError> {
        Ok(format!(
            "{}transactions/{}/confirmation",
            self.base_url(connectors),
            req.request
                .connector_transaction_id
                .clone()
                .ok_or(errors::ConnectorError::MissingConnectorTransactionID)?
        ))
    }

    fn get_request_body(
        &self,
        _req: &types::PaymentsCompleteAuthorizeRouterData,
    ) -> CustomResult<Option<String>, errors::ConnectorError> {
        Ok(Some("{}".to_string()))
    }

    fn build_request(
        &self,
        req: &types::PaymentsCompleteAuthorizeRouterData,
        connectors: &settings::Connectors,
    ) -> CustomResult<Option<services::Request>, errors::ConnectorError> {
        Ok(Some(
            services::RequestBuilder::new()
                .method(services::Method::Post)
                .url(&types::PaymentsCompleteAuthorizeType::get_url(
                    self, req, connectors,
                )?)
                .attach_default_headers()
                .headers(types::PaymentsCompleteAuthorizeType::get_headers(
                    self, req, connectors,
                )?)
                .body(types::PaymentsCompleteAuthorizeType::get_request_body(
                    self, req,
                )?)
                .build(),
        ))
    }

    fn handle_response(
        &self,
        data: &types::PaymentsCompleteAuthorizeRouterData,
        res: types::Response,
    ) -> CustomResult<types::PaymentsCompleteAuthorizeRouterData, errors::ConnectorError> {
        let response: GlobalpayPaymentsResponse = res
            .response
            .parse_struct("Globalpay PaymentsResponse")
            .switch()?;

        types::RouterData::try_from(types::ResponseRouterData {
            response,
            data: data.clone(),
            http_code: res.status_code,
        })
        .change_context(errors::ConnectorError::ResponseHandlingFailed)
    }

    fn get_error_response(
        &self,
        res: types::Response,
    ) -> CustomResult<ErrorResponse, errors::ConnectorError> {
        self.build_error_response(res)
    }
}

impl api::ConnectorAccessToken for Globalpay {}

impl ConnectorIntegration<api::AccessTokenAuth, types::AccessTokenRequestData, types::AccessToken>
    for Globalpay
{
    fn get_headers(
        &self,
        _req: &types::RefreshTokenRouterData,
        _connectors: &settings::Connectors,
    ) -> CustomResult<Vec<(String, request::Maskable<String>)>, errors::ConnectorError> {
        Ok(vec![
            (
                headers::CONTENT_TYPE.to_string(),
                types::RefreshTokenType::get_content_type(self)
                    .to_string()
                    .into(),
            ),
            ("X-GP-Version".to_string(), "2021-03-22".to_string().into()),
        ])
    }

    fn get_content_type(&self) -> &'static str {
        self.common_get_content_type()
    }

    fn get_url(
        &self,
        _req: &types::RefreshTokenRouterData,
        connectors: &settings::Connectors,
    ) -> CustomResult<String, errors::ConnectorError> {
        Ok(format!("{}{}", self.base_url(connectors), "accesstoken"))
    }

    fn build_request(
        &self,
        req: &types::RefreshTokenRouterData,
        connectors: &settings::Connectors,
    ) -> CustomResult<Option<services::Request>, errors::ConnectorError> {
        Ok(Some(
            services::RequestBuilder::new()
                .method(services::Method::Post)
                .url(&types::RefreshTokenType::get_url(self, req, connectors)?)
                .attach_default_headers()
                .headers(types::RefreshTokenType::get_headers(self, req, connectors)?)
                .body(types::RefreshTokenType::get_request_body(self, req)?)
                .build(),
        ))
    }

    fn get_request_body(
        &self,
        req: &types::RefreshTokenRouterData,
    ) -> CustomResult<Option<String>, errors::ConnectorError> {
        let req_obj = GlobalpayRefreshTokenRequest::try_from(req)?;
        let globalpay_req =
            utils::Encode::<GlobalpayPaymentsRequest>::encode_to_string_of_json(&req_obj)
                .change_context(errors::ConnectorError::RequestEncodingFailed)?;
        Ok(Some(globalpay_req))
    }

    fn handle_response(
        &self,
        data: &types::RefreshTokenRouterData,
        res: types::Response,
    ) -> CustomResult<types::RefreshTokenRouterData, errors::ConnectorError> {
        let response: GlobalpayRefreshTokenResponse = res
            .response
            .parse_struct("Globalpay PaymentsResponse")
            .change_context(errors::ConnectorError::ResponseDeserializationFailed)?;

        types::ResponseRouterData {
            response,
            data: data.clone(),
            http_code: res.status_code,
        }
        .try_into()
        .change_context(errors::ConnectorError::ResponseHandlingFailed)
    }

    fn get_error_response(
        &self,
        res: types::Response,
    ) -> CustomResult<ErrorResponse, errors::ConnectorError> {
        let response: GlobalpayRefreshTokenErrorResponse = res
            .response
            .parse_struct("Globalpay ErrorResponse")
            .change_context(errors::ConnectorError::ResponseDeserializationFailed)?;

        Ok(ErrorResponse {
            status_code: res.status_code,
            code: response.error_code,
            message: response.detailed_error_description,
            reason: None,
        })
    }
}

impl api::Payment for Globalpay {}

impl api::PaymentToken for Globalpay {}

impl
    ConnectorIntegration<
        api::PaymentMethodToken,
        types::PaymentMethodTokenizationData,
        types::PaymentsResponseData,
    > for Globalpay
{
    // Not Implemented (R)
}

impl api::PreVerify for Globalpay {}
impl ConnectorIntegration<api::Verify, types::VerifyRequestData, types::PaymentsResponseData>
    for Globalpay
{
}

impl api::PaymentVoid for Globalpay {}

impl ConnectorIntegration<api::Void, types::PaymentsCancelData, types::PaymentsResponseData>
    for Globalpay
{
    fn get_headers(
        &self,
        req: &types::PaymentsCancelRouterData,
        connectors: &settings::Connectors,
    ) -> CustomResult<Vec<(String, request::Maskable<String>)>, errors::ConnectorError> {
        self.build_headers(req, connectors)
    }

    fn get_content_type(&self) -> &'static str {
        self.common_get_content_type()
    }

    fn get_url(
        &self,
        req: &types::PaymentsCancelRouterData,
        connectors: &settings::Connectors,
    ) -> CustomResult<String, errors::ConnectorError> {
        Ok(format!(
            "{}/transactions/{}/reversal",
            self.base_url(connectors),
            req.request.connector_transaction_id
        ))
    }

    fn build_request(
        &self,
        req: &types::PaymentsCancelRouterData,
        connectors: &settings::Connectors,
    ) -> CustomResult<Option<services::Request>, errors::ConnectorError> {
        Ok(Some(
            services::RequestBuilder::new()
                .method(services::Method::Post)
                .url(&types::PaymentsVoidType::get_url(self, req, connectors)?)
                .attach_default_headers()
                .headers(types::PaymentsVoidType::get_headers(self, req, connectors)?)
                .body(types::PaymentsVoidType::get_request_body(self, req)?)
                .build(),
        ))
    }

    fn get_request_body(
        &self,
        req: &types::PaymentsCancelRouterData,
    ) -> CustomResult<Option<String>, errors::ConnectorError> {
        let req_obj = requests::GlobalpayCancelRequest::try_from(req)?;
        let globalpay_req =
            utils::Encode::<GlobalpayPaymentsRequest>::encode_to_string_of_json(&req_obj)
                .change_context(errors::ConnectorError::RequestEncodingFailed)?;
        Ok(Some(globalpay_req))
    }

    fn handle_response(
        &self,
        data: &types::PaymentsCancelRouterData,
        res: types::Response,
    ) -> CustomResult<types::PaymentsCancelRouterData, errors::ConnectorError> {
        let response: GlobalpayPaymentsResponse = res
            .response
            .parse_struct("Globalpay PaymentsResponse")
            .change_context(errors::ConnectorError::ResponseDeserializationFailed)?;
        types::ResponseRouterData {
            response,
            data: data.clone(),
            http_code: res.status_code,
        }
        .try_into()
        .change_context(errors::ConnectorError::ResponseHandlingFailed)
    }

    fn get_error_response(
        &self,
        res: types::Response,
    ) -> CustomResult<ErrorResponse, errors::ConnectorError> {
        self.build_error_response(res)
    }
}

impl api::PaymentSync for Globalpay {}
impl ConnectorIntegration<api::PSync, types::PaymentsSyncData, types::PaymentsResponseData>
    for Globalpay
{
    fn get_headers(
        &self,
        req: &types::PaymentsSyncRouterData,
        connectors: &settings::Connectors,
    ) -> CustomResult<Vec<(String, request::Maskable<String>)>, errors::ConnectorError> {
        self.build_headers(req, connectors)
    }

    fn get_content_type(&self) -> &'static str {
        self.common_get_content_type()
    }

    fn get_url(
        &self,
        req: &types::PaymentsSyncRouterData,
        connectors: &settings::Connectors,
    ) -> CustomResult<String, errors::ConnectorError> {
        Ok(format!(
            "{}transactions/{}",
            self.base_url(connectors),
            req.request
                .connector_transaction_id
                .get_connector_transaction_id()
                .change_context(errors::ConnectorError::MissingConnectorTransactionID)?
        ))
    }

    fn build_request(
        &self,
        req: &types::PaymentsSyncRouterData,
        connectors: &settings::Connectors,
    ) -> CustomResult<Option<services::Request>, errors::ConnectorError> {
        Ok(Some(
            services::RequestBuilder::new()
                .method(services::Method::Get)
                .url(&types::PaymentsSyncType::get_url(self, req, connectors)?)
                .attach_default_headers()
                .headers(types::PaymentsSyncType::get_headers(self, req, connectors)?)
                .build(),
        ))
    }

    fn get_error_response(
        &self,
        res: types::Response,
    ) -> CustomResult<ErrorResponse, errors::ConnectorError> {
        self.build_error_response(res)
    }

    fn handle_response(
        &self,
        data: &types::PaymentsSyncRouterData,
        res: types::Response,
    ) -> CustomResult<types::PaymentsSyncRouterData, errors::ConnectorError> {
        let response: GlobalpayPaymentsResponse = res
            .response
            .parse_struct("globalpay PaymentsResponse")
            .change_context(errors::ConnectorError::ResponseDeserializationFailed)?;
        types::RouterData::try_from(types::ResponseRouterData {
            response,
            data: data.clone(),
            http_code: res.status_code,
        })
        .change_context(errors::ConnectorError::ResponseHandlingFailed)
    }
}

impl api::PaymentCapture for Globalpay {}
impl ConnectorIntegration<api::Capture, types::PaymentsCaptureData, types::PaymentsResponseData>
    for Globalpay
{
    fn get_headers(
        &self,
        req: &types::PaymentsCaptureRouterData,
        connectors: &settings::Connectors,
    ) -> CustomResult<Vec<(String, request::Maskable<String>)>, errors::ConnectorError> {
        self.build_headers(req, connectors)
    }

    fn get_content_type(&self) -> &'static str {
        self.common_get_content_type()
    }

    fn get_url(
        &self,
        req: &types::PaymentsCaptureRouterData,
        connectors: &settings::Connectors,
    ) -> CustomResult<String, errors::ConnectorError> {
        Ok(format!(
            "{}/transactions/{}/capture",
            self.base_url(connectors),
            req.request.connector_transaction_id
        ))
    }

    fn get_request_body(
        &self,
        req: &types::PaymentsCaptureRouterData,
    ) -> CustomResult<Option<String>, errors::ConnectorError> {
        let req_obj = requests::GlobalpayCaptureRequest::try_from(req)?;
        let globalpay_req =
            utils::Encode::<GlobalpayPaymentsRequest>::encode_to_string_of_json(&req_obj)
                .change_context(errors::ConnectorError::RequestEncodingFailed)?;
        Ok(Some(globalpay_req))
    }

    fn build_request(
        &self,
        req: &types::PaymentsCaptureRouterData,
        connectors: &settings::Connectors,
    ) -> CustomResult<Option<services::Request>, errors::ConnectorError> {
        Ok(Some(
            services::RequestBuilder::new()
                .method(services::Method::Post)
                .url(&types::PaymentsCaptureType::get_url(self, req, connectors)?)
                .attach_default_headers()
                .headers(types::PaymentsCaptureType::get_headers(
                    self, req, connectors,
                )?)
                .body(types::PaymentsCaptureType::get_request_body(self, req)?)
                .build(),
        ))
    }

    fn handle_response(
        &self,
        data: &types::PaymentsCaptureRouterData,
        res: types::Response,
    ) -> CustomResult<types::PaymentsCaptureRouterData, errors::ConnectorError> {
        let response: GlobalpayPaymentsResponse = res
            .response
            .parse_struct("Globalpay PaymentsResponse")
            .change_context(errors::ConnectorError::ResponseDeserializationFailed)?;
        types::ResponseRouterData {
            response,
            data: data.clone(),
            http_code: res.status_code,
        }
        .try_into()
        .change_context(errors::ConnectorError::ResponseHandlingFailed)
    }

    fn get_error_response(
        &self,
        res: types::Response,
    ) -> CustomResult<ErrorResponse, errors::ConnectorError> {
        self.build_error_response(res)
    }
}

impl api::PaymentSession for Globalpay {}

impl ConnectorIntegration<api::Session, types::PaymentsSessionData, types::PaymentsResponseData>
    for Globalpay
{
}

impl api::PaymentAuthorize for Globalpay {}

impl ConnectorIntegration<api::Authorize, types::PaymentsAuthorizeData, types::PaymentsResponseData>
    for Globalpay
{
    fn get_headers(
        &self,
        req: &types::PaymentsAuthorizeRouterData,
        connectors: &settings::Connectors,
    ) -> CustomResult<Vec<(String, request::Maskable<String>)>, errors::ConnectorError> {
        self.build_headers(req, connectors)
    }

    fn get_content_type(&self) -> &'static str {
        self.common_get_content_type()
    }

    fn get_url(
        &self,
        _req: &types::PaymentsAuthorizeRouterData,
        connectors: &settings::Connectors,
    ) -> CustomResult<String, errors::ConnectorError> {
        Ok(format!("{}transactions", self.base_url(connectors)))
    }

    fn get_request_body(
        &self,
        req: &types::PaymentsAuthorizeRouterData,
    ) -> CustomResult<Option<String>, errors::ConnectorError> {
        let req_obj = GlobalpayPaymentsRequest::try_from(req)?;
        let globalpay_req =
            utils::Encode::<GlobalpayPaymentsRequest>::encode_to_string_of_json(&req_obj)
                .change_context(errors::ConnectorError::RequestEncodingFailed)?;
        Ok(Some(globalpay_req))
    }

    fn build_request(
        &self,
        req: &types::PaymentsAuthorizeRouterData,
        connectors: &settings::Connectors,
    ) -> CustomResult<Option<services::Request>, errors::ConnectorError> {
        Ok(Some(
            services::RequestBuilder::new()
                .method(services::Method::Post)
                .url(&types::PaymentsAuthorizeType::get_url(
                    self, req, connectors,
                )?)
                .attach_default_headers()
                .headers(types::PaymentsAuthorizeType::get_headers(
                    self, req, connectors,
                )?)
                .body(types::PaymentsAuthorizeType::get_request_body(self, req)?)
                .build(),
        ))
    }

    fn handle_response(
        &self,
        data: &types::PaymentsAuthorizeRouterData,
        res: types::Response,
    ) -> CustomResult<types::PaymentsAuthorizeRouterData, errors::ConnectorError> {
        let response: GlobalpayPaymentsResponse = res
            .response
            .parse_struct("Globalpay PaymentsResponse")
            .change_context(errors::ConnectorError::ResponseDeserializationFailed)?;
        types::ResponseRouterData {
            response,
            data: data.clone(),
            http_code: res.status_code,
        }
        .try_into()
        .change_context(errors::ConnectorError::ResponseHandlingFailed)
    }

    fn get_error_response(
        &self,
        res: types::Response,
    ) -> CustomResult<ErrorResponse, errors::ConnectorError> {
        self.build_error_response(res)
    }
}

impl api::Refund for Globalpay {}
impl api::RefundExecute for Globalpay {}
impl api::RefundSync for Globalpay {}

impl ConnectorIntegration<api::Execute, types::RefundsData, types::RefundsResponseData>
    for Globalpay
{
    fn get_headers(
        &self,
        req: &types::RefundsRouterData<api::Execute>,
        connectors: &settings::Connectors,
    ) -> CustomResult<Vec<(String, request::Maskable<String>)>, errors::ConnectorError> {
        self.build_headers(req, connectors)
    }

    fn get_content_type(&self) -> &'static str {
        self.common_get_content_type()
    }

    fn get_url(
        &self,
        req: &types::RefundsRouterData<api::Execute>,
        connectors: &settings::Connectors,
    ) -> CustomResult<String, errors::ConnectorError> {
        Ok(format!(
            "{}transactions/{}/refund",
            self.base_url(connectors),
            req.request.connector_transaction_id
        ))
    }

    fn get_request_body(
        &self,
        req: &types::RefundsRouterData<api::Execute>,
    ) -> CustomResult<Option<String>, errors::ConnectorError> {
        let connector_req = requests::GlobalpayRefundRequest::try_from(req)?;
        let globalpay_req =
            utils::Encode::<requests::GlobalpayRefundRequest>::encode_to_string_of_json(
                &connector_req,
            )
            .change_context(errors::ConnectorError::RequestEncodingFailed)?;
        Ok(Some(globalpay_req))
    }

    fn build_request(
        &self,
        req: &types::RefundsRouterData<api::Execute>,
        connectors: &settings::Connectors,
    ) -> CustomResult<Option<services::Request>, errors::ConnectorError> {
        let request = services::RequestBuilder::new()
            .method(services::Method::Post)
            .url(&types::RefundExecuteType::get_url(self, req, connectors)?)
            .attach_default_headers()
            .headers(types::RefundExecuteType::get_headers(
                self, req, connectors,
            )?)
            .body(types::RefundExecuteType::get_request_body(self, req)?)
            .build();
        Ok(Some(request))
    }

    fn handle_response(
        &self,
        data: &types::RefundsRouterData<api::Execute>,
        res: types::Response,
    ) -> CustomResult<types::RefundsRouterData<api::Execute>, errors::ConnectorError> {
        let response: GlobalpayPaymentsResponse = res
            .response
            .parse_struct("globalpay RefundResponse")
            .change_context(errors::ConnectorError::RequestEncodingFailed)?;
        types::RouterData::try_from(types::ResponseRouterData {
            response,
            data: data.clone(),
            http_code: res.status_code,
        })
        .change_context(errors::ConnectorError::ResponseHandlingFailed)
    }

    fn get_error_response(
        &self,
        res: types::Response,
    ) -> CustomResult<ErrorResponse, errors::ConnectorError> {
        self.build_error_response(res)
    }
}

impl ConnectorIntegration<api::RSync, types::RefundsData, types::RefundsResponseData>
    for Globalpay
{
    fn get_headers(
        &self,
        req: &types::RefundSyncRouterData,
        connectors: &settings::Connectors,
    ) -> CustomResult<Vec<(String, request::Maskable<String>)>, errors::ConnectorError> {
        self.build_headers(req, connectors)
    }

    fn get_content_type(&self) -> &'static str {
        self.common_get_content_type()
    }

    fn get_url(
        &self,
        req: &types::RefundSyncRouterData,
        connectors: &settings::Connectors,
    ) -> CustomResult<String, errors::ConnectorError> {
        let refund_id = req
            .response
            .clone()
            .ok()
            .get_required_value("response")
            .change_context(errors::ConnectorError::ResponseDeserializationFailed)?
            .connector_refund_id;
        Ok(format!(
            "{}transactions/{}",
            self.base_url(connectors),
            refund_id
        ))
    }

    fn build_request(
        &self,
        req: &types::RefundSyncRouterData,
        connectors: &settings::Connectors,
    ) -> CustomResult<Option<services::Request>, errors::ConnectorError> {
        Ok(Some(
            services::RequestBuilder::new()
                .method(services::Method::Get)
                .url(&types::RefundSyncType::get_url(self, req, connectors)?)
                .attach_default_headers()
                .headers(types::RefundSyncType::get_headers(self, req, connectors)?)
                .body(types::RefundSyncType::get_request_body(self, req)?)
                .build(),
        ))
    }

    fn handle_response(
        &self,
        data: &types::RefundSyncRouterData,
        res: types::Response,
    ) -> CustomResult<types::RefundSyncRouterData, errors::ConnectorError> {
        let response: GlobalpayPaymentsResponse = res
            .response
            .parse_struct("globalpay RefundResponse")
            .change_context(errors::ConnectorError::ResponseDeserializationFailed)?;
        types::ResponseRouterData {
            response,
            data: data.clone(),
            http_code: res.status_code,
        }
        .try_into()
        .change_context(errors::ConnectorError::ResponseHandlingFailed)
    }

    fn get_error_response(
        &self,
        res: types::Response,
    ) -> CustomResult<ErrorResponse, errors::ConnectorError> {
        self.build_error_response(res)
    }
}

#[async_trait::async_trait]
impl api::IncomingWebhook for Globalpay {
    fn get_webhook_source_verification_algorithm(
        &self,
        _request: &api::IncomingWebhookRequestDetails<'_>,
    ) -> CustomResult<Box<dyn crypto::VerifySignature + Send>, errors::ConnectorError> {
        Ok(Box::new(crypto::Sha512))
    }

    fn get_webhook_source_verification_signature(
        &self,
        request: &api::IncomingWebhookRequestDetails<'_>,
    ) -> CustomResult<Vec<u8>, errors::ConnectorError> {
        let signature = conn_utils::get_header_key_value("x-gp-signature", request.headers)?;
        Ok(signature.as_bytes().to_vec())
    }

    fn get_webhook_source_verification_message(
        &self,
        request: &api::IncomingWebhookRequestDetails<'_>,
        _merchant_id: &str,
        secret: &[u8],
    ) -> CustomResult<Vec<u8>, errors::ConnectorError> {
        let payload: Value = request.body.parse_struct("GlobalpayWebhookBody").switch()?;
        let mut payload_str = serde_json::to_string(&payload)
            .into_report()
            .change_context(errors::ConnectorError::WebhookBodyDecodingFailed)?;
        let sec = std::str::from_utf8(secret)
            .into_report()
            .change_context(errors::ConnectorError::WebhookBodyDecodingFailed)?;
        payload_str.push_str(sec);
        Ok(payload_str.into_bytes())
    }

    fn get_webhook_object_reference_id(
        &self,
        request: &api::IncomingWebhookRequestDetails<'_>,
    ) -> CustomResult<api_models::webhooks::ObjectReferenceId, errors::ConnectorError> {
        let details: response::GlobalpayWebhookObjectId = request
            .body
            .parse_struct("GlobalpayWebhookObjectId")
            .switch()?;
        Ok(api_models::webhooks::ObjectReferenceId::PaymentId(
            api_models::payments::PaymentIdType::ConnectorTransactionId(details.id),
        ))
    }

    fn get_webhook_event_type(
        &self,
        request: &api::IncomingWebhookRequestDetails<'_>,
    ) -> CustomResult<api::IncomingWebhookEvent, errors::ConnectorError> {
        let details: response::GlobalpayWebhookObjectEventType = request
            .body
            .parse_struct("GlobalpayWebhookObjectEventType")
            .switch()?;
        Ok(match details.status {
            response::GlobalpayWebhookStatus::Declined => {
                api::IncomingWebhookEvent::PaymentIntentFailure
            }
            response::GlobalpayWebhookStatus::Captured => {
                api::IncomingWebhookEvent::PaymentIntentSuccess
            }
        })
    }

    fn get_webhook_resource_object(
        &self,
        request: &api::IncomingWebhookRequestDetails<'_>,
    ) -> CustomResult<Value, errors::ConnectorError> {
        let details = std::str::from_utf8(request.body)
            .into_report()
            .change_context(errors::ConnectorError::WebhookBodyDecodingFailed)?;
        let res_json = serde_json::from_str(details)
            .into_report()
            .change_context(errors::ConnectorError::WebhookResourceObjectNotFound)?;
        Ok(res_json)
    }
}

impl services::ConnectorRedirectResponse for Globalpay {
    fn get_flow_type(
        &self,
        query_params: &str,
        _json_payload: Option<Value>,
        _action: services::PaymentAction,
    ) -> CustomResult<payments::CallConnectorAction, errors::ConnectorError> {
        let query = serde_urlencoded::from_str::<response::GlobalpayRedirectResponse>(query_params)
            .into_report()
            .change_context(errors::ConnectorError::ResponseDeserializationFailed)?;
        Ok(query.status.map_or(
            payments::CallConnectorAction::Trigger,
            |status| match status {
                response::GlobalpayPaymentStatus::Captured => {
                    payments::CallConnectorAction::StatusUpdate(
                        storage_models::enums::AttemptStatus::from(status),
                    )
                }
                _ => payments::CallConnectorAction::Trigger,
            },
        ))
    }
}<|MERGE_RESOLUTION|>--- conflicted
+++ resolved
@@ -22,17 +22,12 @@
         errors::{self, CustomResult},
         payments,
     },
-<<<<<<< HEAD
     headers,
-    services::{self, ConnectorIntegration},
-=======
-    db, headers,
     services::{
         self,
         request::{self, Mask},
         ConnectorIntegration,
     },
->>>>>>> ba8a17d6
     types::{
         self,
         api::{self, ConnectorCommon, ConnectorCommonExt, PaymentsCompleteAuthorize},
