--- conflicted
+++ resolved
@@ -752,8 +752,6 @@
             .ok_or(errors::ConnectorError::WebhookResourceObjectNotFound)?;
         Ok(details)
     }
-<<<<<<< HEAD
-=======
 
     fn get_webhook_api_response(
         &self,
@@ -774,5 +772,4 @@
         };
         Ok(response)
     }
->>>>>>> 168fa32f
 }