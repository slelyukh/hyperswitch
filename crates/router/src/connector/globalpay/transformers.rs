--- conflicted
+++ resolved
@@ -12,11 +12,7 @@
     response::{GlobalpayPaymentStatus, GlobalpayPaymentsResponse, GlobalpayRefreshTokenResponse},
 };
 use crate::{
-<<<<<<< HEAD
-    connector::utils::{self, PaymentsAuthorizeRequestData, WalletData},
-=======
-    connector::utils::{self, CardData, PaymentsAuthorizeRequestData, RouterData, WalletData},
->>>>>>> 2b71d4d8
+    connector::utils::{self, CardData, PaymentsAuthorizeRequestData, WalletData},
     consts,
     core::{errors, payments::operations::Flow},
     services::{self, RedirectForm},
