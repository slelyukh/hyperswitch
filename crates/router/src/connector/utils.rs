use error_stack::{report, IntoReport, ResultExt};
use masking::Secret;

use crate::{
    core::errors::{self, CustomResult},
    pii::PeekInterface,
    types::{self, api, PaymentsCancelData},
    utils::OptionExt,
};

pub fn missing_field_err(
    message: &'static str,
) -> Box<dyn Fn() -> error_stack::Report<errors::ConnectorError> + '_> {
    Box::new(move || {
        errors::ConnectorError::MissingRequiredField {
            field_name: message,
        }
        .into()
    })
}

type Error = error_stack::Report<errors::ConnectorError>;

pub trait AccessTokenRequestInfo {
    fn get_request_id(&self) -> Result<String, Error>;
}

impl AccessTokenRequestInfo for types::RefreshTokenRouterData {
    fn get_request_id(&self) -> Result<String, Error> {
        self.request
            .id
            .clone()
            .ok_or_else(missing_field_err("request.id"))
    }
}

<<<<<<< HEAD
pub trait RouterData {
    fn get_attempt_id(&self) -> Result<String, Error>;
=======
pub trait PaymentsRequestData {
>>>>>>> 63f9b612
    fn get_billing(&self) -> Result<&api::Address, Error>;
    fn get_billing_country(&self) -> Result<String, Error>;
    fn get_billing_phone(&self) -> Result<&api::PhoneDetails, Error>;
    fn get_connector_meta(&self) -> Result<serde_json::Value, Error>;
    fn get_session_token(&self) -> Result<String, Error>;
    fn to_connector_meta<T>(&self) -> Result<T, Error>
    where
        T: serde::de::DeserializeOwned;
}

pub trait PaymentsRequestData {
    fn get_card(&self) -> Result<api::Card, Error>;
    fn get_return_url(&self) -> Result<String, Error>;
}

pub trait PaymentsCancelRequestData {
    fn get_amount(&self) -> Result<i64, Error>;
    fn get_currency(&self) -> Result<storage_models::enums::Currency, Error>;
}

impl PaymentsCancelRequestData for PaymentsCancelData {
    fn get_amount(&self) -> Result<i64, Error> {
        self.amount.ok_or_else(missing_field_err("amount"))
    }
    fn get_currency(&self) -> Result<storage_models::enums::Currency, Error> {
        self.currency.ok_or_else(missing_field_err("currency"))
    }
}

pub trait RefundsRequestData {
    fn get_connector_refund_id(&self) -> Result<String, Error>;
}

impl RefundsRequestData for types::RefundsData {
    fn get_connector_refund_id(&self) -> Result<String, Error> {
        self.connector_refund_id
            .clone()
            .get_required_value("connector_refund_id")
            .change_context(errors::ConnectorError::MissingConnectorTransactionID)
    }
}

<<<<<<< HEAD
impl<Flow, Request, Response> RouterData for types::RouterData<Flow, Request, Response> {
    fn get_attempt_id(&self) -> Result<String, Error> {
        self.attempt_id
            .clone()
            .ok_or_else(missing_field_err("attempt_id"))
    }

=======
impl PaymentsRequestData for types::PaymentsAuthorizeRouterData {
>>>>>>> 63f9b612
    fn get_billing_country(&self) -> Result<String, Error> {
        self.address
            .billing
            .as_ref()
            .and_then(|a| a.address.as_ref())
            .and_then(|ad| ad.country.clone())
            .ok_or_else(missing_field_err("billing.address.country"))
    }

    fn get_billing_phone(&self) -> Result<&api::PhoneDetails, Error> {
        self.address
            .billing
            .as_ref()
            .and_then(|a| a.phone.as_ref())
            .ok_or_else(missing_field_err("billing.phone"))
    }

    fn get_billing(&self) -> Result<&api::Address, Error> {
        self.address
            .billing
            .as_ref()
            .ok_or_else(missing_field_err("billing"))
    }

<<<<<<< HEAD
    fn get_connector_meta(&self) -> Result<serde_json::Value, Error> {
        self.connector_meta_data
            .clone()
            .ok_or_else(missing_field_err("connector_meta_data"))
    }

    fn get_session_token(&self) -> Result<String, Error> {
        self.session_token
            .clone()
            .ok_or_else(missing_field_err("session_token"))
    }

    fn to_connector_meta<T>(&self) -> Result<T, Error>
    where
        T: serde::de::DeserializeOwned,
    {
        serde_json::from_value::<T>(self.get_connector_meta()?)
            .into_report()
            .change_context(errors::ConnectorError::NoConnectorMetaData)
    }
}

impl PaymentsRequestData for types::PaymentsAuthorizeRouterData {
    fn get_card(&self) -> Result<api::Card, Error> {
        match self.request.payment_method_data.clone() {
            api::PaymentMethod::Card(card) => Ok(card),
            _ => Err(missing_field_err("card")()),
        }
=======
    fn get_return_url(&self) -> Result<String, Error> {
        self.router_return_url
            .clone()
            .ok_or_else(missing_field_err("router_return_url"))
>>>>>>> 63f9b612
    }
}

pub trait CardData {
    fn get_card_number(&self) -> String;
    fn get_card_holder_name(&self) -> String;
    fn get_card_expiry_month(&self) -> String;
    fn get_card_expiry_year(&self) -> String;
    fn get_card_expiry_year_2_digit(&self) -> String;
    fn get_card_cvc(&self) -> String;
}

impl CardData for api::Card {
    fn get_card_number(&self) -> String {
        self.card_number.peek().clone()
    }
    fn get_card_holder_name(&self) -> String {
        self.card_holder_name.peek().clone()
    }
    fn get_card_expiry_month(&self) -> String {
        self.card_exp_month.peek().clone()
    }
    fn get_card_expiry_year(&self) -> String {
        self.card_exp_year.peek().clone()
    }
    fn get_card_expiry_year_2_digit(&self) -> String {
        let year = self.card_exp_year.peek().clone();
        year[year.len() - 2..].to_string()
    }
    fn get_card_cvc(&self) -> String {
        self.card_cvc.peek().clone()
    }
}
pub trait PhoneDetailsData {
    fn get_number(&self) -> Result<Secret<String>, Error>;
    fn get_country_code(&self) -> Result<String, Error>;
}

impl PhoneDetailsData for api::PhoneDetails {
    fn get_country_code(&self) -> Result<String, Error> {
        self.country_code
            .clone()
            .ok_or_else(missing_field_err("billing.phone.country_code"))
    }
    fn get_number(&self) -> Result<Secret<String>, Error> {
        self.number
            .clone()
            .ok_or_else(missing_field_err("billing.phone.number"))
    }
}

pub trait AddressDetailsData {
    fn get_first_name(&self) -> Result<&Secret<String>, Error>;
    fn get_last_name(&self) -> Result<&Secret<String>, Error>;
    fn get_line1(&self) -> Result<&Secret<String>, Error>;
    fn get_city(&self) -> Result<&String, Error>;
    fn get_line2(&self) -> Result<&Secret<String>, Error>;
    fn get_zip(&self) -> Result<&Secret<String>, Error>;
    fn get_country(&self) -> Result<&String, Error>;
}

impl AddressDetailsData for api::AddressDetails {
    fn get_first_name(&self) -> Result<&Secret<String>, Error> {
        self.first_name
            .as_ref()
            .ok_or_else(missing_field_err("address.first_name"))
    }

    fn get_last_name(&self) -> Result<&Secret<String>, Error> {
        self.last_name
            .as_ref()
            .ok_or_else(missing_field_err("address.last_name"))
    }

    fn get_line1(&self) -> Result<&Secret<String>, Error> {
        self.line1
            .as_ref()
            .ok_or_else(missing_field_err("address.line1"))
    }

    fn get_city(&self) -> Result<&String, Error> {
        self.city
            .as_ref()
            .ok_or_else(missing_field_err("address.city"))
    }

    fn get_line2(&self) -> Result<&Secret<String>, Error> {
        self.line2
            .as_ref()
            .ok_or_else(missing_field_err("address.line2"))
    }

    fn get_zip(&self) -> Result<&Secret<String>, Error> {
        self.zip
            .as_ref()
            .ok_or_else(missing_field_err("address.zip"))
    }

    fn get_country(&self) -> Result<&String, Error> {
        self.country
            .as_ref()
            .ok_or_else(missing_field_err("address.country"))
    }
}

pub fn get_header_key_value<'a>(
    key: &str,
    headers: &'a actix_web::http::header::HeaderMap,
) -> CustomResult<&'a str, errors::ConnectorError> {
    headers
        .get(key)
        .map(|header_value| {
            header_value
                .to_str()
                .into_report()
                .change_context(errors::ConnectorError::WebhookSignatureNotFound)
        })
        .ok_or(report!(
            errors::ConnectorError::WebhookSourceVerificationFailed
        ))?
}<|MERGE_RESOLUTION|>--- conflicted
+++ resolved
@@ -34,27 +34,19 @@
     }
 }
 
-<<<<<<< HEAD
-pub trait RouterData {
-    fn get_attempt_id(&self) -> Result<String, Error>;
-=======
 pub trait PaymentsRequestData {
->>>>>>> 63f9b612
     fn get_billing(&self) -> Result<&api::Address, Error>;
     fn get_billing_country(&self) -> Result<String, Error>;
     fn get_billing_phone(&self) -> Result<&api::PhoneDetails, Error>;
     fn get_connector_meta(&self) -> Result<serde_json::Value, Error>;
     fn get_session_token(&self) -> Result<String, Error>;
+    fn get_card(&self) -> Result<api::Card, Error>;
+    fn get_return_url(&self) -> Result<String, Error>;
     fn to_connector_meta<T>(&self) -> Result<T, Error>
     where
         T: serde::de::DeserializeOwned;
 }
 
-pub trait PaymentsRequestData {
-    fn get_card(&self) -> Result<api::Card, Error>;
-    fn get_return_url(&self) -> Result<String, Error>;
-}
-
 pub trait PaymentsCancelRequestData {
     fn get_amount(&self) -> Result<i64, Error>;
     fn get_currency(&self) -> Result<storage_models::enums::Currency, Error>;
@@ -82,17 +74,7 @@
     }
 }
 
-<<<<<<< HEAD
-impl<Flow, Request, Response> RouterData for types::RouterData<Flow, Request, Response> {
-    fn get_attempt_id(&self) -> Result<String, Error> {
-        self.attempt_id
-            .clone()
-            .ok_or_else(missing_field_err("attempt_id"))
-    }
-
-=======
 impl PaymentsRequestData for types::PaymentsAuthorizeRouterData {
->>>>>>> 63f9b612
     fn get_billing_country(&self) -> Result<String, Error> {
         self.address
             .billing
@@ -117,7 +99,6 @@
             .ok_or_else(missing_field_err("billing"))
     }
 
-<<<<<<< HEAD
     fn get_connector_meta(&self) -> Result<serde_json::Value, Error> {
         self.connector_meta_data
             .clone()
@@ -138,20 +119,16 @@
             .into_report()
             .change_context(errors::ConnectorError::NoConnectorMetaData)
     }
-}
-
-impl PaymentsRequestData for types::PaymentsAuthorizeRouterData {
     fn get_card(&self) -> Result<api::Card, Error> {
         match self.request.payment_method_data.clone() {
             api::PaymentMethod::Card(card) => Ok(card),
             _ => Err(missing_field_err("card")()),
         }
-=======
+    }
     fn get_return_url(&self) -> Result<String, Error> {
         self.router_return_url
             .clone()
             .ok_or_else(missing_field_err("router_return_url"))
->>>>>>> 63f9b612
     }
 }
 
@@ -234,7 +211,7 @@
 
     fn get_city(&self) -> Result<&String, Error> {
         self.city
-            .as_ref()
+            .as_ref() 
             .ok_or_else(missing_field_err("address.city"))
     }
 
