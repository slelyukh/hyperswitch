--- conflicted
+++ resolved
@@ -1704,11 +1704,6 @@
             .change_context(errors::ConnectorError::WebhookReferenceIdNotFound)?;
 
         Ok(match details.event_data.event_object.object {
-<<<<<<< HEAD
-            stripe::WebhookEventObjectType::PaymentIntent
-            | stripe::WebhookEventObjectType::Charge
-            | stripe::WebhookEventObjectType::Dispute => {
-=======
             stripe::WebhookEventObjectType::PaymentIntent => {
                 api_models::webhooks::ObjectReferenceId::PaymentId(
                     api_models::payments::PaymentIdType::ConnectorTransactionId(
@@ -1718,7 +1713,6 @@
             }
 
             stripe::WebhookEventObjectType::Charge | stripe::WebhookEventObjectType::Dispute => {
->>>>>>> 8d205784
                 api_models::webhooks::ObjectReferenceId::PaymentId(
                     api_models::payments::PaymentIdType::ConnectorTransactionId(
                         details
@@ -1768,12 +1762,6 @@
             stripe::WebhookEventType::SourceChargeable => {
                 api::IncomingWebhookEvent::SourceChargeable
             }
-<<<<<<< HEAD
-            stripe::WebhookEventType::ChargeSucceeded => {
-                api::IncomingWebhookEvent::PaymentIntentSuccess
-            }
-=======
->>>>>>> 8d205784
             stripe::WebhookEventType::DisputeCreated => api::IncomingWebhookEvent::DisputeOpened,
             stripe::WebhookEventType::DisputeClosed => api::IncomingWebhookEvent::DisputeCancelled,
             stripe::WebhookEventType::DisputeUpdated => details
