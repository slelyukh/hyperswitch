mod transformers;

use std::{collections::HashMap, fmt::Debug, ops::Deref};

use error_stack::{IntoReport, ResultExt};
use router_env::{instrument, tracing};
use storage_models::enums;

use self::transformers as stripe;
use super::utils::RefundsRequestData;
use crate::{
    configs::settings,
    connector::utils as conn_utils,
    consts,
    core::{
        errors::{self, CustomResult},
        payments,
    },
    db::StorageInterface,
    headers, logger,
    services::{
        self,
        request::{self, Mask},
    },
    types::{
        self,
        api::{self, ConnectorCommon},
    },
    utils::{self, crypto, ByteSliceExt, BytesExt, OptionExt},
};

#[derive(Debug, Clone)]
pub struct Stripe;

impl ConnectorCommon for Stripe {
    fn id(&self) -> &'static str {
        "stripe"
    }

    fn common_get_content_type(&self) -> &'static str {
        "application/x-www-form-urlencoded"
    }

    fn base_url<'a>(&self, connectors: &'a settings::Connectors) -> &'a str {
        // &self.base_url
        connectors.stripe.base_url.as_ref()
    }

    fn get_auth_header(
        &self,
        auth_type: &types::ConnectorAuthType,
    ) -> CustomResult<Vec<(String, request::Maskable<String>)>, errors::ConnectorError> {
        let auth: stripe::StripeAuthType = auth_type
            .try_into()
            .change_context(errors::ConnectorError::FailedToObtainAuthType)?;
        Ok(vec![(
            headers::AUTHORIZATION.to_string(),
            format!("Bearer {}", auth.api_key).into_masked(),
        )])
    }
}

impl api::Payment for Stripe {}

impl api::PaymentAuthorize for Stripe {}
impl api::PaymentSync for Stripe {}
impl api::PaymentVoid for Stripe {}
impl api::PaymentCapture for Stripe {}
impl api::PaymentSession for Stripe {}
impl api::ConnectorAccessToken for Stripe {}

impl
    services::ConnectorIntegration<
        api::AccessTokenAuth,
        types::AccessTokenRequestData,
        types::AccessToken,
    > for Stripe
{
    // Not Implemented (R)
}

impl
    services::ConnectorIntegration<
        api::Session,
        types::PaymentsSessionData,
        types::PaymentsResponseData,
    > for Stripe
{
    // Not Implemented (R)
}

impl api::PaymentsPreProcessing for Stripe {}

impl
    services::ConnectorIntegration<
        api::PreProcessing,
        types::PaymentsPreProcessingData,
        types::PaymentsResponseData,
    > for Stripe
{
    fn get_headers(
        &self,
        req: &types::PaymentsPreProcessingRouterData,
        _connectors: &settings::Connectors,
    ) -> CustomResult<Vec<(String, request::Maskable<String>)>, errors::ConnectorError> {
        let mut header = vec![(
            headers::CONTENT_TYPE.to_string(),
            types::PaymentsPreProcessingType::get_content_type(self)
                .to_string()
                .into(),
        )];
        let mut api_key = self.get_auth_header(&req.connector_auth_type)?;
        header.append(&mut api_key);
        Ok(header)
    }

    fn get_content_type(&self) -> &'static str {
        self.common_get_content_type()
    }

    fn get_url(
        &self,
        _req: &types::PaymentsPreProcessingRouterData,
        connectors: &settings::Connectors,
    ) -> CustomResult<String, errors::ConnectorError> {
        Ok(format!("{}{}", self.base_url(connectors), "v1/sources"))
    }

    fn get_request_body(
        &self,
        req: &types::PaymentsPreProcessingRouterData,
    ) -> CustomResult<Option<String>, errors::ConnectorError> {
<<<<<<< HEAD
        let req = stripe::StripeCreditTransferSourceRequest::try_from(req)?;
=======
        let req = stripe::StripeAchSourceRequest::try_from(req)?;
        router_env::logger::info!(connector_request=?req);
>>>>>>> 913b8331
        let pre_processing_request =
            utils::Encode::<stripe::StripeCreditTransferSourceRequest>::url_encode(&req)
                .change_context(errors::ConnectorError::RequestEncodingFailed)?;

        Ok(Some(pre_processing_request))
    }

    fn build_request(
        &self,
        req: &types::PaymentsPreProcessingRouterData,
        connectors: &settings::Connectors,
    ) -> CustomResult<Option<services::Request>, errors::ConnectorError> {
        Ok(Some(
            services::RequestBuilder::new()
                .method(services::Method::Post)
                .url(&types::PaymentsPreProcessingType::get_url(
                    self, req, connectors,
                )?)
                .attach_default_headers()
                .headers(types::PaymentsPreProcessingType::get_headers(
                    self, req, connectors,
                )?)
                .body(types::PaymentsPreProcessingType::get_request_body(
                    self, req,
                )?)
                .build(),
        ))
    }

    fn handle_response(
        &self,
        data: &types::PaymentsPreProcessingRouterData,
        res: types::Response,
    ) -> CustomResult<types::PaymentsPreProcessingRouterData, errors::ConnectorError> {
        let response: stripe::StripeSourceResponse = res
            .response
            .parse_struct("StripeSourceResponse")
            .change_context(errors::ConnectorError::ResponseDeserializationFailed)?;
        logger::info!(connector_response=?response);

        types::RouterData::try_from(types::ResponseRouterData {
            response,
            data: data.clone(),
            http_code: res.status_code,
        })
        .change_context(errors::ConnectorError::ResponseHandlingFailed)
    }

    fn get_error_response(
        &self,
        res: types::Response,
    ) -> CustomResult<types::ErrorResponse, errors::ConnectorError> {
        let response: stripe::ErrorResponse = res
            .response
            .parse_struct("ErrorResponse")
            .change_context(errors::ConnectorError::ResponseDeserializationFailed)?;
        router_env::logger::info!(error_response=?response);
        Ok(types::ErrorResponse {
            status_code: res.status_code,
            code: response
                .error
                .code
                .unwrap_or_else(|| consts::NO_ERROR_CODE.to_string()),
            message: response
                .error
                .message
                .unwrap_or_else(|| consts::NO_ERROR_MESSAGE.to_string()),
            reason: None,
        })
    }
}

impl api::ConnectorCustomer for Stripe {}

impl
    services::ConnectorIntegration<
        api::CreateConnectorCustomer,
        types::ConnectorCustomerData,
        types::PaymentsResponseData,
    > for Stripe
{
    fn get_headers(
        &self,
        req: &types::ConnectorCustomerRouterData,
        _connectors: &settings::Connectors,
    ) -> CustomResult<Vec<(String, request::Maskable<String>)>, errors::ConnectorError> {
        let mut header = vec![(
            headers::CONTENT_TYPE.to_string(),
            types::ConnectorCustomerType::get_content_type(self)
                .to_string()
                .into(),
        )];
        let mut api_key = self.get_auth_header(&req.connector_auth_type)?;
        header.append(&mut api_key);
        Ok(header)
    }

    fn get_content_type(&self) -> &'static str {
        self.common_get_content_type()
    }

    fn get_url(
        &self,
        _req: &types::ConnectorCustomerRouterData,
        connectors: &settings::Connectors,
    ) -> CustomResult<String, errors::ConnectorError> {
        Ok(format!("{}{}", self.base_url(connectors), "v1/customers"))
    }

    fn get_request_body(
        &self,
        req: &types::ConnectorCustomerRouterData,
    ) -> CustomResult<Option<String>, errors::ConnectorError> {
        let connector_request = stripe::CustomerRequest::try_from(req)?;
        router_env::logger::info!(?connector_request);
        let stripe_req = utils::Encode::<stripe::CustomerRequest>::url_encode(&connector_request)
            .change_context(errors::ConnectorError::RequestEncodingFailed)?;

        Ok(Some(stripe_req))
    }

    fn build_request(
        &self,
        req: &types::ConnectorCustomerRouterData,
        connectors: &settings::Connectors,
    ) -> CustomResult<Option<services::Request>, errors::ConnectorError> {
        Ok(Some(
            services::RequestBuilder::new()
                .method(services::Method::Post)
                .url(&types::ConnectorCustomerType::get_url(
                    self, req, connectors,
                )?)
                .attach_default_headers()
                .headers(types::ConnectorCustomerType::get_headers(
                    self, req, connectors,
                )?)
                .body(types::ConnectorCustomerType::get_request_body(self, req)?)
                .build(),
        ))
    }

    fn handle_response(
        &self,
        data: &types::ConnectorCustomerRouterData,
        res: types::Response,
    ) -> CustomResult<types::ConnectorCustomerRouterData, errors::ConnectorError>
    where
        types::PaymentsResponseData: Clone,
    {
        let response: stripe::StripeCustomerResponse = res
            .response
            .parse_struct("StripeCustomerResponse")
            .change_context(errors::ConnectorError::ResponseDeserializationFailed)?;
        logger::info!(connector_response=?response);

        types::RouterData::try_from(types::ResponseRouterData {
            response,
            data: data.clone(),
            http_code: res.status_code,
        })
        .change_context(errors::ConnectorError::ResponseHandlingFailed)
    }

    fn get_error_response(
        &self,
        res: types::Response,
    ) -> CustomResult<types::ErrorResponse, errors::ConnectorError> {
        let response: stripe::ErrorResponse = res
            .response
            .parse_struct("ErrorResponse")
            .change_context(errors::ConnectorError::ResponseDeserializationFailed)?;
        router_env::logger::info!(error_response=?response);

        Ok(types::ErrorResponse {
            status_code: res.status_code,
            code: response
                .error
                .code
                .unwrap_or_else(|| consts::NO_ERROR_CODE.to_string()),
            message: response
                .error
                .message
                .unwrap_or_else(|| consts::NO_ERROR_MESSAGE.to_string()),
            reason: None,
        })
    }
}

impl api::PaymentToken for Stripe {}

impl
    services::ConnectorIntegration<
        api::PaymentMethodToken,
        types::PaymentMethodTokenizationData,
        types::PaymentsResponseData,
    > for Stripe
{
    fn get_headers(
        &self,
        req: &types::TokenizationRouterData,
        _connectors: &settings::Connectors,
    ) -> CustomResult<Vec<(String, request::Maskable<String>)>, errors::ConnectorError> {
        let mut header = vec![(
            headers::CONTENT_TYPE.to_string(),
            types::TokenizationType::get_content_type(self)
                .to_string()
                .into(),
        )];
        let mut api_key = self.get_auth_header(&req.connector_auth_type)?;
        header.append(&mut api_key);
        Ok(header)
    }

    fn get_content_type(&self) -> &'static str {
        self.common_get_content_type()
    }

    fn get_url(
        &self,
        _req: &types::TokenizationRouterData,
        connectors: &settings::Connectors,
    ) -> CustomResult<String, errors::ConnectorError> {
        Ok(format!("{}{}", self.base_url(connectors), "v1/tokens"))
    }

    fn get_request_body(
        &self,
        req: &types::TokenizationRouterData,
    ) -> CustomResult<Option<String>, errors::ConnectorError> {
        let connector_request = stripe::TokenRequest::try_from(req)?;
        router_env::logger::info!(?connector_request);
        let stripe_req = utils::Encode::<stripe::TokenRequest>::url_encode(&connector_request)
            .change_context(errors::ConnectorError::RequestEncodingFailed)?;

        Ok(Some(stripe_req))
    }

    fn build_request(
        &self,
        req: &types::TokenizationRouterData,
        connectors: &settings::Connectors,
    ) -> CustomResult<Option<services::Request>, errors::ConnectorError> {
        Ok(Some(
            services::RequestBuilder::new()
                .method(services::Method::Post)
                .url(&types::TokenizationType::get_url(self, req, connectors)?)
                .attach_default_headers()
                .headers(types::TokenizationType::get_headers(self, req, connectors)?)
                .body(types::TokenizationType::get_request_body(self, req)?)
                .build(),
        ))
    }

    fn handle_response(
        &self,
        data: &types::TokenizationRouterData,
        res: types::Response,
    ) -> CustomResult<types::TokenizationRouterData, errors::ConnectorError>
    where
        types::PaymentsResponseData: Clone,
    {
        let response: stripe::StripeTokenResponse = res
            .response
            .parse_struct("StripeTokenResponse")
            .change_context(errors::ConnectorError::ResponseDeserializationFailed)?;
        logger::info!(connector_response=?response);

        types::RouterData::try_from(types::ResponseRouterData {
            response,
            data: data.clone(),
            http_code: res.status_code,
        })
        .change_context(errors::ConnectorError::ResponseHandlingFailed)
    }

    fn get_error_response(
        &self,
        res: types::Response,
    ) -> CustomResult<types::ErrorResponse, errors::ConnectorError> {
        let response: stripe::ErrorResponse = res
            .response
            .parse_struct("ErrorResponse")
            .change_context(errors::ConnectorError::ResponseDeserializationFailed)?;
        router_env::logger::info!(error_response=?response);

        Ok(types::ErrorResponse {
            status_code: res.status_code,
            code: response
                .error
                .code
                .unwrap_or_else(|| consts::NO_ERROR_CODE.to_string()),
            message: response
                .error
                .message
                .unwrap_or_else(|| consts::NO_ERROR_MESSAGE.to_string()),
            reason: None,
        })
    }
}

impl api::PreVerify for Stripe {}

impl
    services::ConnectorIntegration<
        api::Capture,
        types::PaymentsCaptureData,
        types::PaymentsResponseData,
    > for Stripe
{
    fn get_headers(
        &self,
        req: &types::PaymentsCaptureRouterData,
        _connectors: &settings::Connectors,
    ) -> CustomResult<Vec<(String, request::Maskable<String>)>, errors::ConnectorError> {
        let mut header = vec![(
            headers::CONTENT_TYPE.to_string(),
            Self::common_get_content_type(self).to_string().into(),
        )];
        let mut api_key = self.get_auth_header(&req.connector_auth_type)?;
        header.append(&mut api_key);
        Ok(header)
    }

    fn get_content_type(&self) -> &'static str {
        self.common_get_content_type()
    }

    fn get_url(
        &self,
        req: &types::PaymentsCaptureRouterData,

        connectors: &settings::Connectors,
    ) -> CustomResult<String, errors::ConnectorError> {
        let id = req.request.connector_transaction_id.as_str();

        Ok(format!(
            "{}{}/{}/capture",
            self.base_url(connectors),
            "v1/payment_intents",
            id
        ))
    }

    fn get_request_body(
        &self,
        req: &types::PaymentsCaptureRouterData,
    ) -> CustomResult<Option<String>, errors::ConnectorError> {
        router_env::logger::info!(connector_request=?req);
        let stripe_req = utils::Encode::<stripe::CaptureRequest>::convert_and_url_encode(req)
            .change_context(errors::ConnectorError::RequestEncodingFailed)?;
        Ok(Some(stripe_req))
    }

    fn build_request(
        &self,
        req: &types::PaymentsCaptureRouterData,
        connectors: &settings::Connectors,
    ) -> CustomResult<Option<services::Request>, errors::ConnectorError> {
        Ok(Some(
            services::RequestBuilder::new()
                .method(services::Method::Post)
                .url(&types::PaymentsCaptureType::get_url(self, req, connectors)?)
                .attach_default_headers()
                .headers(types::PaymentsCaptureType::get_headers(
                    self, req, connectors,
                )?)
                .body(types::PaymentsCaptureType::get_request_body(self, req)?)
                .build(),
        ))
    }

    fn handle_response(
        &self,
        data: &types::PaymentsCaptureRouterData,
        res: types::Response,
    ) -> CustomResult<types::PaymentsCaptureRouterData, errors::ConnectorError>
    where
        types::PaymentsCaptureData: Clone,
        types::PaymentsResponseData: Clone,
    {
        let response: stripe::PaymentIntentSyncResponse = res
            .response
            .parse_struct("PaymentIntentSyncResponse")
            .change_context(errors::ConnectorError::ResponseDeserializationFailed)?;
        logger::info!(connector_response=?response);
        types::RouterData::try_from(types::ResponseRouterData {
            response,
            data: data.clone(),
            http_code: res.status_code,
        })
        .change_context(errors::ConnectorError::ResponseHandlingFailed)
    }

    fn get_error_response(
        &self,
        res: types::Response,
    ) -> CustomResult<types::ErrorResponse, errors::ConnectorError> {
        let response: stripe::ErrorResponse = res
            .response
            .parse_struct("ErrorResponse")
            .change_context(errors::ConnectorError::ResponseDeserializationFailed)?;
        router_env::logger::info!(error_response=?response);

        Ok(types::ErrorResponse {
            status_code: res.status_code,
            code: response
                .error
                .code
                .unwrap_or_else(|| consts::NO_ERROR_CODE.to_string()),
            message: response
                .error
                .message
                .unwrap_or_else(|| consts::NO_ERROR_MESSAGE.to_string()),
            reason: None,
        })
    }
}

impl
    services::ConnectorIntegration<api::PSync, types::PaymentsSyncData, types::PaymentsResponseData>
    for Stripe
{
    fn get_headers(
        &self,
        req: &types::PaymentsSyncRouterData,
        _connectors: &settings::Connectors,
    ) -> CustomResult<Vec<(String, request::Maskable<String>)>, errors::ConnectorError> {
        let mut header = vec![(
            headers::CONTENT_TYPE.to_string(),
            types::PaymentsSyncType::get_content_type(self)
                .to_string()
                .into(),
        )];
        let mut api_key = self.get_auth_header(&req.connector_auth_type)?;
        header.append(&mut api_key);
        Ok(header)
    }

    fn get_content_type(&self) -> &'static str {
        self.common_get_content_type()
    }

    fn get_url(
        &self,
        req: &types::PaymentsSyncRouterData,
        connectors: &settings::Connectors,
    ) -> CustomResult<String, errors::ConnectorError> {
        let id = req.request.connector_transaction_id.clone();

        match id.get_connector_transaction_id() {
            Ok(x) if x.starts_with("set") => Ok(format!(
                "{}{}/{}",
                self.base_url(connectors),
                "v1/setup_intents",
                x
            )),
            Ok(x) => Ok(format!(
                "{}{}/{}",
                self.base_url(connectors),
                "v1/payment_intents",
                x
            )),
            x => x.change_context(errors::ConnectorError::MissingConnectorTransactionID),
        }
    }

    fn build_request(
        &self,
        req: &types::PaymentsSyncRouterData,
        connectors: &settings::Connectors,
    ) -> CustomResult<Option<services::Request>, errors::ConnectorError> {
        Ok(Some(
            services::RequestBuilder::new()
                .method(services::Method::Get)
                .url(&types::PaymentsSyncType::get_url(self, req, connectors)?)
                .attach_default_headers()
                .headers(types::PaymentsSyncType::get_headers(self, req, connectors)?)
                .body(types::PaymentsSyncType::get_request_body(self, req)?)
                .build(),
        ))
    }

    fn handle_response(
        &self,
        data: &types::PaymentsSyncRouterData,
        res: types::Response,
    ) -> CustomResult<types::PaymentsSyncRouterData, errors::ConnectorError>
    where
        types::PaymentsAuthorizeData: Clone,
        types::PaymentsResponseData: Clone,
    {
        let id = data.request.connector_transaction_id.clone();
        match id.get_connector_transaction_id() {
            Ok(x) if x.starts_with("set") => {
                let response: stripe::SetupIntentResponse = res
                    .response
                    .parse_struct("SetupIntentSyncResponse")
                    .change_context(errors::ConnectorError::ResponseDeserializationFailed)?;
                logger::info!(connector_response=?response);
                types::RouterData::try_from(types::ResponseRouterData {
                    response,
                    data: data.clone(),
                    http_code: res.status_code,
                })
            }
            Ok(_) => {
                let response: stripe::PaymentIntentSyncResponse = res
                    .response
                    .parse_struct("PaymentIntentSyncResponse")
                    .change_context(errors::ConnectorError::ResponseDeserializationFailed)?;
                logger::info!(connector_response=?response);
                types::RouterData::try_from(types::ResponseRouterData {
                    response,
                    data: data.clone(),
                    http_code: res.status_code,
                })
            }
            Err(err) => {
                Err(err).change_context(errors::ConnectorError::MissingConnectorTransactionID)
            }
        }
    }

    fn get_error_response(
        &self,
        res: types::Response,
    ) -> CustomResult<types::ErrorResponse, errors::ConnectorError> {
        let response: stripe::ErrorResponse = res
            .response
            .parse_struct("ErrorResponse")
            .change_context(errors::ConnectorError::ResponseDeserializationFailed)?;
        router_env::logger::info!(error_response=?response);

        Ok(types::ErrorResponse {
            status_code: res.status_code,
            code: response
                .error
                .code
                .unwrap_or_else(|| consts::NO_ERROR_CODE.to_string()),
            message: response
                .error
                .message
                .unwrap_or_else(|| consts::NO_ERROR_MESSAGE.to_string()),
            reason: None,
        })
    }
}

#[async_trait::async_trait]
impl
    services::ConnectorIntegration<
        api::Authorize,
        types::PaymentsAuthorizeData,
        types::PaymentsResponseData,
    > for Stripe
{
    fn get_headers(
        &self,
        req: &types::PaymentsAuthorizeRouterData,
        _connectors: &settings::Connectors,
    ) -> CustomResult<Vec<(String, request::Maskable<String>)>, errors::ConnectorError> {
        let mut header = vec![(
            headers::CONTENT_TYPE.to_string(),
            types::PaymentsAuthorizeType::get_content_type(self)
                .to_string()
                .into(),
        )];
        let mut api_key = self.get_auth_header(&req.connector_auth_type)?;
        header.append(&mut api_key);
        Ok(header)
    }

    fn get_content_type(&self) -> &'static str {
        self.common_get_content_type()
    }

    fn get_url(
        &self,
        req: &types::PaymentsAuthorizeRouterData,
        connectors: &settings::Connectors,
    ) -> CustomResult<String, errors::ConnectorError> {
        match &req.request.payment_method_data {
            api_models::payments::PaymentMethodData::BankTransfer(bank_transfer_data) => {
                match bank_transfer_data.deref() {
                    api_models::payments::BankTransferData::AchBankTransfer { .. }
                    | api_models::payments::BankTransferData::MultibancoBankTransfer { .. } => {
                        Ok(format!("{}{}", self.base_url(connectors), "v1/charges"))
                    }
                    _ => Ok(format!(
                        "{}{}",
                        self.base_url(connectors),
                        "v1/payment_intents"
                    )),
                }
            }
            _ => Ok(format!(
                "{}{}",
                self.base_url(connectors),
                "v1/payment_intents"
            )),
        }
    }

    fn get_request_body(
        &self,
        req: &types::PaymentsAuthorizeRouterData,
    ) -> CustomResult<Option<String>, errors::ConnectorError> {
        match &req.request.payment_method_data {
            api_models::payments::PaymentMethodData::BankTransfer(bank_transfer_data) => {
                stripe::get_bank_transfer_request_data(req, bank_transfer_data.deref())
            }
            _ => {
                let req = stripe::PaymentIntentRequest::try_from(req)?;
                router_env::logger::info!(connector_request=?req);
                let request = utils::Encode::<stripe::PaymentIntentRequest>::url_encode(&req)
                    .change_context(errors::ConnectorError::RequestEncodingFailed)?;
                Ok(Some(request))
            }
        }
    }

    fn build_request(
        &self,
        req: &types::PaymentsAuthorizeRouterData,
        connectors: &settings::Connectors,
    ) -> CustomResult<Option<services::Request>, errors::ConnectorError> {
        Ok(Some(
            services::RequestBuilder::new()
                .method(services::Method::Post)
                .url(&types::PaymentsAuthorizeType::get_url(
                    self, req, connectors,
                )?)
                .attach_default_headers()
                .headers(types::PaymentsAuthorizeType::get_headers(
                    self, req, connectors,
                )?)
                .body(types::PaymentsAuthorizeType::get_request_body(self, req)?)
                .build(),
        ))
    }

    fn handle_response(
        &self,
        data: &types::PaymentsAuthorizeRouterData,
        res: types::Response,
    ) -> CustomResult<types::PaymentsAuthorizeRouterData, errors::ConnectorError> {
        match &data.request.payment_method_data {
            api_models::payments::PaymentMethodData::BankTransfer(bank_transfer_data) => {
                stripe::get_bank_transfer_authorize_response(data, res, bank_transfer_data.deref())
            }
            _ => {
                let response: stripe::PaymentIntentResponse = res
                    .response
                    .parse_struct("PaymentIntentResponse")
                    .change_context(errors::ConnectorError::ResponseDeserializationFailed)?;
                logger::info!(connector_response=?response);

                types::RouterData::try_from(types::ResponseRouterData {
                    response,
                    data: data.clone(),
                    http_code: res.status_code,
                })
                .change_context(errors::ConnectorError::ResponseHandlingFailed)
            }
        }
    }

    fn get_error_response(
        &self,
        res: types::Response,
    ) -> CustomResult<types::ErrorResponse, errors::ConnectorError> {
        let response: stripe::ErrorResponse = res
            .response
            .parse_struct("ErrorResponse")
            .change_context(errors::ConnectorError::ResponseDeserializationFailed)?;
        router_env::logger::info!(error_response=?response);
        Ok(types::ErrorResponse {
            status_code: res.status_code,
            code: response
                .error
                .code
                .unwrap_or_else(|| consts::NO_ERROR_CODE.to_string()),
            message: response
                .error
                .message
                .unwrap_or_else(|| consts::NO_ERROR_MESSAGE.to_string()),
            reason: None,
        })
    }
}

impl
    services::ConnectorIntegration<
        api::Void,
        types::PaymentsCancelData,
        types::PaymentsResponseData,
    > for Stripe
{
    fn get_headers(
        &self,
        req: &types::PaymentsCancelRouterData,
        _connectors: &settings::Connectors,
    ) -> CustomResult<Vec<(String, request::Maskable<String>)>, errors::ConnectorError> {
        let mut header = vec![(
            headers::CONTENT_TYPE.to_string(),
            types::PaymentsVoidType::get_content_type(self)
                .to_string()
                .into(),
        )];
        let mut api_key = self.get_auth_header(&req.connector_auth_type)?;
        header.append(&mut api_key);
        Ok(header)
    }

    fn get_content_type(&self) -> &'static str {
        self.common_get_content_type()
    }

    fn get_url(
        &self,
        req: &types::PaymentsCancelRouterData,
        connectors: &settings::Connectors,
    ) -> CustomResult<String, errors::ConnectorError> {
        let payment_id = &req.request.connector_transaction_id;
        Ok(format!(
            "{}v1/payment_intents/{}/cancel",
            self.base_url(connectors),
            payment_id
        ))
    }

    fn get_request_body(
        &self,
        req: &types::PaymentsCancelRouterData,
    ) -> CustomResult<Option<String>, errors::ConnectorError> {
        router_env::logger::info!(connector_request=?req);
        let stripe_req = utils::Encode::<stripe::CancelRequest>::convert_and_url_encode(req)
            .change_context(errors::ConnectorError::RequestEncodingFailed)?;
        Ok(Some(stripe_req))
    }

    fn build_request(
        &self,
        req: &types::PaymentsCancelRouterData,
        connectors: &settings::Connectors,
    ) -> CustomResult<Option<services::Request>, errors::ConnectorError> {
        let request = services::RequestBuilder::new()
            .method(services::Method::Post)
            .url(&types::PaymentsVoidType::get_url(self, req, connectors)?)
            .attach_default_headers()
            .headers(types::PaymentsVoidType::get_headers(self, req, connectors)?)
            .body(types::PaymentsVoidType::get_request_body(self, req)?)
            .build();
        Ok(Some(request))
    }

    fn handle_response(
        &self,
        data: &types::PaymentsCancelRouterData,
        res: types::Response,
    ) -> CustomResult<types::PaymentsCancelRouterData, errors::ConnectorError> {
        let response: stripe::PaymentIntentResponse = res
            .response
            .parse_struct("PaymentIntentResponse")
            .change_context(errors::ConnectorError::ResponseDeserializationFailed)?;
        logger::info!(connector_response=?response);
        types::RouterData::try_from(types::ResponseRouterData {
            response,
            data: data.clone(),
            http_code: res.status_code,
        })
        .change_context(errors::ConnectorError::ResponseHandlingFailed)
    }

    fn get_error_response(
        &self,
        res: types::Response,
    ) -> CustomResult<types::ErrorResponse, errors::ConnectorError> {
        let response: stripe::ErrorResponse = res
            .response
            .parse_struct("ErrorResponse")
            .change_context(errors::ConnectorError::ResponseDeserializationFailed)?;
        router_env::logger::info!(error_response=?response);
        Ok(types::ErrorResponse {
            status_code: res.status_code,
            code: response
                .error
                .code
                .unwrap_or_else(|| consts::NO_ERROR_CODE.to_string()),
            message: response
                .error
                .message
                .unwrap_or_else(|| consts::NO_ERROR_MESSAGE.to_string()),
            reason: None,
        })
    }
}

type Verify = dyn services::ConnectorIntegration<
    api::Verify,
    types::VerifyRequestData,
    types::PaymentsResponseData,
>;
impl
    services::ConnectorIntegration<
        api::Verify,
        types::VerifyRequestData,
        types::PaymentsResponseData,
    > for Stripe
{
    fn get_headers(
        &self,
        req: &types::RouterData<api::Verify, types::VerifyRequestData, types::PaymentsResponseData>,
        _connectors: &settings::Connectors,
    ) -> CustomResult<Vec<(String, request::Maskable<String>)>, errors::ConnectorError> {
        let mut header = vec![(
            headers::CONTENT_TYPE.to_string(),
            Verify::get_content_type(self).to_string().into(),
        )];
        let mut api_key = self.get_auth_header(&req.connector_auth_type)?;
        header.append(&mut api_key);
        Ok(header)
    }

    fn get_content_type(&self) -> &'static str {
        self.common_get_content_type()
    }

    fn get_url(
        &self,
        _req: &types::RouterData<
            api::Verify,
            types::VerifyRequestData,
            types::PaymentsResponseData,
        >,
        connectors: &settings::Connectors,
    ) -> CustomResult<String, errors::ConnectorError> {
        Ok(format!(
            "{}{}",
            self.base_url(connectors),
            "v1/setup_intents"
        ))
    }

    fn get_request_body(
        &self,
        req: &types::RouterData<api::Verify, types::VerifyRequestData, types::PaymentsResponseData>,
    ) -> CustomResult<Option<String>, errors::ConnectorError> {
        let req = stripe::SetupIntentRequest::try_from(req)?;
        router_env::logger::info!(connector_request=?req);
        let stripe_req = utils::Encode::<stripe::SetupIntentRequest>::url_encode(&req)
            .change_context(errors::ConnectorError::RequestEncodingFailed)?;
        Ok(Some(stripe_req))
    }

    fn build_request(
        &self,
        req: &types::RouterData<api::Verify, types::VerifyRequestData, types::PaymentsResponseData>,
        connectors: &settings::Connectors,
    ) -> CustomResult<Option<services::Request>, errors::ConnectorError> {
        Ok(Some(
            services::RequestBuilder::new()
                .method(services::Method::Post)
                .url(&Verify::get_url(self, req, connectors)?)
                .attach_default_headers()
                .headers(Verify::get_headers(self, req, connectors)?)
                .body(Verify::get_request_body(self, req)?)
                .build(),
        ))
    }

    fn handle_response(
        &self,
        data: &types::RouterData<
            api::Verify,
            types::VerifyRequestData,
            types::PaymentsResponseData,
        >,
        res: types::Response,
    ) -> CustomResult<
        types::RouterData<api::Verify, types::VerifyRequestData, types::PaymentsResponseData>,
        errors::ConnectorError,
    >
    where
        api::Verify: Clone,
        types::VerifyRequestData: Clone,
        types::PaymentsResponseData: Clone,
    {
        let response: stripe::SetupIntentResponse = res
            .response
            .parse_struct("SetupIntentResponse")
            .change_context(errors::ConnectorError::ResponseDeserializationFailed)?;
        logger::info!(connector_response=?response);
        types::RouterData::try_from(types::ResponseRouterData {
            response,
            data: data.clone(),
            http_code: res.status_code,
        })
        .change_context(errors::ConnectorError::ResponseHandlingFailed)
    }

    fn get_error_response(
        &self,
        res: types::Response,
    ) -> CustomResult<types::ErrorResponse, errors::ConnectorError> {
        let response: stripe::ErrorResponse = res
            .response
            .parse_struct("ErrorResponse")
            .change_context(errors::ConnectorError::ResponseDeserializationFailed)?;
        router_env::logger::info!(error_response=?response);
        Ok(types::ErrorResponse {
            status_code: res.status_code,
            code: response
                .error
                .code
                .unwrap_or_else(|| consts::NO_ERROR_CODE.to_string()),
            message: response
                .error
                .message
                .unwrap_or_else(|| consts::NO_ERROR_MESSAGE.to_string()),
            reason: None,
        })
    }
}

impl api::Refund for Stripe {}
impl api::RefundExecute for Stripe {}
impl api::RefundSync for Stripe {}

impl services::ConnectorIntegration<api::Execute, types::RefundsData, types::RefundsResponseData>
    for Stripe
{
    fn get_headers(
        &self,
        req: &types::RefundsRouterData<api::Execute>,
        _connectors: &settings::Connectors,
    ) -> CustomResult<Vec<(String, request::Maskable<String>)>, errors::ConnectorError> {
        let mut header = vec![(
            headers::CONTENT_TYPE.to_string(),
            types::RefundExecuteType::get_content_type(self)
                .to_string()
                .into(),
        )];
        let mut api_key = self.get_auth_header(&req.connector_auth_type)?;
        header.append(&mut api_key);
        Ok(header)
    }

    fn get_content_type(&self) -> &'static str {
        "application/x-www-form-urlencoded"
    }

    fn get_url(
        &self,
        _req: &types::RefundsRouterData<api::Execute>,
        connectors: &settings::Connectors,
    ) -> CustomResult<String, errors::ConnectorError> {
        Ok(format!("{}{}", self.base_url(connectors), "v1/refunds"))
    }

    fn get_request_body(
        &self,
        req: &types::RefundsRouterData<api::Execute>,
    ) -> CustomResult<Option<String>, errors::ConnectorError> {
        router_env::logger::info!(connector_request=?req);
        let stripe_req = utils::Encode::<stripe::RefundRequest>::convert_and_url_encode(req)
            .change_context(errors::ConnectorError::RequestEncodingFailed)?;
        Ok(Some(stripe_req))
    }

    fn build_request(
        &self,
        req: &types::RefundsRouterData<api::Execute>,
        connectors: &settings::Connectors,
    ) -> CustomResult<Option<services::Request>, errors::ConnectorError> {
        let request = services::RequestBuilder::new()
            .method(services::Method::Post)
            .url(&types::RefundExecuteType::get_url(self, req, connectors)?)
            .attach_default_headers()
            .headers(types::RefundExecuteType::get_headers(
                self, req, connectors,
            )?)
            .body(types::RefundExecuteType::get_request_body(self, req)?)
            .build();
        Ok(Some(request))
    }

    #[instrument(skip_all)]
    fn handle_response(
        &self,
        data: &types::RefundsRouterData<api::Execute>,
        res: types::Response,
    ) -> CustomResult<types::RefundsRouterData<api::Execute>, errors::ConnectorError> {
        let response: stripe::RefundResponse =
            res.response
                .parse_struct("Stripe RefundResponse")
                .change_context(errors::ConnectorError::ResponseDeserializationFailed)?;
        logger::info!(connector_response=?response);
        types::RouterData::try_from(types::ResponseRouterData {
            response,
            data: data.clone(),
            http_code: res.status_code,
        })
        .change_context(errors::ConnectorError::ResponseHandlingFailed)
    }

    fn get_error_response(
        &self,
        res: types::Response,
    ) -> CustomResult<types::ErrorResponse, errors::ConnectorError> {
        let response: stripe::ErrorResponse = res
            .response
            .parse_struct("ErrorResponse")
            .change_context(errors::ConnectorError::ResponseDeserializationFailed)?;
        router_env::logger::info!(error_response=?response);
        Ok(types::ErrorResponse {
            status_code: res.status_code,
            code: response
                .error
                .code
                .unwrap_or_else(|| consts::NO_ERROR_CODE.to_string()),
            message: response
                .error
                .message
                .unwrap_or_else(|| consts::NO_ERROR_MESSAGE.to_string()),
            reason: None,
        })
    }
}

impl services::ConnectorIntegration<api::RSync, types::RefundsData, types::RefundsResponseData>
    for Stripe
{
    fn get_headers(
        &self,
        req: &types::RouterData<api::RSync, types::RefundsData, types::RefundsResponseData>,
        _connectors: &settings::Connectors,
    ) -> CustomResult<Vec<(String, request::Maskable<String>)>, errors::ConnectorError> {
        let mut header = vec![(
            headers::CONTENT_TYPE.to_string(),
            types::RefundSyncType::get_content_type(self)
                .to_string()
                .into(),
        )];
        let mut api_key = self.get_auth_header(&req.connector_auth_type)?;
        header.append(&mut api_key);
        Ok(header)
    }

    fn get_content_type(&self) -> &'static str {
        "application/x-www-form-urlencoded"
    }

    fn get_url(
        &self,
        req: &types::RefundsRouterData<api::RSync>,
        connectors: &settings::Connectors,
    ) -> CustomResult<String, errors::ConnectorError> {
        let id = req.request.get_connector_refund_id()?;
        Ok(format!("{}v1/refunds/{}", self.base_url(connectors), id))
    }

    fn build_request(
        &self,
        req: &types::RefundsRouterData<api::RSync>,
        connectors: &settings::Connectors,
    ) -> CustomResult<Option<services::Request>, errors::ConnectorError> {
        Ok(Some(
            services::RequestBuilder::new()
                .method(services::Method::Post)
                .url(&types::RefundSyncType::get_url(self, req, connectors)?)
                .attach_default_headers()
                .headers(types::RefundSyncType::get_headers(self, req, connectors)?)
                .body(types::RefundSyncType::get_request_body(self, req)?)
                .build(),
        ))
    }

    #[instrument(skip_all)]
    fn handle_response(
        &self,
        data: &types::RefundsRouterData<api::RSync>,
        res: types::Response,
    ) -> CustomResult<
        types::RouterData<api::RSync, types::RefundsData, types::RefundsResponseData>,
        errors::ConnectorError,
    > {
        let response: stripe::RefundResponse =
            res.response
                .parse_struct("Stripe RefundResponse")
                .change_context(errors::ConnectorError::ResponseDeserializationFailed)?;
        logger::info!(connector_response=?response);
        types::RouterData::try_from(types::ResponseRouterData {
            response,
            data: data.clone(),
            http_code: res.status_code,
        })
        .change_context(errors::ConnectorError::ResponseHandlingFailed)
    }

    fn get_error_response(
        &self,
        res: types::Response,
    ) -> CustomResult<types::ErrorResponse, errors::ConnectorError> {
        let response: stripe::ErrorResponse = res
            .response
            .parse_struct("ErrorResponse")
            .change_context(errors::ConnectorError::ResponseDeserializationFailed)?;
        router_env::logger::info!(error_response=?response);
        Ok(types::ErrorResponse {
            status_code: res.status_code,
            code: response
                .error
                .code
                .unwrap_or_else(|| consts::NO_ERROR_CODE.to_string()),
            message: response
                .error
                .message
                .unwrap_or_else(|| consts::NO_ERROR_MESSAGE.to_string()),
            reason: None,
        })
    }
}

impl api::UploadFile for Stripe {}

#[async_trait::async_trait]
impl api::FileUpload for Stripe {
    fn validate_file_upload(
        &self,
        purpose: api::FilePurpose,
        file_size: i32,
        file_type: mime::Mime,
    ) -> CustomResult<(), errors::ConnectorError> {
        match purpose {
            api::FilePurpose::DisputeEvidence => {
                let supported_file_types = vec!["image/jpeg", "image/png", "application/pdf"];
                // 5 Megabytes (MB)
                if file_size > 5000000 {
                    Err(errors::ConnectorError::FileValidationFailed {
                        reason: "file_size exceeded the max file size of 5MB".to_owned(),
                    })?
                }
                if !supported_file_types.contains(&file_type.to_string().as_str()) {
                    Err(errors::ConnectorError::FileValidationFailed {
                        reason: "file_type does not match JPEG, JPG, PNG, or PDF format".to_owned(),
                    })?
                }
            }
        }
        Ok(())
    }
}

impl
    services::ConnectorIntegration<
        api::Upload,
        types::UploadFileRequestData,
        types::UploadFileResponse,
    > for Stripe
{
    fn get_headers(
        &self,
        req: &types::RouterData<
            api::Upload,
            types::UploadFileRequestData,
            types::UploadFileResponse,
        >,
        _connectors: &settings::Connectors,
    ) -> CustomResult<Vec<(String, request::Maskable<String>)>, errors::ConnectorError> {
        self.get_auth_header(&req.connector_auth_type)
    }

    fn get_content_type(&self) -> &'static str {
        "multipart/form-data"
    }

    fn get_url(
        &self,
        _req: &types::UploadFileRouterData,
        connectors: &settings::Connectors,
    ) -> CustomResult<String, errors::ConnectorError> {
        Ok(format!(
            "{}{}",
            connectors.stripe.base_url_file_upload, "v1/files"
        ))
    }

    fn get_request_form_data(
        &self,
        req: &types::UploadFileRouterData,
    ) -> CustomResult<Option<reqwest::multipart::Form>, errors::ConnectorError> {
        let stripe_req = transformers::construct_file_upload_request(req.clone())?;
        Ok(Some(stripe_req))
    }

    fn build_request(
        &self,
        req: &types::UploadFileRouterData,
        connectors: &settings::Connectors,
    ) -> CustomResult<Option<services::Request>, errors::ConnectorError> {
        Ok(Some(
            services::RequestBuilder::new()
                .method(services::Method::Post)
                .url(&types::UploadFileType::get_url(self, req, connectors)?)
                .attach_default_headers()
                .headers(types::UploadFileType::get_headers(self, req, connectors)?)
                .form_data(types::UploadFileType::get_request_form_data(self, req)?)
                .content_type(services::request::ContentType::FormData)
                .build(),
        ))
    }

    #[instrument(skip_all)]
    fn handle_response(
        &self,
        data: &types::UploadFileRouterData,
        res: types::Response,
    ) -> CustomResult<
        types::RouterData<api::Upload, types::UploadFileRequestData, types::UploadFileResponse>,
        errors::ConnectorError,
    > {
        let response: stripe::FileUploadResponse = res
            .response
            .parse_struct("Stripe FileUploadResponse")
            .change_context(errors::ConnectorError::ResponseDeserializationFailed)?;
        logger::info!(connector_response=?response);
        Ok(types::UploadFileRouterData {
            response: Ok(types::UploadFileResponse {
                provider_file_id: response.file_id,
            }),
            ..data.clone()
        })
    }

    fn get_error_response(
        &self,
        res: types::Response,
    ) -> CustomResult<types::ErrorResponse, errors::ConnectorError> {
        let response: stripe::ErrorResponse = res
            .response
            .parse_struct("ErrorResponse")
            .change_context(errors::ConnectorError::ResponseDeserializationFailed)?;
        router_env::logger::info!(error_response=?response);
        Ok(types::ErrorResponse {
            status_code: res.status_code,
            code: response
                .error
                .code
                .unwrap_or_else(|| consts::NO_ERROR_CODE.to_string()),
            message: response
                .error
                .message
                .unwrap_or_else(|| consts::NO_ERROR_MESSAGE.to_string()),
            reason: None,
        })
    }
}

impl api::RetrieveFile for Stripe {}

impl
    services::ConnectorIntegration<
        api::Retrieve,
        types::RetrieveFileRequestData,
        types::RetrieveFileResponse,
    > for Stripe
{
    fn get_headers(
        &self,
        req: &types::RouterData<
            api::Retrieve,
            types::RetrieveFileRequestData,
            types::RetrieveFileResponse,
        >,
        _connectors: &settings::Connectors,
    ) -> CustomResult<Vec<(String, request::Maskable<String>)>, errors::ConnectorError> {
        self.get_auth_header(&req.connector_auth_type)
    }

    fn get_url(
        &self,
        req: &types::RetrieveFileRouterData,
        connectors: &settings::Connectors,
    ) -> CustomResult<String, errors::ConnectorError> {
        Ok(format!(
            "{}v1/files/{}/contents",
            connectors.stripe.base_url_file_upload, req.request.provider_file_id
        ))
    }

    fn build_request(
        &self,
        req: &types::RetrieveFileRouterData,
        connectors: &settings::Connectors,
    ) -> CustomResult<Option<services::Request>, errors::ConnectorError> {
        Ok(Some(
            services::RequestBuilder::new()
                .method(services::Method::Get)
                .url(&types::RetrieveFileType::get_url(self, req, connectors)?)
                .attach_default_headers()
                .headers(types::RetrieveFileType::get_headers(self, req, connectors)?)
                .build(),
        ))
    }

    #[instrument(skip_all)]
    fn handle_response(
        &self,
        data: &types::RetrieveFileRouterData,
        res: types::Response,
    ) -> CustomResult<
        types::RouterData<
            api::Retrieve,
            types::RetrieveFileRequestData,
            types::RetrieveFileResponse,
        >,
        errors::ConnectorError,
    > {
        let response = res.response;
        Ok(types::RetrieveFileRouterData {
            response: Ok(types::RetrieveFileResponse {
                file_data: response.to_vec(),
            }),
            ..data.clone()
        })
    }

    fn get_error_response(
        &self,
        res: types::Response,
    ) -> CustomResult<types::ErrorResponse, errors::ConnectorError> {
        let response: stripe::ErrorResponse = res
            .response
            .parse_struct("ErrorResponse")
            .change_context(errors::ConnectorError::ResponseDeserializationFailed)?;
        router_env::logger::info!(error_response=?response);
        Ok(types::ErrorResponse {
            status_code: res.status_code,
            code: response
                .error
                .code
                .unwrap_or_else(|| consts::NO_ERROR_CODE.to_string()),
            message: response
                .error
                .message
                .unwrap_or_else(|| consts::NO_ERROR_MESSAGE.to_string()),
            reason: None,
        })
    }
}

impl api::SubmitEvidence for Stripe {}

impl
    services::ConnectorIntegration<
        api::Evidence,
        types::SubmitEvidenceRequestData,
        types::SubmitEvidenceResponse,
    > for Stripe
{
    fn get_headers(
        &self,
        req: &types::SubmitEvidenceRouterData,
        _connectors: &settings::Connectors,
    ) -> CustomResult<Vec<(String, request::Maskable<String>)>, errors::ConnectorError> {
        let mut header = vec![(
            headers::CONTENT_TYPE.to_string(),
            types::SubmitEvidenceType::get_content_type(self)
                .to_string()
                .into(),
        )];
        let mut api_key = self.get_auth_header(&req.connector_auth_type)?;
        header.append(&mut api_key);
        Ok(header)
    }

    fn get_content_type(&self) -> &'static str {
        "application/x-www-form-urlencoded"
    }

    fn get_url(
        &self,
        req: &types::SubmitEvidenceRouterData,
        connectors: &settings::Connectors,
    ) -> CustomResult<String, errors::ConnectorError> {
        Ok(format!(
            "{}{}{}",
            self.base_url(connectors),
            "v1/disputes/",
            req.request.connector_dispute_id
        ))
    }

    fn get_request_body(
        &self,
        req: &types::SubmitEvidenceRouterData,
    ) -> CustomResult<Option<String>, errors::ConnectorError> {
        let stripe_req = stripe::Evidence::try_from(req)?;
        router_env::logger::info!(connector_request=?stripe_req);
        let stripe_req_string = utils::Encode::<stripe::Evidence>::url_encode(&stripe_req)
            .change_context(errors::ConnectorError::RequestEncodingFailed)?;
        Ok(Some(stripe_req_string))
    }

    fn build_request(
        &self,
        req: &types::SubmitEvidenceRouterData,
        connectors: &settings::Connectors,
    ) -> CustomResult<Option<services::Request>, errors::ConnectorError> {
        let request = services::RequestBuilder::new()
            .method(services::Method::Post)
            .url(&types::SubmitEvidenceType::get_url(self, req, connectors)?)
            .attach_default_headers()
            .headers(types::SubmitEvidenceType::get_headers(
                self, req, connectors,
            )?)
            .body(types::SubmitEvidenceType::get_request_body(self, req)?)
            .build();
        Ok(Some(request))
    }

    #[instrument(skip_all)]
    fn handle_response(
        &self,
        data: &types::SubmitEvidenceRouterData,
        res: types::Response,
    ) -> CustomResult<types::SubmitEvidenceRouterData, errors::ConnectorError> {
        let response: stripe::DisputeObj = res
            .response
            .parse_struct("Stripe DisputeObj")
            .change_context(errors::ConnectorError::ResponseDeserializationFailed)?;
        logger::info!(connector_response=?response);
        Ok(types::SubmitEvidenceRouterData {
            response: Ok(types::SubmitEvidenceResponse {
                dispute_status: api_models::enums::DisputeStatus::DisputeChallenged,
                connector_status: Some(response.status),
            }),
            ..data.clone()
        })
    }

    fn get_error_response(
        &self,
        res: types::Response,
    ) -> CustomResult<types::ErrorResponse, errors::ConnectorError> {
        let response: stripe::ErrorResponse = res
            .response
            .parse_struct("ErrorResponse")
            .change_context(errors::ConnectorError::ResponseDeserializationFailed)?;
        router_env::logger::info!(error_response=?response);
        Ok(types::ErrorResponse {
            status_code: res.status_code,
            code: response
                .error
                .code
                .unwrap_or_else(|| consts::NO_ERROR_CODE.to_string()),
            message: response
                .error
                .message
                .unwrap_or_else(|| consts::NO_ERROR_MESSAGE.to_string()),
            reason: None,
        })
    }
}

fn get_signature_elements_from_header(
    headers: &actix_web::http::header::HeaderMap,
) -> CustomResult<HashMap<String, Vec<u8>>, errors::ConnectorError> {
    let security_header = headers
        .get("Stripe-Signature")
        .map(|header_value| {
            header_value
                .to_str()
                .map(String::from)
                .map_err(|_| errors::ConnectorError::WebhookSignatureNotFound)
                .into_report()
        })
        .ok_or(errors::ConnectorError::WebhookSignatureNotFound)
        .into_report()??;

    let props = security_header.split(',').collect::<Vec<&str>>();
    let mut security_header_kvs: HashMap<String, Vec<u8>> = HashMap::with_capacity(props.len());

    for prop_str in &props {
        let (prop_key, prop_value) = prop_str
            .split_once('=')
            .ok_or(errors::ConnectorError::WebhookSourceVerificationFailed)
            .into_report()?;

        security_header_kvs.insert(prop_key.to_string(), prop_value.bytes().collect());
    }

    Ok(security_header_kvs)
}

#[async_trait::async_trait]
impl api::IncomingWebhook for Stripe {
    fn get_webhook_source_verification_algorithm(
        &self,
        _request: &api::IncomingWebhookRequestDetails<'_>,
    ) -> CustomResult<Box<dyn crypto::VerifySignature + Send>, errors::ConnectorError> {
        Ok(Box::new(crypto::HmacSha256))
    }

    fn get_webhook_source_verification_signature(
        &self,
        request: &api::IncomingWebhookRequestDetails<'_>,
    ) -> CustomResult<Vec<u8>, errors::ConnectorError> {
        let mut security_header_kvs = get_signature_elements_from_header(request.headers)?;

        let signature = security_header_kvs
            .remove("v1")
            .ok_or(errors::ConnectorError::WebhookSignatureNotFound)
            .into_report()?;

        hex::decode(signature)
            .into_report()
            .change_context(errors::ConnectorError::WebhookSignatureNotFound)
    }

    fn get_webhook_source_verification_message(
        &self,
        request: &api::IncomingWebhookRequestDetails<'_>,
        _merchant_id: &str,
        _secret: &[u8],
    ) -> CustomResult<Vec<u8>, errors::ConnectorError> {
        let mut security_header_kvs = get_signature_elements_from_header(request.headers)?;

        let timestamp = security_header_kvs
            .remove("t")
            .ok_or(errors::ConnectorError::WebhookSignatureNotFound)
            .into_report()?;

        Ok(format!(
            "{}.{}",
            String::from_utf8_lossy(&timestamp),
            String::from_utf8_lossy(request.body)
        )
        .into_bytes())
    }

    async fn get_webhook_source_verification_merchant_secret(
        &self,
        db: &dyn StorageInterface,
        merchant_id: &str,
    ) -> CustomResult<Vec<u8>, errors::ConnectorError> {
        let key = conn_utils::get_webhook_merchant_secret_key(self.id(), merchant_id);
        let secret = match db.find_config_by_key(&key).await {
            Ok(config) => Some(config),
            Err(e) => {
                crate::logger::warn!("Unable to fetch merchant webhook secret from DB: {:#?}", e);
                None
            }
        };
        Ok(secret
            .map(|conf| conf.config.into_bytes())
            .unwrap_or_default())
    }

    fn get_webhook_object_reference_id(
        &self,
        request: &api::IncomingWebhookRequestDetails<'_>,
    ) -> CustomResult<api_models::webhooks::ObjectReferenceId, errors::ConnectorError> {
        let details: stripe::WebhookEvent = request
            .body
            .parse_struct("WebhookEvent")
            .change_context(errors::ConnectorError::WebhookReferenceIdNotFound)?;

        Ok(match details.event_data.event_object.object {
            stripe::WebhookEventObjectType::PaymentIntent => {
                api_models::webhooks::ObjectReferenceId::PaymentId(
                    api_models::payments::PaymentIdType::ConnectorTransactionId(
                        details.event_data.event_object.id,
                    ),
                )
            }

            stripe::WebhookEventObjectType::Charge | stripe::WebhookEventObjectType::Dispute => {
                api_models::webhooks::ObjectReferenceId::PaymentId(
                    api_models::payments::PaymentIdType::ConnectorTransactionId(
                        details
                            .event_data
                            .event_object
                            .payment_intent
                            .ok_or(errors::ConnectorError::WebhookReferenceIdNotFound)?,
                    ),
                )
            }
            stripe::WebhookEventObjectType::Source => {
                api_models::webhooks::ObjectReferenceId::PaymentId(
                    api_models::payments::PaymentIdType::PreprocessingId(
                        details.event_data.event_object.id,
                    ),
                )
            }
        })
    }

    fn get_webhook_event_type(
        &self,
        request: &api::IncomingWebhookRequestDetails<'_>,
    ) -> CustomResult<api::IncomingWebhookEvent, errors::ConnectorError> {
        let details: stripe::WebhookEventTypeBody = request
            .body
            .parse_struct("WebhookEvent")
            .change_context(errors::ConnectorError::WebhookReferenceIdNotFound)?;

        Ok(match details.event_type {
            stripe::WebhookEventType::PaymentIntentFailed => {
                api::IncomingWebhookEvent::PaymentIntentFailure
            }
            stripe::WebhookEventType::PaymentIntentSucceed => {
                api::IncomingWebhookEvent::PaymentIntentSuccess
            }
            stripe::WebhookEventType::ChargeSucceeded => {
                if let Some(stripe::WebhookPaymentMethodDetails {
                    payment_method: stripe::WebhookPaymentMethodType::AchCreditTransfer,
                }) = details.event_data.event_object.payment_method_details
                {
                    api::IncomingWebhookEvent::PaymentIntentSuccess
                } else {
                    api::IncomingWebhookEvent::EventNotSupported
                }
            }
            stripe::WebhookEventType::SourceChargeable => {
                api::IncomingWebhookEvent::SourceChargeable
            }
            stripe::WebhookEventType::DisputeCreated => api::IncomingWebhookEvent::DisputeOpened,
            stripe::WebhookEventType::DisputeClosed => api::IncomingWebhookEvent::DisputeCancelled,
            stripe::WebhookEventType::DisputeUpdated => details
                .event_data
                .event_object
                .status
                .map(Into::into)
                .unwrap_or(api::IncomingWebhookEvent::EventNotSupported),
            stripe::WebhookEventType::PaymentIntentPartiallyFunded => {
                api::IncomingWebhookEvent::PaymentIntentPartiallyFunded
            }
            stripe::WebhookEventType::PaymentIntentRequiresAction => {
                api::IncomingWebhookEvent::PaymentActionRequired
            }
            stripe::WebhookEventType::Unknown
            | stripe::WebhookEventType::ChargeCaptured
            | stripe::WebhookEventType::ChargeDisputeCaptured
            | stripe::WebhookEventType::ChargeDisputeFundsReinstated
            | stripe::WebhookEventType::ChargeDisputeFundsWithdrawn
            | stripe::WebhookEventType::ChargeExpired
            | stripe::WebhookEventType::ChargeFailed
            | stripe::WebhookEventType::ChargePending
            | stripe::WebhookEventType::ChargeUpdated
            | stripe::WebhookEventType::ChanrgeRefunded
            | stripe::WebhookEventType::PaymentIntentCanceled
            | stripe::WebhookEventType::PaymentIntentCreated
            | stripe::WebhookEventType::PaymentIntentProcessing
            | stripe::WebhookEventType::PaymentIntentAmountCapturableUpdated
            | stripe::WebhookEventType::SourceTransactionCreated => {
                api::IncomingWebhookEvent::EventNotSupported
            }
        })
    }

    fn get_webhook_resource_object(
        &self,
        request: &api::IncomingWebhookRequestDetails<'_>,
    ) -> CustomResult<serde_json::Value, errors::ConnectorError> {
        let details: stripe::WebhookEventObjectResource = request
            .body
            .parse_struct("WebhookEventObjectResource")
            .change_context(errors::ConnectorError::WebhookResourceObjectNotFound)?;

        Ok(details.data.object)
    }
    fn get_dispute_details(
        &self,
        request: &api::IncomingWebhookRequestDetails<'_>,
    ) -> CustomResult<api::disputes::DisputePayload, errors::ConnectorError> {
        let details: stripe::WebhookEvent = request
            .body
            .parse_struct("WebhookEvent")
            .change_context(errors::ConnectorError::WebhookBodyDecodingFailed)?;
        Ok(api::disputes::DisputePayload {
            amount: details
                .event_data
                .event_object
                .amount
                .get_required_value("amount")
                .change_context(errors::ConnectorError::MissingRequiredField {
                    field_name: "amount",
                })?
                .to_string(),
            currency: details.event_data.event_object.currency,
            dispute_stage: api_models::enums::DisputeStage::Dispute,
            connector_dispute_id: details.event_data.event_object.id,
            connector_reason: details.event_data.event_object.reason,
            connector_reason_code: None,
            challenge_required_by: details
                .event_data
                .event_object
                .evidence_details
                .map(|payload| payload.due_by),
            connector_status: details
                .event_data
                .event_object
                .status
                .ok_or(errors::ConnectorError::WebhookResourceObjectNotFound)?
                .to_string(),
            created_at: Some(details.event_data.event_object.created),
            updated_at: None,
        })
    }
}

impl services::ConnectorRedirectResponse for Stripe {
    fn get_flow_type(
        &self,
        query_params: &str,
        _json_payload: Option<serde_json::Value>,
        _action: services::PaymentAction,
    ) -> CustomResult<crate::core::payments::CallConnectorAction, errors::ConnectorError> {
        let query =
            serde_urlencoded::from_str::<transformers::StripeRedirectResponse>(query_params)
                .into_report()
                .change_context(errors::ConnectorError::ResponseDeserializationFailed)?;

        crate::logger::debug!(stripe_redirect_response=?query);

        Ok(query.redirect_status.map_or(
            payments::CallConnectorAction::StatusUpdate {
                status: enums::AttemptStatus::Pending,
                error_code: None,
                error_message: None,
            },
            |_| payments::CallConnectorAction::Trigger,
        ))
    }
}<|MERGE_RESOLUTION|>--- conflicted
+++ resolved
@@ -130,12 +130,8 @@
         &self,
         req: &types::PaymentsPreProcessingRouterData,
     ) -> CustomResult<Option<String>, errors::ConnectorError> {
-<<<<<<< HEAD
         let req = stripe::StripeCreditTransferSourceRequest::try_from(req)?;
-=======
-        let req = stripe::StripeAchSourceRequest::try_from(req)?;
         router_env::logger::info!(connector_request=?req);
->>>>>>> 913b8331
         let pre_processing_request =
             utils::Encode::<stripe::StripeCreditTransferSourceRequest>::url_encode(&req)
                 .change_context(errors::ConnectorError::RequestEncodingFailed)?;
