mod transformers;

use std::{collections::HashMap, fmt::Debug, ops::Deref};

use error_stack::{IntoReport, ResultExt};
use router_env::{instrument, tracing};
use storage_models::enums;

use self::transformers as stripe;
use super::utils::RefundsRequestData;
use crate::{
    configs::settings,
    connector::utils as conn_utils,
    consts,
    core::{
        errors::{self, CustomResult},
        payments,
    },
    db::StorageInterface,
    headers, logger,
    services::{
        self,
        request::{self, Mask},
    },
    types::{
        self,
        api::{self, ConnectorCommon},
    },
    utils::{self, crypto, ByteSliceExt, BytesExt, OptionExt},
};

#[derive(Debug, Clone)]
pub struct Stripe;

impl ConnectorCommon for Stripe {
    fn id(&self) -> &'static str {
        "stripe"
    }

    fn common_get_content_type(&self) -> &'static str {
        "application/x-www-form-urlencoded"
    }

    fn base_url<'a>(&self, connectors: &'a settings::Connectors) -> &'a str {
        // &self.base_url
        connectors.stripe.base_url.as_ref()
    }

    fn get_auth_header(
        &self,
        auth_type: &types::ConnectorAuthType,
    ) -> CustomResult<Vec<(String, request::Maskable<String>)>, errors::ConnectorError> {
        let auth: stripe::StripeAuthType = auth_type
            .try_into()
            .change_context(errors::ConnectorError::FailedToObtainAuthType)?;
        Ok(vec![(
            headers::AUTHORIZATION.to_string(),
            format!("Bearer {}", auth.api_key).into_masked(),
        )])
    }
}

impl api::Payment for Stripe {}

impl api::PaymentAuthorize for Stripe {}
impl api::PaymentSync for Stripe {}
impl api::PaymentVoid for Stripe {}
impl api::PaymentCapture for Stripe {}
impl api::PaymentSession for Stripe {}
impl api::ConnectorAccessToken for Stripe {}

impl
    services::ConnectorIntegration<
        api::AccessTokenAuth,
        types::AccessTokenRequestData,
        types::AccessToken,
    > for Stripe
{
    // Not Implemented (R)
}

impl
    services::ConnectorIntegration<
        api::Session,
        types::PaymentsSessionData,
        types::PaymentsResponseData,
    > for Stripe
{
    // Not Implemented (R)
}

impl api::PaymentsPreProcessing for Stripe {}

impl
    services::ConnectorIntegration<
        api::PreProcessing,
        types::PaymentsPreProcessingData,
        types::PaymentsResponseData,
    > for Stripe
{
    fn get_headers(
        &self,
        req: &types::PaymentsPreProcessingRouterData,
        _connectors: &settings::Connectors,
    ) -> CustomResult<Vec<(String, request::Maskable<String>)>, errors::ConnectorError> {
        let mut header = vec![(
            headers::CONTENT_TYPE.to_string(),
            types::PaymentsPreProcessingType::get_content_type(self)
                .to_string()
                .into(),
        )];
        let mut api_key = self.get_auth_header(&req.connector_auth_type)?;
        header.append(&mut api_key);
        Ok(header)
    }

    fn get_content_type(&self) -> &'static str {
        self.common_get_content_type()
    }

    fn get_url(
        &self,
        _req: &types::PaymentsPreProcessingRouterData,
        connectors: &settings::Connectors,
    ) -> CustomResult<String, errors::ConnectorError> {
        Ok(format!("{}{}", self.base_url(connectors), "v1/sources"))
    }

    fn get_request_body(
        &self,
        req: &types::PaymentsPreProcessingRouterData,
    ) -> CustomResult<Option<String>, errors::ConnectorError> {
        let req = stripe::StripeAchSourceRequest::try_from(req)?;
        router_env::logger::info!(connector_request=?req);
        let pre_processing_request =
            utils::Encode::<stripe::StripeAchSourceRequest>::url_encode(&req)
                .change_context(errors::ConnectorError::RequestEncodingFailed)?;

        Ok(Some(pre_processing_request))
    }

    fn build_request(
        &self,
        req: &types::PaymentsPreProcessingRouterData,
        connectors: &settings::Connectors,
    ) -> CustomResult<Option<services::Request>, errors::ConnectorError> {
        Ok(Some(
            services::RequestBuilder::new()
                .method(services::Method::Post)
                .url(&types::PaymentsPreProcessingType::get_url(
                    self, req, connectors,
                )?)
                .attach_default_headers()
                .headers(types::PaymentsPreProcessingType::get_headers(
                    self, req, connectors,
                )?)
                .body(types::PaymentsPreProcessingType::get_request_body(
                    self, req,
                )?)
                .build(),
        ))
    }

    fn handle_response(
        &self,
        data: &types::PaymentsPreProcessingRouterData,
        res: types::Response,
    ) -> CustomResult<types::PaymentsPreProcessingRouterData, errors::ConnectorError> {
        let response: stripe::StripeSourceResponse = res
            .response
            .parse_struct("StripeSourceResponse")
            .change_context(errors::ConnectorError::ResponseDeserializationFailed)?;
        logger::info!(connector_response=?response);

        types::RouterData::try_from(types::ResponseRouterData {
            response,
            data: data.clone(),
            http_code: res.status_code,
        })
        .change_context(errors::ConnectorError::ResponseHandlingFailed)
    }

    fn get_error_response(
        &self,
        res: types::Response,
    ) -> CustomResult<types::ErrorResponse, errors::ConnectorError> {
        let response: stripe::ErrorResponse = res
            .response
            .parse_struct("ErrorResponse")
            .change_context(errors::ConnectorError::ResponseDeserializationFailed)?;
        router_env::logger::info!(error_response=?response);
        Ok(types::ErrorResponse {
            status_code: res.status_code,
            code: response
                .error
                .code
                .unwrap_or_else(|| consts::NO_ERROR_CODE.to_string()),
            message: response
                .error
                .message
                .unwrap_or_else(|| consts::NO_ERROR_MESSAGE.to_string()),
            reason: None,
        })
    }
}

impl api::ConnectorCustomer for Stripe {}

impl
    services::ConnectorIntegration<
        api::CreateConnectorCustomer,
        types::ConnectorCustomerData,
        types::PaymentsResponseData,
    > for Stripe
{
    fn get_headers(
        &self,
        req: &types::ConnectorCustomerRouterData,
        _connectors: &settings::Connectors,
    ) -> CustomResult<Vec<(String, request::Maskable<String>)>, errors::ConnectorError> {
        let mut header = vec![(
            headers::CONTENT_TYPE.to_string(),
            types::ConnectorCustomerType::get_content_type(self)
                .to_string()
                .into(),
        )];
        let mut api_key = self.get_auth_header(&req.connector_auth_type)?;
        header.append(&mut api_key);
        Ok(header)
    }

    fn get_content_type(&self) -> &'static str {
        self.common_get_content_type()
    }

    fn get_url(
        &self,
        _req: &types::ConnectorCustomerRouterData,
        connectors: &settings::Connectors,
    ) -> CustomResult<String, errors::ConnectorError> {
        Ok(format!("{}{}", self.base_url(connectors), "v1/customers"))
    }

    fn get_request_body(
        &self,
        req: &types::ConnectorCustomerRouterData,
    ) -> CustomResult<Option<String>, errors::ConnectorError> {
        let connector_request = stripe::CustomerRequest::try_from(req)?;
        router_env::logger::info!(?connector_request);
        let stripe_req = utils::Encode::<stripe::CustomerRequest>::url_encode(&connector_request)
            .change_context(errors::ConnectorError::RequestEncodingFailed)?;

        Ok(Some(stripe_req))
    }

    fn build_request(
        &self,
        req: &types::ConnectorCustomerRouterData,
        connectors: &settings::Connectors,
    ) -> CustomResult<Option<services::Request>, errors::ConnectorError> {
        Ok(Some(
            services::RequestBuilder::new()
                .method(services::Method::Post)
                .url(&types::ConnectorCustomerType::get_url(
                    self, req, connectors,
                )?)
                .attach_default_headers()
                .headers(types::ConnectorCustomerType::get_headers(
                    self, req, connectors,
                )?)
                .body(types::ConnectorCustomerType::get_request_body(self, req)?)
                .build(),
        ))
    }

    fn handle_response(
        &self,
        data: &types::ConnectorCustomerRouterData,
        res: types::Response,
    ) -> CustomResult<types::ConnectorCustomerRouterData, errors::ConnectorError>
    where
        types::PaymentsResponseData: Clone,
    {
        let response: stripe::StripeCustomerResponse = res
            .response
            .parse_struct("StripeCustomerResponse")
            .change_context(errors::ConnectorError::ResponseDeserializationFailed)?;
        logger::info!(connector_response=?response);

        types::RouterData::try_from(types::ResponseRouterData {
            response,
            data: data.clone(),
            http_code: res.status_code,
        })
        .change_context(errors::ConnectorError::ResponseHandlingFailed)
    }

    fn get_error_response(
        &self,
        res: types::Response,
    ) -> CustomResult<types::ErrorResponse, errors::ConnectorError> {
        let response: stripe::ErrorResponse = res
            .response
            .parse_struct("ErrorResponse")
            .change_context(errors::ConnectorError::ResponseDeserializationFailed)?;
        router_env::logger::info!(error_response=?response);

        Ok(types::ErrorResponse {
            status_code: res.status_code,
            code: response
                .error
                .code
                .unwrap_or_else(|| consts::NO_ERROR_CODE.to_string()),
            message: response
                .error
                .message
                .unwrap_or_else(|| consts::NO_ERROR_MESSAGE.to_string()),
            reason: None,
        })
    }
}

impl api::PaymentToken for Stripe {}

impl
    services::ConnectorIntegration<
        api::PaymentMethodToken,
        types::PaymentMethodTokenizationData,
        types::PaymentsResponseData,
    > for Stripe
{
    fn get_headers(
        &self,
        req: &types::TokenizationRouterData,
        _connectors: &settings::Connectors,
    ) -> CustomResult<Vec<(String, request::Maskable<String>)>, errors::ConnectorError> {
        let mut header = vec![(
            headers::CONTENT_TYPE.to_string(),
            types::TokenizationType::get_content_type(self)
                .to_string()
                .into(),
        )];
        let mut api_key = self.get_auth_header(&req.connector_auth_type)?;
        header.append(&mut api_key);
        Ok(header)
    }

    fn get_content_type(&self) -> &'static str {
        self.common_get_content_type()
    }

    fn get_url(
        &self,
        _req: &types::TokenizationRouterData,
        connectors: &settings::Connectors,
    ) -> CustomResult<String, errors::ConnectorError> {
        Ok(format!("{}{}", self.base_url(connectors), "v1/tokens"))
    }

    fn get_request_body(
        &self,
        req: &types::TokenizationRouterData,
    ) -> CustomResult<Option<String>, errors::ConnectorError> {
        let connector_request = stripe::TokenRequest::try_from(req)?;
        router_env::logger::info!(?connector_request);
        let stripe_req = utils::Encode::<stripe::TokenRequest>::url_encode(&connector_request)
            .change_context(errors::ConnectorError::RequestEncodingFailed)?;

        Ok(Some(stripe_req))
    }

    fn build_request(
        &self,
        req: &types::TokenizationRouterData,
        connectors: &settings::Connectors,
    ) -> CustomResult<Option<services::Request>, errors::ConnectorError> {
        Ok(Some(
            services::RequestBuilder::new()
                .method(services::Method::Post)
                .url(&types::TokenizationType::get_url(self, req, connectors)?)
                .attach_default_headers()
                .headers(types::TokenizationType::get_headers(self, req, connectors)?)
                .body(types::TokenizationType::get_request_body(self, req)?)
                .build(),
        ))
    }

    fn handle_response(
        &self,
        data: &types::TokenizationRouterData,
        res: types::Response,
    ) -> CustomResult<types::TokenizationRouterData, errors::ConnectorError>
    where
        types::PaymentsResponseData: Clone,
    {
        let response: stripe::StripeTokenResponse = res
            .response
            .parse_struct("StripeTokenResponse")
            .change_context(errors::ConnectorError::ResponseDeserializationFailed)?;
        logger::info!(connector_response=?response);

        types::RouterData::try_from(types::ResponseRouterData {
            response,
            data: data.clone(),
            http_code: res.status_code,
        })
        .change_context(errors::ConnectorError::ResponseHandlingFailed)
    }

    fn get_error_response(
        &self,
        res: types::Response,
    ) -> CustomResult<types::ErrorResponse, errors::ConnectorError> {
        let response: stripe::ErrorResponse = res
            .response
            .parse_struct("ErrorResponse")
            .change_context(errors::ConnectorError::ResponseDeserializationFailed)?;
        router_env::logger::info!(error_response=?response);

        Ok(types::ErrorResponse {
            status_code: res.status_code,
            code: response
                .error
                .code
                .unwrap_or_else(|| consts::NO_ERROR_CODE.to_string()),
            message: response
                .error
                .message
                .unwrap_or_else(|| consts::NO_ERROR_MESSAGE.to_string()),
            reason: None,
        })
    }
}

impl api::PreVerify for Stripe {}

impl
    services::ConnectorIntegration<
        api::Capture,
        types::PaymentsCaptureData,
        types::PaymentsResponseData,
    > for Stripe
{
    fn get_headers(
        &self,
        req: &types::PaymentsCaptureRouterData,
        _connectors: &settings::Connectors,
    ) -> CustomResult<Vec<(String, request::Maskable<String>)>, errors::ConnectorError> {
        let mut header = vec![(
            headers::CONTENT_TYPE.to_string(),
            Self::common_get_content_type(self).to_string().into(),
        )];
        let mut api_key = self.get_auth_header(&req.connector_auth_type)?;
        header.append(&mut api_key);
        Ok(header)
    }

    fn get_content_type(&self) -> &'static str {
        self.common_get_content_type()
    }

    fn get_url(
        &self,
        req: &types::PaymentsCaptureRouterData,

        connectors: &settings::Connectors,
    ) -> CustomResult<String, errors::ConnectorError> {
        let id = req.request.connector_transaction_id.as_str();

        Ok(format!(
            "{}{}/{}/capture",
            self.base_url(connectors),
            "v1/payment_intents",
            id
        ))
    }

    fn get_request_body(
        &self,
        req: &types::PaymentsCaptureRouterData,
    ) -> CustomResult<Option<String>, errors::ConnectorError> {
        let connector_request = stripe::CaptureRequest::try_from(req)?;
        router_env::logger::info!(?connector_request);
        let stripe_req = utils::Encode::<stripe::CaptureRequest>::url_encode(&connector_request)
            .change_context(errors::ConnectorError::RequestEncodingFailed)?;
        Ok(Some(stripe_req))
    }

    fn build_request(
        &self,
        req: &types::PaymentsCaptureRouterData,
        connectors: &settings::Connectors,
    ) -> CustomResult<Option<services::Request>, errors::ConnectorError> {
        Ok(Some(
            services::RequestBuilder::new()
                .method(services::Method::Post)
                .url(&types::PaymentsCaptureType::get_url(self, req, connectors)?)
                .attach_default_headers()
                .headers(types::PaymentsCaptureType::get_headers(
                    self, req, connectors,
                )?)
                .body(types::PaymentsCaptureType::get_request_body(self, req)?)
                .build(),
        ))
    }

    fn handle_response(
        &self,
        data: &types::PaymentsCaptureRouterData,
        res: types::Response,
    ) -> CustomResult<types::PaymentsCaptureRouterData, errors::ConnectorError>
    where
        types::PaymentsCaptureData: Clone,
        types::PaymentsResponseData: Clone,
    {
        let response: stripe::PaymentIntentSyncResponse = res
            .response
            .parse_struct("PaymentIntentSyncResponse")
            .change_context(errors::ConnectorError::ResponseDeserializationFailed)?;
        logger::info!(connector_response=?response);
        types::RouterData::try_from(types::ResponseRouterData {
            response,
            data: data.clone(),
            http_code: res.status_code,
        })
        .change_context(errors::ConnectorError::ResponseHandlingFailed)
    }

    fn get_error_response(
        &self,
        res: types::Response,
    ) -> CustomResult<types::ErrorResponse, errors::ConnectorError> {
        let response: stripe::ErrorResponse = res
            .response
            .parse_struct("ErrorResponse")
            .change_context(errors::ConnectorError::ResponseDeserializationFailed)?;
        router_env::logger::info!(error_response=?response);

        Ok(types::ErrorResponse {
            status_code: res.status_code,
            code: response
                .error
                .code
                .unwrap_or_else(|| consts::NO_ERROR_CODE.to_string()),
            message: response
                .error
                .message
                .unwrap_or_else(|| consts::NO_ERROR_MESSAGE.to_string()),
            reason: None,
        })
    }
}

impl
    services::ConnectorIntegration<api::PSync, types::PaymentsSyncData, types::PaymentsResponseData>
    for Stripe
{
    fn get_headers(
        &self,
        req: &types::PaymentsSyncRouterData,
        _connectors: &settings::Connectors,
    ) -> CustomResult<Vec<(String, request::Maskable<String>)>, errors::ConnectorError> {
        let mut header = vec![(
            headers::CONTENT_TYPE.to_string(),
            types::PaymentsSyncType::get_content_type(self)
                .to_string()
                .into(),
        )];
        let mut api_key = self.get_auth_header(&req.connector_auth_type)?;
        header.append(&mut api_key);
        Ok(header)
    }

    fn get_content_type(&self) -> &'static str {
        self.common_get_content_type()
    }

    fn get_url(
        &self,
        req: &types::PaymentsSyncRouterData,
        connectors: &settings::Connectors,
    ) -> CustomResult<String, errors::ConnectorError> {
        let id = req.request.connector_transaction_id.clone();

        match id.get_connector_transaction_id() {
            Ok(x) if x.starts_with("set") => Ok(format!(
                "{}{}/{}",
                self.base_url(connectors),
                "v1/setup_intents",
                x
            )),
            Ok(x) => Ok(format!(
                "{}{}/{}{}",
                self.base_url(connectors),
                "v1/payment_intents",
                x,
                "?expand[0]=latest_charge" //updated payment_id(if present) reside inside latest_change field
            )),
            x => x.change_context(errors::ConnectorError::MissingConnectorTransactionID),
        }
    }

    fn build_request(
        &self,
        req: &types::PaymentsSyncRouterData,
        connectors: &settings::Connectors,
    ) -> CustomResult<Option<services::Request>, errors::ConnectorError> {
        Ok(Some(
            services::RequestBuilder::new()
                .method(services::Method::Get)
                .url(&types::PaymentsSyncType::get_url(self, req, connectors)?)
                .attach_default_headers()
                .headers(types::PaymentsSyncType::get_headers(self, req, connectors)?)
                .body(types::PaymentsSyncType::get_request_body(self, req)?)
                .build(),
        ))
    }

    fn handle_response(
        &self,
        data: &types::PaymentsSyncRouterData,
        res: types::Response,
    ) -> CustomResult<types::PaymentsSyncRouterData, errors::ConnectorError>
    where
        types::PaymentsAuthorizeData: Clone,
        types::PaymentsResponseData: Clone,
    {
        let id = data.request.connector_transaction_id.clone();
        match id.get_connector_transaction_id() {
            Ok(x) if x.starts_with("set") => {
                let response: stripe::SetupIntentResponse = res
                    .response
                    .parse_struct("SetupIntentSyncResponse")
                    .change_context(errors::ConnectorError::ResponseDeserializationFailed)?;
                logger::info!(connector_response=?response);
                types::RouterData::try_from(types::ResponseRouterData {
                    response,
                    data: data.clone(),
                    http_code: res.status_code,
                })
            }
            Ok(_) => {
                let response: stripe::PaymentIntentSyncResponse = res
                    .response
                    .parse_struct("PaymentIntentSyncResponse")
                    .change_context(errors::ConnectorError::ResponseDeserializationFailed)?;
                logger::info!(connector_response=?response);
                types::RouterData::try_from(types::ResponseRouterData {
                    response,
                    data: data.clone(),
                    http_code: res.status_code,
                })
            }
            Err(err) => {
                Err(err).change_context(errors::ConnectorError::MissingConnectorTransactionID)
            }
        }
    }

    fn get_error_response(
        &self,
        res: types::Response,
    ) -> CustomResult<types::ErrorResponse, errors::ConnectorError> {
        let response: stripe::ErrorResponse = res
            .response
            .parse_struct("ErrorResponse")
            .change_context(errors::ConnectorError::ResponseDeserializationFailed)?;
        router_env::logger::info!(error_response=?response);

        Ok(types::ErrorResponse {
            status_code: res.status_code,
            code: response
                .error
                .code
                .unwrap_or_else(|| consts::NO_ERROR_CODE.to_string()),
            message: response
                .error
                .message
                .unwrap_or_else(|| consts::NO_ERROR_MESSAGE.to_string()),
            reason: None,
        })
    }
}

#[async_trait::async_trait]
impl
    services::ConnectorIntegration<
        api::Authorize,
        types::PaymentsAuthorizeData,
        types::PaymentsResponseData,
    > for Stripe
{
    fn get_headers(
        &self,
        req: &types::PaymentsAuthorizeRouterData,
        _connectors: &settings::Connectors,
    ) -> CustomResult<Vec<(String, request::Maskable<String>)>, errors::ConnectorError> {
        let mut header = vec![(
            headers::CONTENT_TYPE.to_string(),
            types::PaymentsAuthorizeType::get_content_type(self)
                .to_string()
                .into(),
        )];
        let mut api_key = self.get_auth_header(&req.connector_auth_type)?;
        header.append(&mut api_key);
        Ok(header)
    }

    fn get_content_type(&self) -> &'static str {
        self.common_get_content_type()
    }

    fn get_url(
        &self,
        req: &types::PaymentsAuthorizeRouterData,
        connectors: &settings::Connectors,
    ) -> CustomResult<String, errors::ConnectorError> {
        match &req.request.payment_method_data {
            api_models::payments::PaymentMethodData::BankTransfer(bank_transfer_data) => {
                match bank_transfer_data.deref() {
                    api_models::payments::BankTransferData::AchBankTransfer { .. } => {
                        Ok(format!("{}{}", self.base_url(connectors), "v1/charges"))
                    }
                    _ => Ok(format!(
                        "{}{}",
                        self.base_url(connectors),
                        "v1/payment_intents"
                    )),
                }
            }
            _ => Ok(format!(
                "{}{}",
                self.base_url(connectors),
                "v1/payment_intents"
            )),
        }
    }

    fn get_request_body(
        &self,
        req: &types::PaymentsAuthorizeRouterData,
    ) -> CustomResult<Option<String>, errors::ConnectorError> {
        match &req.request.payment_method_data {
            api_models::payments::PaymentMethodData::BankTransfer(bank_transfer_data) => {
                stripe::get_bank_transfer_request_data(req, bank_transfer_data.deref())
            }
            _ => {
                let req = stripe::PaymentIntentRequest::try_from(req)?;
                router_env::logger::info!(connector_request=?req);
                let request = utils::Encode::<stripe::PaymentIntentRequest>::url_encode(&req)
                    .change_context(errors::ConnectorError::RequestEncodingFailed)?;
                Ok(Some(request))
            }
        }
    }

    fn build_request(
        &self,
        req: &types::PaymentsAuthorizeRouterData,
        connectors: &settings::Connectors,
    ) -> CustomResult<Option<services::Request>, errors::ConnectorError> {
        Ok(Some(
            services::RequestBuilder::new()
                .method(services::Method::Post)
                .url(&types::PaymentsAuthorizeType::get_url(
                    self, req, connectors,
                )?)
                .attach_default_headers()
                .headers(types::PaymentsAuthorizeType::get_headers(
                    self, req, connectors,
                )?)
                .body(types::PaymentsAuthorizeType::get_request_body(self, req)?)
                .build(),
        ))
    }

    fn handle_response(
        &self,
        data: &types::PaymentsAuthorizeRouterData,
        res: types::Response,
    ) -> CustomResult<types::PaymentsAuthorizeRouterData, errors::ConnectorError> {
        match &data.request.payment_method_data {
            api_models::payments::PaymentMethodData::BankTransfer(bank_transfer_data) => {
                stripe::get_bank_transfer_authorize_response(data, res, bank_transfer_data.deref())
            }
            _ => {
                let response: stripe::PaymentIntentResponse = res
                    .response
                    .parse_struct("PaymentIntentResponse")
                    .change_context(errors::ConnectorError::ResponseDeserializationFailed)?;
                logger::info!(connector_response=?response);

                types::RouterData::try_from(types::ResponseRouterData {
                    response,
                    data: data.clone(),
                    http_code: res.status_code,
                })
                .change_context(errors::ConnectorError::ResponseHandlingFailed)
            }
        }
    }

    fn get_error_response(
        &self,
        res: types::Response,
    ) -> CustomResult<types::ErrorResponse, errors::ConnectorError> {
        let response: stripe::ErrorResponse = res
            .response
            .parse_struct("ErrorResponse")
            .change_context(errors::ConnectorError::ResponseDeserializationFailed)?;
        router_env::logger::info!(error_response=?response);
        Ok(types::ErrorResponse {
            status_code: res.status_code,
            code: response
                .error
                .code
                .unwrap_or_else(|| consts::NO_ERROR_CODE.to_string()),
            message: response
                .error
                .message
                .unwrap_or_else(|| consts::NO_ERROR_MESSAGE.to_string()),
            reason: None,
        })
    }
}

impl
    services::ConnectorIntegration<
        api::Void,
        types::PaymentsCancelData,
        types::PaymentsResponseData,
    > for Stripe
{
    fn get_headers(
        &self,
        req: &types::PaymentsCancelRouterData,
        _connectors: &settings::Connectors,
    ) -> CustomResult<Vec<(String, request::Maskable<String>)>, errors::ConnectorError> {
        let mut header = vec![(
            headers::CONTENT_TYPE.to_string(),
            types::PaymentsVoidType::get_content_type(self)
                .to_string()
                .into(),
        )];
        let mut api_key = self.get_auth_header(&req.connector_auth_type)?;
        header.append(&mut api_key);
        Ok(header)
    }

    fn get_content_type(&self) -> &'static str {
        self.common_get_content_type()
    }

    fn get_url(
        &self,
        req: &types::PaymentsCancelRouterData,
        connectors: &settings::Connectors,
    ) -> CustomResult<String, errors::ConnectorError> {
        let payment_id = &req.request.connector_transaction_id;
        Ok(format!(
            "{}v1/payment_intents/{}/cancel",
            self.base_url(connectors),
            payment_id
        ))
    }

    fn get_request_body(
        &self,
        req: &types::PaymentsCancelRouterData,
    ) -> CustomResult<Option<String>, errors::ConnectorError> {
        let connector_request = stripe::CancelRequest::try_from(req)?;
        router_env::logger::info!(?connector_request);
        let stripe_req = utils::Encode::<stripe::CancelRequest>::url_encode(&connector_request)
            .change_context(errors::ConnectorError::RequestEncodingFailed)?;
        Ok(Some(stripe_req))
    }

    fn build_request(
        &self,
        req: &types::PaymentsCancelRouterData,
        connectors: &settings::Connectors,
    ) -> CustomResult<Option<services::Request>, errors::ConnectorError> {
        let request = services::RequestBuilder::new()
            .method(services::Method::Post)
            .url(&types::PaymentsVoidType::get_url(self, req, connectors)?)
            .attach_default_headers()
            .headers(types::PaymentsVoidType::get_headers(self, req, connectors)?)
            .body(types::PaymentsVoidType::get_request_body(self, req)?)
            .build();
        Ok(Some(request))
    }

    fn handle_response(
        &self,
        data: &types::PaymentsCancelRouterData,
        res: types::Response,
    ) -> CustomResult<types::PaymentsCancelRouterData, errors::ConnectorError> {
        let response: stripe::PaymentIntentResponse = res
            .response
            .parse_struct("PaymentIntentResponse")
            .change_context(errors::ConnectorError::ResponseDeserializationFailed)?;
        logger::info!(connector_response=?response);
        types::RouterData::try_from(types::ResponseRouterData {
            response,
            data: data.clone(),
            http_code: res.status_code,
        })
        .change_context(errors::ConnectorError::ResponseHandlingFailed)
    }

    fn get_error_response(
        &self,
        res: types::Response,
    ) -> CustomResult<types::ErrorResponse, errors::ConnectorError> {
        let response: stripe::ErrorResponse = res
            .response
            .parse_struct("ErrorResponse")
            .change_context(errors::ConnectorError::ResponseDeserializationFailed)?;
        router_env::logger::info!(error_response=?response);
        Ok(types::ErrorResponse {
            status_code: res.status_code,
            code: response
                .error
                .code
                .unwrap_or_else(|| consts::NO_ERROR_CODE.to_string()),
            message: response
                .error
                .message
                .unwrap_or_else(|| consts::NO_ERROR_MESSAGE.to_string()),
            reason: None,
        })
    }
}

type Verify = dyn services::ConnectorIntegration<
    api::Verify,
    types::VerifyRequestData,
    types::PaymentsResponseData,
>;
impl
    services::ConnectorIntegration<
        api::Verify,
        types::VerifyRequestData,
        types::PaymentsResponseData,
    > for Stripe
{
    fn get_headers(
        &self,
        req: &types::RouterData<api::Verify, types::VerifyRequestData, types::PaymentsResponseData>,
        _connectors: &settings::Connectors,
    ) -> CustomResult<Vec<(String, request::Maskable<String>)>, errors::ConnectorError> {
        let mut header = vec![(
            headers::CONTENT_TYPE.to_string(),
            Verify::get_content_type(self).to_string().into(),
        )];
        let mut api_key = self.get_auth_header(&req.connector_auth_type)?;
        header.append(&mut api_key);
        Ok(header)
    }

    fn get_content_type(&self) -> &'static str {
        self.common_get_content_type()
    }

    fn get_url(
        &self,
        _req: &types::RouterData<
            api::Verify,
            types::VerifyRequestData,
            types::PaymentsResponseData,
        >,
        connectors: &settings::Connectors,
    ) -> CustomResult<String, errors::ConnectorError> {
        Ok(format!(
            "{}{}",
            self.base_url(connectors),
            "v1/setup_intents"
        ))
    }

    fn get_request_body(
        &self,
        req: &types::RouterData<api::Verify, types::VerifyRequestData, types::PaymentsResponseData>,
    ) -> CustomResult<Option<String>, errors::ConnectorError> {
        let req = stripe::SetupIntentRequest::try_from(req)?;
        router_env::logger::info!(connector_request=?req);
        let stripe_req = utils::Encode::<stripe::SetupIntentRequest>::url_encode(&req)
            .change_context(errors::ConnectorError::RequestEncodingFailed)?;
        Ok(Some(stripe_req))
    }

    fn build_request(
        &self,
        req: &types::RouterData<api::Verify, types::VerifyRequestData, types::PaymentsResponseData>,
        connectors: &settings::Connectors,
    ) -> CustomResult<Option<services::Request>, errors::ConnectorError> {
        Ok(Some(
            services::RequestBuilder::new()
                .method(services::Method::Post)
                .url(&Verify::get_url(self, req, connectors)?)
                .attach_default_headers()
                .headers(Verify::get_headers(self, req, connectors)?)
                .body(Verify::get_request_body(self, req)?)
                .build(),
        ))
    }

    fn handle_response(
        &self,
        data: &types::RouterData<
            api::Verify,
            types::VerifyRequestData,
            types::PaymentsResponseData,
        >,
        res: types::Response,
    ) -> CustomResult<
        types::RouterData<api::Verify, types::VerifyRequestData, types::PaymentsResponseData>,
        errors::ConnectorError,
    >
    where
        api::Verify: Clone,
        types::VerifyRequestData: Clone,
        types::PaymentsResponseData: Clone,
    {
        let response: stripe::SetupIntentResponse = res
            .response
            .parse_struct("SetupIntentResponse")
            .change_context(errors::ConnectorError::ResponseDeserializationFailed)?;
        logger::info!(connector_response=?response);
        types::RouterData::try_from(types::ResponseRouterData {
            response,
            data: data.clone(),
            http_code: res.status_code,
        })
        .change_context(errors::ConnectorError::ResponseHandlingFailed)
    }

    fn get_error_response(
        &self,
        res: types::Response,
    ) -> CustomResult<types::ErrorResponse, errors::ConnectorError> {
        let response: stripe::ErrorResponse = res
            .response
            .parse_struct("ErrorResponse")
            .change_context(errors::ConnectorError::ResponseDeserializationFailed)?;
        router_env::logger::info!(error_response=?response);
        Ok(types::ErrorResponse {
            status_code: res.status_code,
            code: response
                .error
                .code
                .unwrap_or_else(|| consts::NO_ERROR_CODE.to_string()),
            message: response
                .error
                .message
                .unwrap_or_else(|| consts::NO_ERROR_MESSAGE.to_string()),
            reason: None,
        })
    }
}

impl api::Refund for Stripe {}
impl api::RefundExecute for Stripe {}
impl api::RefundSync for Stripe {}

impl services::ConnectorIntegration<api::Execute, types::RefundsData, types::RefundsResponseData>
    for Stripe
{
    fn get_headers(
        &self,
        req: &types::RefundsRouterData<api::Execute>,
        _connectors: &settings::Connectors,
    ) -> CustomResult<Vec<(String, request::Maskable<String>)>, errors::ConnectorError> {
        let mut header = vec![(
            headers::CONTENT_TYPE.to_string(),
            types::RefundExecuteType::get_content_type(self)
                .to_string()
                .into(),
        )];
        let mut api_key = self.get_auth_header(&req.connector_auth_type)?;
        header.append(&mut api_key);
        Ok(header)
    }

    fn get_content_type(&self) -> &'static str {
        "application/x-www-form-urlencoded"
    }

    fn get_url(
        &self,
        _req: &types::RefundsRouterData<api::Execute>,
        connectors: &settings::Connectors,
    ) -> CustomResult<String, errors::ConnectorError> {
        Ok(format!("{}{}", self.base_url(connectors), "v1/refunds"))
    }

    fn get_request_body(
        &self,
        req: &types::RefundsRouterData<api::Execute>,
    ) -> CustomResult<Option<String>, errors::ConnectorError> {
        let connector_request = stripe::RefundRequest::try_from(req)?;
        router_env::logger::info!(?connector_request);
        let stripe_req = utils::Encode::<stripe::RefundRequest>::url_encode(&connector_request)
            .change_context(errors::ConnectorError::RequestEncodingFailed)?;
        Ok(Some(stripe_req))
    }

    fn build_request(
        &self,
        req: &types::RefundsRouterData<api::Execute>,
        connectors: &settings::Connectors,
    ) -> CustomResult<Option<services::Request>, errors::ConnectorError> {
        let request = services::RequestBuilder::new()
            .method(services::Method::Post)
            .url(&types::RefundExecuteType::get_url(self, req, connectors)?)
            .attach_default_headers()
            .headers(types::RefundExecuteType::get_headers(
                self, req, connectors,
            )?)
            .body(types::RefundExecuteType::get_request_body(self, req)?)
            .build();
        Ok(Some(request))
    }

    #[instrument(skip_all)]
    fn handle_response(
        &self,
        data: &types::RefundsRouterData<api::Execute>,
        res: types::Response,
    ) -> CustomResult<types::RefundsRouterData<api::Execute>, errors::ConnectorError> {
        let response: stripe::RefundResponse =
            res.response
                .parse_struct("Stripe RefundResponse")
                .change_context(errors::ConnectorError::ResponseDeserializationFailed)?;
        logger::info!(connector_response=?response);
        types::RouterData::try_from(types::ResponseRouterData {
            response,
            data: data.clone(),
            http_code: res.status_code,
        })
        .change_context(errors::ConnectorError::ResponseHandlingFailed)
    }

    fn get_error_response(
        &self,
        res: types::Response,
    ) -> CustomResult<types::ErrorResponse, errors::ConnectorError> {
        let response: stripe::ErrorResponse = res
            .response
            .parse_struct("ErrorResponse")
            .change_context(errors::ConnectorError::ResponseDeserializationFailed)?;
        router_env::logger::info!(error_response=?response);
        Ok(types::ErrorResponse {
            status_code: res.status_code,
            code: response
                .error
                .code
                .unwrap_or_else(|| consts::NO_ERROR_CODE.to_string()),
            message: response
                .error
                .message
                .unwrap_or_else(|| consts::NO_ERROR_MESSAGE.to_string()),
            reason: None,
        })
    }
}

impl services::ConnectorIntegration<api::RSync, types::RefundsData, types::RefundsResponseData>
    for Stripe
{
    fn get_headers(
        &self,
        req: &types::RouterData<api::RSync, types::RefundsData, types::RefundsResponseData>,
        _connectors: &settings::Connectors,
    ) -> CustomResult<Vec<(String, request::Maskable<String>)>, errors::ConnectorError> {
        let mut header = vec![(
            headers::CONTENT_TYPE.to_string(),
            types::RefundSyncType::get_content_type(self)
                .to_string()
                .into(),
        )];
        let mut api_key = self.get_auth_header(&req.connector_auth_type)?;
        header.append(&mut api_key);
        Ok(header)
    }

    fn get_content_type(&self) -> &'static str {
        "application/x-www-form-urlencoded"
    }

    fn get_url(
        &self,
        req: &types::RefundsRouterData<api::RSync>,
        connectors: &settings::Connectors,
    ) -> CustomResult<String, errors::ConnectorError> {
        let id = req.request.get_connector_refund_id()?;
        Ok(format!("{}v1/refunds/{}", self.base_url(connectors), id))
    }

    fn build_request(
        &self,
        req: &types::RefundsRouterData<api::RSync>,
        connectors: &settings::Connectors,
    ) -> CustomResult<Option<services::Request>, errors::ConnectorError> {
        Ok(Some(
            services::RequestBuilder::new()
                .method(services::Method::Post)
                .url(&types::RefundSyncType::get_url(self, req, connectors)?)
                .attach_default_headers()
                .headers(types::RefundSyncType::get_headers(self, req, connectors)?)
                .body(types::RefundSyncType::get_request_body(self, req)?)
                .build(),
        ))
    }

    #[instrument(skip_all)]
    fn handle_response(
        &self,
        data: &types::RefundsRouterData<api::RSync>,
        res: types::Response,
    ) -> CustomResult<
        types::RouterData<api::RSync, types::RefundsData, types::RefundsResponseData>,
        errors::ConnectorError,
    > {
        let response: stripe::RefundResponse =
            res.response
                .parse_struct("Stripe RefundResponse")
                .change_context(errors::ConnectorError::ResponseDeserializationFailed)?;
        logger::info!(connector_response=?response);
        types::RouterData::try_from(types::ResponseRouterData {
            response,
            data: data.clone(),
            http_code: res.status_code,
        })
        .change_context(errors::ConnectorError::ResponseHandlingFailed)
    }

    fn get_error_response(
        &self,
        res: types::Response,
    ) -> CustomResult<types::ErrorResponse, errors::ConnectorError> {
        let response: stripe::ErrorResponse = res
            .response
            .parse_struct("ErrorResponse")
            .change_context(errors::ConnectorError::ResponseDeserializationFailed)?;
        router_env::logger::info!(error_response=?response);
        Ok(types::ErrorResponse {
            status_code: res.status_code,
            code: response
                .error
                .code
                .unwrap_or_else(|| consts::NO_ERROR_CODE.to_string()),
            message: response
                .error
                .message
                .unwrap_or_else(|| consts::NO_ERROR_MESSAGE.to_string()),
            reason: None,
        })
    }
}

impl api::UploadFile for Stripe {}

#[async_trait::async_trait]
impl api::FileUpload for Stripe {
    fn validate_file_upload(
        &self,
        purpose: api::FilePurpose,
        file_size: i32,
        file_type: mime::Mime,
    ) -> CustomResult<(), errors::ConnectorError> {
        match purpose {
            api::FilePurpose::DisputeEvidence => {
                let supported_file_types = vec!["image/jpeg", "image/png", "application/pdf"];
                // 5 Megabytes (MB)
                if file_size > 5000000 {
                    Err(errors::ConnectorError::FileValidationFailed {
                        reason: "file_size exceeded the max file size of 5MB".to_owned(),
                    })?
                }
                if !supported_file_types.contains(&file_type.to_string().as_str()) {
                    Err(errors::ConnectorError::FileValidationFailed {
                        reason: "file_type does not match JPEG, JPG, PNG, or PDF format".to_owned(),
                    })?
                }
            }
        }
        Ok(())
    }
}

impl
    services::ConnectorIntegration<
        api::Upload,
        types::UploadFileRequestData,
        types::UploadFileResponse,
    > for Stripe
{
    fn get_headers(
        &self,
        req: &types::RouterData<
            api::Upload,
            types::UploadFileRequestData,
            types::UploadFileResponse,
        >,
        _connectors: &settings::Connectors,
    ) -> CustomResult<Vec<(String, request::Maskable<String>)>, errors::ConnectorError> {
        self.get_auth_header(&req.connector_auth_type)
    }

    fn get_content_type(&self) -> &'static str {
        "multipart/form-data"
    }

    fn get_url(
        &self,
        _req: &types::UploadFileRouterData,
        connectors: &settings::Connectors,
    ) -> CustomResult<String, errors::ConnectorError> {
        Ok(format!(
            "{}{}",
            connectors.stripe.base_url_file_upload, "v1/files"
        ))
    }

    fn get_request_form_data(
        &self,
        req: &types::UploadFileRouterData,
    ) -> CustomResult<Option<reqwest::multipart::Form>, errors::ConnectorError> {
        let stripe_req = transformers::construct_file_upload_request(req.clone())?;
        Ok(Some(stripe_req))
    }

    fn build_request(
        &self,
        req: &types::UploadFileRouterData,
        connectors: &settings::Connectors,
    ) -> CustomResult<Option<services::Request>, errors::ConnectorError> {
        Ok(Some(
            services::RequestBuilder::new()
                .method(services::Method::Post)
                .url(&types::UploadFileType::get_url(self, req, connectors)?)
                .attach_default_headers()
                .headers(types::UploadFileType::get_headers(self, req, connectors)?)
                .form_data(types::UploadFileType::get_request_form_data(self, req)?)
                .content_type(services::request::ContentType::FormData)
                .build(),
        ))
    }

    #[instrument(skip_all)]
    fn handle_response(
        &self,
        data: &types::UploadFileRouterData,
        res: types::Response,
    ) -> CustomResult<
        types::RouterData<api::Upload, types::UploadFileRequestData, types::UploadFileResponse>,
        errors::ConnectorError,
    > {
        let response: stripe::FileUploadResponse = res
            .response
            .parse_struct("Stripe FileUploadResponse")
            .change_context(errors::ConnectorError::ResponseDeserializationFailed)?;
        logger::info!(connector_response=?response);
        Ok(types::UploadFileRouterData {
            response: Ok(types::UploadFileResponse {
                provider_file_id: response.file_id,
            }),
            ..data.clone()
        })
    }

    fn get_error_response(
        &self,
        res: types::Response,
    ) -> CustomResult<types::ErrorResponse, errors::ConnectorError> {
        let response: stripe::ErrorResponse = res
            .response
            .parse_struct("ErrorResponse")
            .change_context(errors::ConnectorError::ResponseDeserializationFailed)?;
        router_env::logger::info!(error_response=?response);
        Ok(types::ErrorResponse {
            status_code: res.status_code,
            code: response
                .error
                .code
                .unwrap_or_else(|| consts::NO_ERROR_CODE.to_string()),
            message: response
                .error
                .message
                .unwrap_or_else(|| consts::NO_ERROR_MESSAGE.to_string()),
            reason: None,
        })
    }
}

impl api::RetrieveFile for Stripe {}

impl
    services::ConnectorIntegration<
        api::Retrieve,
        types::RetrieveFileRequestData,
        types::RetrieveFileResponse,
    > for Stripe
{
    fn get_headers(
        &self,
        req: &types::RouterData<
            api::Retrieve,
            types::RetrieveFileRequestData,
            types::RetrieveFileResponse,
        >,
        _connectors: &settings::Connectors,
    ) -> CustomResult<Vec<(String, request::Maskable<String>)>, errors::ConnectorError> {
        self.get_auth_header(&req.connector_auth_type)
    }

    fn get_url(
        &self,
        req: &types::RetrieveFileRouterData,
        connectors: &settings::Connectors,
    ) -> CustomResult<String, errors::ConnectorError> {
        Ok(format!(
            "{}v1/files/{}/contents",
            connectors.stripe.base_url_file_upload, req.request.provider_file_id
        ))
    }

    fn build_request(
        &self,
        req: &types::RetrieveFileRouterData,
        connectors: &settings::Connectors,
    ) -> CustomResult<Option<services::Request>, errors::ConnectorError> {
        Ok(Some(
            services::RequestBuilder::new()
                .method(services::Method::Get)
                .url(&types::RetrieveFileType::get_url(self, req, connectors)?)
                .attach_default_headers()
                .headers(types::RetrieveFileType::get_headers(self, req, connectors)?)
                .build(),
        ))
    }

    #[instrument(skip_all)]
    fn handle_response(
        &self,
        data: &types::RetrieveFileRouterData,
        res: types::Response,
    ) -> CustomResult<
        types::RouterData<
            api::Retrieve,
            types::RetrieveFileRequestData,
            types::RetrieveFileResponse,
        >,
        errors::ConnectorError,
    > {
        let response = res.response;
        Ok(types::RetrieveFileRouterData {
            response: Ok(types::RetrieveFileResponse {
                file_data: response.to_vec(),
            }),
            ..data.clone()
        })
    }

    fn get_error_response(
        &self,
        res: types::Response,
    ) -> CustomResult<types::ErrorResponse, errors::ConnectorError> {
        let response: stripe::ErrorResponse = res
            .response
            .parse_struct("ErrorResponse")
            .change_context(errors::ConnectorError::ResponseDeserializationFailed)?;
        router_env::logger::info!(error_response=?response);
        Ok(types::ErrorResponse {
            status_code: res.status_code,
            code: response
                .error
                .code
                .unwrap_or_else(|| consts::NO_ERROR_CODE.to_string()),
            message: response
                .error
                .message
                .unwrap_or_else(|| consts::NO_ERROR_MESSAGE.to_string()),
            reason: None,
        })
    }
}

impl api::SubmitEvidence for Stripe {}

impl
    services::ConnectorIntegration<
        api::Evidence,
        types::SubmitEvidenceRequestData,
        types::SubmitEvidenceResponse,
    > for Stripe
{
    fn get_headers(
        &self,
        req: &types::SubmitEvidenceRouterData,
        _connectors: &settings::Connectors,
    ) -> CustomResult<Vec<(String, request::Maskable<String>)>, errors::ConnectorError> {
        let mut header = vec![(
            headers::CONTENT_TYPE.to_string(),
            types::SubmitEvidenceType::get_content_type(self)
                .to_string()
                .into(),
        )];
        let mut api_key = self.get_auth_header(&req.connector_auth_type)?;
        header.append(&mut api_key);
        Ok(header)
    }

    fn get_content_type(&self) -> &'static str {
        "application/x-www-form-urlencoded"
    }

    fn get_url(
        &self,
        req: &types::SubmitEvidenceRouterData,
        connectors: &settings::Connectors,
    ) -> CustomResult<String, errors::ConnectorError> {
        Ok(format!(
            "{}{}{}",
            self.base_url(connectors),
            "v1/disputes/",
            req.request.connector_dispute_id
        ))
    }

    fn get_request_body(
        &self,
        req: &types::SubmitEvidenceRouterData,
    ) -> CustomResult<Option<String>, errors::ConnectorError> {
        let stripe_req = stripe::Evidence::try_from(req)?;
        router_env::logger::info!(connector_request=?stripe_req);
        let stripe_req_string = utils::Encode::<stripe::Evidence>::url_encode(&stripe_req)
            .change_context(errors::ConnectorError::RequestEncodingFailed)?;
        Ok(Some(stripe_req_string))
    }

    fn build_request(
        &self,
        req: &types::SubmitEvidenceRouterData,
        connectors: &settings::Connectors,
    ) -> CustomResult<Option<services::Request>, errors::ConnectorError> {
        let request = services::RequestBuilder::new()
            .method(services::Method::Post)
            .url(&types::SubmitEvidenceType::get_url(self, req, connectors)?)
            .attach_default_headers()
            .headers(types::SubmitEvidenceType::get_headers(
                self, req, connectors,
            )?)
            .body(types::SubmitEvidenceType::get_request_body(self, req)?)
            .build();
        Ok(Some(request))
    }

    #[instrument(skip_all)]
    fn handle_response(
        &self,
        data: &types::SubmitEvidenceRouterData,
        res: types::Response,
    ) -> CustomResult<types::SubmitEvidenceRouterData, errors::ConnectorError> {
        let response: stripe::DisputeObj = res
            .response
            .parse_struct("Stripe DisputeObj")
            .change_context(errors::ConnectorError::ResponseDeserializationFailed)?;
        logger::info!(connector_response=?response);
        Ok(types::SubmitEvidenceRouterData {
            response: Ok(types::SubmitEvidenceResponse {
                dispute_status: api_models::enums::DisputeStatus::DisputeChallenged,
                connector_status: Some(response.status),
            }),
            ..data.clone()
        })
    }

    fn get_error_response(
        &self,
        res: types::Response,
    ) -> CustomResult<types::ErrorResponse, errors::ConnectorError> {
        let response: stripe::ErrorResponse = res
            .response
            .parse_struct("ErrorResponse")
            .change_context(errors::ConnectorError::ResponseDeserializationFailed)?;
        router_env::logger::info!(error_response=?response);
        Ok(types::ErrorResponse {
            status_code: res.status_code,
            code: response
                .error
                .code
                .unwrap_or_else(|| consts::NO_ERROR_CODE.to_string()),
            message: response
                .error
                .message
                .unwrap_or_else(|| consts::NO_ERROR_MESSAGE.to_string()),
            reason: None,
        })
    }
}

fn get_signature_elements_from_header(
    headers: &actix_web::http::header::HeaderMap,
) -> CustomResult<HashMap<String, Vec<u8>>, errors::ConnectorError> {
    let security_header = headers
        .get("Stripe-Signature")
        .map(|header_value| {
            header_value
                .to_str()
                .map(String::from)
                .map_err(|_| errors::ConnectorError::WebhookSignatureNotFound)
                .into_report()
        })
        .ok_or(errors::ConnectorError::WebhookSignatureNotFound)
        .into_report()??;

    let props = security_header.split(',').collect::<Vec<&str>>();
    let mut security_header_kvs: HashMap<String, Vec<u8>> = HashMap::with_capacity(props.len());

    for prop_str in &props {
        let (prop_key, prop_value) = prop_str
            .split_once('=')
            .ok_or(errors::ConnectorError::WebhookSourceVerificationFailed)
            .into_report()?;

        security_header_kvs.insert(prop_key.to_string(), prop_value.bytes().collect());
    }

    Ok(security_header_kvs)
}

#[async_trait::async_trait]
impl api::IncomingWebhook for Stripe {
    fn get_webhook_source_verification_algorithm(
        &self,
        _request: &api::IncomingWebhookRequestDetails<'_>,
    ) -> CustomResult<Box<dyn crypto::VerifySignature + Send>, errors::ConnectorError> {
        Ok(Box::new(crypto::HmacSha256))
    }

    fn get_webhook_source_verification_signature(
        &self,
        request: &api::IncomingWebhookRequestDetails<'_>,
    ) -> CustomResult<Vec<u8>, errors::ConnectorError> {
        let mut security_header_kvs = get_signature_elements_from_header(request.headers)?;

        let signature = security_header_kvs
            .remove("v1")
            .ok_or(errors::ConnectorError::WebhookSignatureNotFound)
            .into_report()?;

        hex::decode(signature)
            .into_report()
            .change_context(errors::ConnectorError::WebhookSignatureNotFound)
    }

    fn get_webhook_source_verification_message(
        &self,
        request: &api::IncomingWebhookRequestDetails<'_>,
        _merchant_id: &str,
        _secret: &[u8],
    ) -> CustomResult<Vec<u8>, errors::ConnectorError> {
        let mut security_header_kvs = get_signature_elements_from_header(request.headers)?;

        let timestamp = security_header_kvs
            .remove("t")
            .ok_or(errors::ConnectorError::WebhookSignatureNotFound)
            .into_report()?;

        Ok(format!(
            "{}.{}",
            String::from_utf8_lossy(&timestamp),
            String::from_utf8_lossy(request.body)
        )
        .into_bytes())
    }

    async fn get_webhook_source_verification_merchant_secret(
        &self,
        db: &dyn StorageInterface,
        merchant_id: &str,
    ) -> CustomResult<Vec<u8>, errors::ConnectorError> {
        let key = conn_utils::get_webhook_merchant_secret_key(self.id(), merchant_id);
        let secret = match db.find_config_by_key(&key).await {
            Ok(config) => Some(config),
            Err(e) => {
                crate::logger::warn!("Unable to fetch merchant webhook secret from DB: {:#?}", e);
                None
            }
        };
        Ok(secret
            .map(|conf| conf.config.into_bytes())
            .unwrap_or_default())
    }

    fn get_webhook_object_reference_id(
        &self,
        request: &api::IncomingWebhookRequestDetails<'_>,
    ) -> CustomResult<api_models::webhooks::ObjectReferenceId, errors::ConnectorError> {
        let details: stripe::WebhookEvent = request
            .body
            .parse_struct("WebhookEvent")
            .change_context(errors::ConnectorError::WebhookReferenceIdNotFound)?;

        Ok(match details.event_data.event_object.object {
            stripe::WebhookEventObjectType::PaymentIntent => {
                api_models::webhooks::ObjectReferenceId::PaymentId(
                    api_models::payments::PaymentIdType::ConnectorTransactionId(
                        details.event_data.event_object.id,
                    ),
                )
            }

            stripe::WebhookEventObjectType::Charge | stripe::WebhookEventObjectType::Dispute => {
                api_models::webhooks::ObjectReferenceId::PaymentId(
                    api_models::payments::PaymentIdType::ConnectorTransactionId(
                        details
                            .event_data
                            .event_object
                            .payment_intent
                            .ok_or(errors::ConnectorError::WebhookReferenceIdNotFound)?,
                    ),
                )
            }
            stripe::WebhookEventObjectType::Source => {
                api_models::webhooks::ObjectReferenceId::PaymentId(
                    api_models::payments::PaymentIdType::PreprocessingId(
                        details.event_data.event_object.id,
                    ),
                )
            }
        })
    }

    fn get_webhook_event_type(
        &self,
        request: &api::IncomingWebhookRequestDetails<'_>,
    ) -> CustomResult<api::IncomingWebhookEvent, errors::ConnectorError> {
        let details: stripe::WebhookEventTypeBody = request
            .body
            .parse_struct("WebhookEvent")
            .change_context(errors::ConnectorError::WebhookReferenceIdNotFound)?;

        Ok(match details.event_type {
            stripe::WebhookEventType::PaymentIntentFailed => {
                api::IncomingWebhookEvent::PaymentIntentFailure
            }
            stripe::WebhookEventType::PaymentIntentSucceed => {
                api::IncomingWebhookEvent::PaymentIntentSuccess
            }
            stripe::WebhookEventType::ChargeSucceeded => {
                if let Some(stripe::WebhookPaymentMethodDetails {
                    payment_method: stripe::WebhookPaymentMethodType::AchCreditTransfer,
                }) = details.event_data.event_object.payment_method_details
                {
                    api::IncomingWebhookEvent::PaymentIntentSuccess
                } else {
                    api::IncomingWebhookEvent::EventNotSupported
                }
            }
            stripe::WebhookEventType::SourceChargeable => {
                api::IncomingWebhookEvent::SourceChargeable
            }
            stripe::WebhookEventType::DisputeCreated => api::IncomingWebhookEvent::DisputeOpened,
            stripe::WebhookEventType::DisputeClosed => api::IncomingWebhookEvent::DisputeCancelled,
            stripe::WebhookEventType::DisputeUpdated => details
                .event_data
                .event_object
                .status
                .map(Into::into)
                .unwrap_or(api::IncomingWebhookEvent::EventNotSupported),
            stripe::WebhookEventType::PaymentIntentPartiallyFunded => {
                api::IncomingWebhookEvent::PaymentIntentPartiallyFunded
            }
            stripe::WebhookEventType::PaymentIntentRequiresAction => {
                api::IncomingWebhookEvent::PaymentActionRequired
            }
            stripe::WebhookEventType::Unknown
            | stripe::WebhookEventType::ChargeCaptured
            | stripe::WebhookEventType::ChargeDisputeCaptured
            | stripe::WebhookEventType::ChargeDisputeFundsReinstated
            | stripe::WebhookEventType::ChargeDisputeFundsWithdrawn
            | stripe::WebhookEventType::ChargeExpired
            | stripe::WebhookEventType::ChargeFailed
            | stripe::WebhookEventType::ChargePending
            | stripe::WebhookEventType::ChargeUpdated
            | stripe::WebhookEventType::ChanrgeRefunded
            | stripe::WebhookEventType::PaymentIntentCanceled
            | stripe::WebhookEventType::PaymentIntentCreated
            | stripe::WebhookEventType::PaymentIntentProcessing
            | stripe::WebhookEventType::PaymentIntentAmountCapturableUpdated
            | stripe::WebhookEventType::SourceTransactionCreated => {
                api::IncomingWebhookEvent::EventNotSupported
            }
        })
    }

    fn get_webhook_resource_object(
        &self,
        request: &api::IncomingWebhookRequestDetails<'_>,
    ) -> CustomResult<serde_json::Value, errors::ConnectorError> {
        let details: stripe::WebhookEventObjectResource = request
            .body
            .parse_struct("WebhookEventObjectResource")
            .change_context(errors::ConnectorError::WebhookResourceObjectNotFound)?;

        Ok(details.data.object)
    }
    fn get_dispute_details(
        &self,
        request: &api::IncomingWebhookRequestDetails<'_>,
    ) -> CustomResult<api::disputes::DisputePayload, errors::ConnectorError> {
        let details: stripe::WebhookEvent = request
            .body
            .parse_struct("WebhookEvent")
            .change_context(errors::ConnectorError::WebhookBodyDecodingFailed)?;
        Ok(api::disputes::DisputePayload {
            amount: details
                .event_data
                .event_object
                .amount
                .get_required_value("amount")
                .change_context(errors::ConnectorError::MissingRequiredField {
                    field_name: "amount",
                })?
                .to_string(),
            currency: details.event_data.event_object.currency,
            dispute_stage: api_models::enums::DisputeStage::Dispute,
            connector_dispute_id: details.event_data.event_object.id,
            connector_reason: details.event_data.event_object.reason,
            connector_reason_code: None,
            challenge_required_by: details
                .event_data
                .event_object
                .evidence_details
                .map(|payload| payload.due_by),
            connector_status: details
                .event_data
                .event_object
                .status
                .ok_or(errors::ConnectorError::WebhookResourceObjectNotFound)?
                .to_string(),
            created_at: Some(details.event_data.event_object.created),
            updated_at: None,
        })
    }
}

impl services::ConnectorRedirectResponse for Stripe {
    fn get_flow_type(
        &self,
        query_params: &str,
        _json_payload: Option<serde_json::Value>,
        _action: services::PaymentAction,
    ) -> CustomResult<crate::core::payments::CallConnectorAction, errors::ConnectorError> {
        let query =
            serde_urlencoded::from_str::<transformers::StripeRedirectResponse>(query_params)
                .into_report()
                .change_context(errors::ConnectorError::ResponseDeserializationFailed)?;

        crate::logger::debug!(stripe_redirect_response=?query);

<<<<<<< HEAD
        Ok(query
            .redirect_status
            .map_or(
                payments::CallConnectorAction::Trigger,
                |status| match status {
                    //after customer_action, we need to sync the payment to update payment_method_id in db if needed
                    transformers::StripePaymentStatus::Failed
                    | transformers::StripePaymentStatus::Pending
                    | transformers::StripePaymentStatus::Succeeded => {
                        payments::CallConnectorAction::Trigger
                    }
                    _ => payments::CallConnectorAction::StatusUpdate {
                        status: enums::AttemptStatus::from(status),
                        error_code: None,
                        error_message: None,
                    },
                },
            ))
=======
        Ok(query.redirect_status.map_or(
            payments::CallConnectorAction::StatusUpdate {
                status: enums::AttemptStatus::Pending,
                error_code: None,
                error_message: None,
            },
            |_| payments::CallConnectorAction::Trigger,
        ))
>>>>>>> c40617ae
    }
}<|MERGE_RESOLUTION|>--- conflicted
+++ resolved
@@ -1862,26 +1862,6 @@
 
         crate::logger::debug!(stripe_redirect_response=?query);
 
-<<<<<<< HEAD
-        Ok(query
-            .redirect_status
-            .map_or(
-                payments::CallConnectorAction::Trigger,
-                |status| match status {
-                    //after customer_action, we need to sync the payment to update payment_method_id in db if needed
-                    transformers::StripePaymentStatus::Failed
-                    | transformers::StripePaymentStatus::Pending
-                    | transformers::StripePaymentStatus::Succeeded => {
-                        payments::CallConnectorAction::Trigger
-                    }
-                    _ => payments::CallConnectorAction::StatusUpdate {
-                        status: enums::AttemptStatus::from(status),
-                        error_code: None,
-                        error_message: None,
-                    },
-                },
-            ))
-=======
         Ok(query.redirect_status.map_or(
             payments::CallConnectorAction::StatusUpdate {
                 status: enums::AttemptStatus::Pending,
@@ -1890,6 +1870,5 @@
             },
             |_| payments::CallConnectorAction::Trigger,
         ))
->>>>>>> c40617ae
     }
 }