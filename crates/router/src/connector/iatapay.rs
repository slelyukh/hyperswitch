--- conflicted
+++ resolved
@@ -13,17 +13,12 @@
     configs::settings,
     consts,
     core::errors::{self, CustomResult},
-<<<<<<< HEAD
     headers,
-    services::{self, ConnectorIntegration},
-=======
-    db, headers,
     services::{
         self,
         request::{self, Mask},
         ConnectorIntegration,
     },
->>>>>>> ba8a17d6
     types::{
         self,
         api::{self, ConnectorCommon, ConnectorCommonExt},
