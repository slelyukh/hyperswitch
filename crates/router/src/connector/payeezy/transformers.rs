use cards::CardNumber;
use common_utils::ext_traits::Encode;
use error_stack::ResultExt;
use masking::Secret;
use serde::{Deserialize, Serialize};

use crate::{
    connector::utils::{self, CardData},
<<<<<<< HEAD
    core::{errors, payments::operations::Flow},
    pii::{self},
=======
    core::errors,
>>>>>>> e3fcfdd3
    types::{self, api, storage::enums, transformers::ForeignFrom},
};

#[derive(Serialize, Debug)]
pub struct PayeezyCard {
    #[serde(rename = "type")]
    pub card_type: PayeezyCardType,
    pub cardholder_name: Secret<String>,
    pub card_number: CardNumber,
    pub exp_date: Secret<String>,
    pub cvv: Secret<String>,
}

#[derive(Serialize, Debug)]
pub enum PayeezyCardType {
    #[serde(rename = "American Express")]
    AmericanExpress,
    Visa,
    Mastercard,
    Discover,
}

impl TryFrom<utils::CardIssuer> for PayeezyCardType {
    type Error = error_stack::Report<errors::ConnectorError>;
    fn try_from(issuer: utils::CardIssuer) -> Result<Self, Self::Error> {
        match issuer {
            utils::CardIssuer::AmericanExpress => Ok(Self::AmericanExpress),
            utils::CardIssuer::Master => Ok(Self::Mastercard),
            utils::CardIssuer::Discover => Ok(Self::Discover),
            utils::CardIssuer::Visa => Ok(Self::Visa),
            _ => Err(errors::ConnectorError::NotSupported {
                message: issuer.to_string(),
                connector: "Payeezy",
                payment_experience: api::enums::PaymentExperience::RedirectToUrl.to_string(),
            }
            .into()),
        }
    }
}

#[derive(Serialize, Debug)]
#[serde(untagged)]
pub enum PayeezyPaymentMethod {
    PayeezyCard(PayeezyCard),
}

#[derive(Debug, Serialize)]
#[serde(rename_all = "snake_case")]
pub enum PayeezyPaymentMethodType {
    CreditCard,
}

#[derive(Serialize, Debug)]
pub struct PayeezyPaymentsRequest {
    pub merchant_ref: String,
    pub transaction_type: PayeezyTransactionType,
    pub method: PayeezyPaymentMethodType,
    pub amount: i64,
    pub currency_code: String,
    pub credit_card: PayeezyPaymentMethod,
    pub stored_credentials: Option<StoredCredentials>,
}

#[derive(Serialize, Debug)]
pub struct StoredCredentials {
    pub sequence: Sequence,
    pub initiator: Initiator,
    pub is_scheduled: bool,
    pub cardbrand_original_transaction_id: Option<String>,
}

#[derive(Debug, Serialize, Deserialize)]
#[serde(rename_all = "UPPERCASE")]
pub enum Sequence {
    First,
    Subsequent,
}

#[derive(Debug, Serialize, Deserialize)]
#[serde(rename_all = "UPPERCASE")]
pub enum Initiator {
    Merchant,
    CardHolder,
}

impl TryFrom<&types::PaymentsAuthorizeRouterData> for PayeezyPaymentsRequest {
    type Error = error_stack::Report<errors::ConnectorError>;
    fn try_from(item: &types::PaymentsAuthorizeRouterData) -> Result<Self, Self::Error> {
        match item.payment_method {
            storage_models::enums::PaymentMethod::Card => get_card_specific_payment_data(item),
            _ => Err(errors::ConnectorError::NotImplemented("Payment methods".to_string()).into()),
        }
    }
}

fn get_card_specific_payment_data(
    item: &types::PaymentsAuthorizeRouterData,
) -> Result<PayeezyPaymentsRequest, error_stack::Report<errors::ConnectorError>> {
    let merchant_ref = item.attempt_id.to_string();
    let method = PayeezyPaymentMethodType::CreditCard;
    let amount = item.request.amount;
    let currency_code = item.request.currency.to_string();
    let credit_card = get_payment_method_data(item)?;
    let (transaction_type, stored_credentials) = get_transaction_type_and_stored_creds(item)?;
    Ok(PayeezyPaymentsRequest {
        merchant_ref,
        transaction_type,
        method,
        amount,
        currency_code,
        credit_card,
        stored_credentials,
    })
}
fn get_transaction_type_and_stored_creds(
    item: &types::PaymentsAuthorizeRouterData,
) -> Result<
    (PayeezyTransactionType, Option<StoredCredentials>),
    error_stack::Report<errors::ConnectorError>,
> {
    let connector_mandate_id = item.request.mandate_id.as_ref().and_then(|mandate_ids| {
        match mandate_ids.mandate_reference_id.clone() {
            Some(api_models::payments::MandateReferenceId::ConnectorMandateId(
                connector_mandate_ids,
            )) => connector_mandate_ids.connector_mandate_id,
            _ => None,
        }
    });
    let (transaction_type, stored_credentials) =
        if is_mandate_payment(item, connector_mandate_id.as_ref()) {
            // Mandate payment
            (
                PayeezyTransactionType::Recurring,
                Some(StoredCredentials {
                    // connector_mandate_id is not present then it is a First payment, else it is a Subsequent mandate payment
                    sequence: match connector_mandate_id.is_some() {
                        true => Sequence::Subsequent,
                        false => Sequence::First,
                    },
                    // off_session true denotes the customer not present during the checkout process. In other cases customer present at the checkout.
                    initiator: match item.request.off_session {
                        Some(true) => Initiator::Merchant,
                        _ => Initiator::CardHolder,
                    },
                    is_scheduled: true,
                    // In case of first mandate payment connector_mandate_id would be None, otherwise holds some value
                    cardbrand_original_transaction_id: connector_mandate_id,
                }),
            )
        } else {
            match item.request.capture_method {
                Some(storage_models::enums::CaptureMethod::Manual) => {
                    Ok((PayeezyTransactionType::Authorize, None))
                }
                Some(storage_models::enums::CaptureMethod::Automatic) => {
                    Ok((PayeezyTransactionType::Purchase, None))
                }
                _ => Err(errors::ConnectorError::FlowNotSupported {
                    flow: item.request.capture_method.unwrap_or_default().to_string(),
                    connector: "Payeezy".to_string(),
                }),
            }?
        };
    Ok((transaction_type, stored_credentials))
}

fn is_mandate_payment(
    item: &types::PaymentsAuthorizeRouterData,
    connector_mandate_id: Option<&String>,
) -> bool {
    item.request.setup_mandate_details.is_some() || connector_mandate_id.is_some()
}

fn get_payment_method_data(
    item: &types::PaymentsAuthorizeRouterData,
) -> Result<PayeezyPaymentMethod, error_stack::Report<errors::ConnectorError>> {
    match item.request.payment_method_data {
        api::PaymentMethodData::Card(ref card) => {
            let card_type = PayeezyCardType::try_from(card.get_card_issuer()?)?;
            let payeezy_card = PayeezyCard {
                card_type,
                cardholder_name: card.card_holder_name.clone(),
                card_number: card.card_number.clone(),
                exp_date: card.get_card_expiry_month_year_2_digit_with_delimiter("".to_string()),
                cvv: card.card_cvc.clone(),
            };
            Ok(PayeezyPaymentMethod::PayeezyCard(payeezy_card))
        }
        _ => Err(errors::ConnectorError::NotImplemented("Payment methods".to_string()).into()),
    }
}

// Auth Struct
pub struct PayeezyAuthType {
    pub(super) api_key: String,
    pub(super) api_secret: String,
    pub(super) merchant_token: String,
}

impl TryFrom<&types::ConnectorAuthType> for PayeezyAuthType {
    type Error = error_stack::Report<errors::ConnectorError>;
    fn try_from(item: &types::ConnectorAuthType) -> Result<Self, Self::Error> {
        if let types::ConnectorAuthType::SignatureKey {
            api_key,
            key1,
            api_secret,
        } = item
        {
            Ok(Self {
                api_key: api_key.to_string(),
                api_secret: api_secret.to_string(),
                merchant_token: key1.to_string(),
            })
        } else {
            Err(errors::ConnectorError::FailedToObtainAuthType.into())
        }
    }
}
// PaymentsResponse

#[derive(Debug, Default, Deserialize)]
#[serde(rename_all = "lowercase")]
pub enum PayeezyPaymentStatus {
    Approved,
    Declined,
    #[default]
    #[serde(rename = "Not Processed")]
    NotProcessed,
}

#[derive(Deserialize)]
pub struct PayeezyPaymentsResponse {
    pub correlation_id: String,
    pub transaction_status: PayeezyPaymentStatus,
    pub validation_status: String,
    pub transaction_type: PayeezyTransactionType,
    pub transaction_id: String,
    pub transaction_tag: Option<String>,
    pub method: Option<String>,
    pub amount: String,
    pub currency: String,
    pub bank_resp_code: String,
    pub bank_message: String,
    pub gateway_resp_code: String,
    pub gateway_message: String,
    pub stored_credentials: Option<PaymentsStoredCredentials>,
}

#[derive(Debug, Deserialize)]
pub struct PaymentsStoredCredentials {
    cardbrand_original_transaction_id: String,
}

#[derive(Debug, Serialize)]
pub struct PayeezyCaptureOrVoidRequest {
    transaction_tag: String,
    transaction_type: PayeezyTransactionType,
    amount: String,
    currency_code: String,
}

impl TryFrom<&types::PaymentsCaptureRouterData> for PayeezyCaptureOrVoidRequest {
    type Error = error_stack::Report<errors::ConnectorError>;
    fn try_from(item: &types::PaymentsCaptureRouterData) -> Result<Self, Self::Error> {
        let metadata: PayeezyPaymentsMetadata =
            utils::to_connector_meta(item.request.connector_meta.clone())
                .change_context(errors::ConnectorError::RequestEncodingFailed)?;
        Ok(Self {
            transaction_type: PayeezyTransactionType::Capture,
            amount: item.request.amount_to_capture.to_string(),
            currency_code: item.request.currency.to_string(),
            transaction_tag: metadata.transaction_tag,
        })
    }
}

impl TryFrom<&types::PaymentsCancelRouterData> for PayeezyCaptureOrVoidRequest {
    type Error = error_stack::Report<errors::ConnectorError>;
    fn try_from(item: &types::PaymentsCancelRouterData) -> Result<Self, Self::Error> {
        let metadata: PayeezyPaymentsMetadata =
            utils::to_connector_meta(item.request.connector_meta.clone())
                .change_context(errors::ConnectorError::RequestEncodingFailed)?;
        Ok(Self {
            transaction_type: PayeezyTransactionType::Void,
            amount: item
                .request
                .amount
                .ok_or(errors::ConnectorError::RequestEncodingFailed)?
                .to_string(),
            currency_code: item.request.currency.unwrap_or_default().to_string(),
            transaction_tag: metadata.transaction_tag,
        })
    }
}
#[derive(Debug, Deserialize, Serialize, Default)]
#[serde(rename_all = "lowercase")]
pub enum PayeezyTransactionType {
    Authorize,
    Capture,
    Purchase,
    Recurring,
    Void,
    Refund,
    #[default]
    Pending,
}

#[derive(Debug, Serialize, Deserialize)]
pub struct PayeezyPaymentsMetadata {
    transaction_tag: String,
}

impl<F: Flow, T>
    TryFrom<types::ResponseRouterData<F, PayeezyPaymentsResponse, T, types::PaymentsResponseData>>
    for types::RouterData<F, T, types::PaymentsResponseData>
{
    type Error = error_stack::Report<errors::ConnectorError>;
    fn try_from(
        item: types::ResponseRouterData<F, PayeezyPaymentsResponse, T, types::PaymentsResponseData>,
    ) -> Result<Self, Self::Error> {
        let metadata = item
            .response
            .transaction_tag
            .map(|txn_tag| {
                Encode::<'_, PayeezyPaymentsMetadata>::encode_to_value(
                    &construct_payeezy_payments_metadata(txn_tag),
                )
            })
            .transpose()
            .change_context(errors::ConnectorError::ResponseHandlingFailed)?;

        let mandate_reference = item
            .response
            .stored_credentials
            .map(|credentials| credentials.cardbrand_original_transaction_id)
            .map(|id| types::MandateReference {
                connector_mandate_id: Some(id),
                payment_method_id: None,
            });
        let status = enums::AttemptStatus::foreign_from((
            item.response.transaction_status,
            item.response.transaction_type,
        ));

        Ok(Self {
            status,
            response: Ok(types::PaymentsResponseData::TransactionResponse {
                resource_id: types::ResponseId::ConnectorTransactionId(
                    item.response.transaction_id,
                ),
                redirection_data: None,
                mandate_reference,
                connector_metadata: metadata,
                network_txn_id: None,
            }),
            ..item.data
        })
    }
}

impl ForeignFrom<(PayeezyPaymentStatus, PayeezyTransactionType)> for enums::AttemptStatus {
    fn foreign_from((status, method): (PayeezyPaymentStatus, PayeezyTransactionType)) -> Self {
        match status {
            PayeezyPaymentStatus::Approved => match method {
                PayeezyTransactionType::Authorize => Self::Authorized,
                PayeezyTransactionType::Capture
                | PayeezyTransactionType::Purchase
                | PayeezyTransactionType::Recurring => Self::Charged,
                PayeezyTransactionType::Void => Self::Voided,
                _ => Self::Pending,
            },
            PayeezyPaymentStatus::Declined | PayeezyPaymentStatus::NotProcessed => match method {
                PayeezyTransactionType::Capture => Self::CaptureFailed,
                PayeezyTransactionType::Authorize
                | PayeezyTransactionType::Purchase
                | PayeezyTransactionType::Recurring => Self::AuthorizationFailed,
                PayeezyTransactionType::Void => Self::VoidFailed,
                _ => Self::Pending,
            },
        }
    }
}

// REFUND :
// Type definition for RefundRequest
#[derive(Debug, Serialize)]
pub struct PayeezyRefundRequest {
    transaction_tag: String,
    transaction_type: PayeezyTransactionType,
    amount: String,
    currency_code: String,
}

impl<F: Flow> TryFrom<&types::RefundsRouterData<F>> for PayeezyRefundRequest {
    type Error = error_stack::Report<errors::ConnectorError>;
    fn try_from(item: &types::RefundsRouterData<F>) -> Result<Self, Self::Error> {
        let metadata: PayeezyPaymentsMetadata =
            utils::to_connector_meta(item.request.connector_metadata.clone())
                .change_context(errors::ConnectorError::RequestEncodingFailed)?;
        Ok(Self {
            transaction_type: PayeezyTransactionType::Refund,
            amount: item.request.refund_amount.to_string(),
            currency_code: item.request.currency.to_string(),
            transaction_tag: metadata.transaction_tag,
        })
    }
}

// Type definition for Refund Response

#[derive(Debug, Deserialize, Default)]
#[serde(rename_all = "lowercase")]
pub enum RefundStatus {
    Approved,
    Declined,
    #[default]
    #[serde(rename = "Not Processed")]
    NotProcessed,
}

impl From<RefundStatus> for enums::RefundStatus {
    fn from(item: RefundStatus) -> Self {
        match item {
            RefundStatus::Approved => Self::Success,
            RefundStatus::Declined => Self::Failure,
            RefundStatus::NotProcessed => Self::Pending,
        }
    }
}

#[derive(Deserialize)]
pub struct RefundResponse {
    pub correlation_id: String,
    pub transaction_status: RefundStatus,
    pub validation_status: String,
    pub transaction_type: String,
    pub transaction_id: String,
    pub transaction_tag: Option<String>,
    pub method: Option<String>,
    pub amount: String,
    pub currency: String,
    pub bank_resp_code: String,
    pub bank_message: String,
    pub gateway_resp_code: String,
    pub gateway_message: String,
}

impl TryFrom<types::RefundsResponseRouterData<api::Execute, RefundResponse>>
    for types::RefundsRouterData<api::Execute>
{
    type Error = error_stack::Report<errors::ParsingError>;
    fn try_from(
        item: types::RefundsResponseRouterData<api::Execute, RefundResponse>,
    ) -> Result<Self, Self::Error> {
        Ok(Self {
            response: Ok(types::RefundsResponseData {
                connector_refund_id: item.response.transaction_id,
                refund_status: enums::RefundStatus::from(item.response.transaction_status),
            }),
            ..item.data
        })
    }
}

#[derive(Debug, Deserialize)]
pub struct Message {
    pub code: String,
    pub description: String,
}

#[derive(Debug, Deserialize)]
pub struct PayeezyError {
    pub messages: Vec<Message>,
}

#[derive(Debug, Deserialize)]
pub struct PayeezyErrorResponse {
    pub transaction_status: String,
    #[serde(rename = "Error")]
    pub error: PayeezyError,
}

fn construct_payeezy_payments_metadata(transaction_tag: String) -> PayeezyPaymentsMetadata {
    PayeezyPaymentsMetadata { transaction_tag }
}<|MERGE_RESOLUTION|>--- conflicted
+++ resolved
@@ -6,12 +6,7 @@
 
 use crate::{
     connector::utils::{self, CardData},
-<<<<<<< HEAD
     core::{errors, payments::operations::Flow},
-    pii::{self},
-=======
-    core::errors,
->>>>>>> e3fcfdd3
     types::{self, api, storage::enums, transformers::ForeignFrom},
 };
 
