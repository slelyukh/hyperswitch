use api_models::payments;
use common_utils::{
    crypto::{self, GenerateDigest},
    date_time, fp_utils,
    pii::Email,
};
use error_stack::{IntoReport, ResultExt};
use masking::Secret;
use reqwest::Url;
use serde::{Deserialize, Serialize};

use crate::{
    connector::utils::{
        self, AddressDetailsData, MandateData, PaymentsAuthorizeRequestData,
        PaymentsCancelRequestData, RouterData,
    },
    consts,
    core::errors,
    services,
    types::{self, api, storage::enums, transformers::ForeignTryFrom},
};

#[derive(Debug, Serialize, Default, Deserialize)]
pub struct NuveiMeta {
    pub session_token: String,
}

#[derive(Debug, Serialize, Default, Deserialize)]
pub struct NuveiMandateMeta {
    pub frequency: String,
}

#[derive(Debug, Serialize, Deserialize)]
#[serde(rename_all = "camelCase")]
pub struct NuveiSessionRequest {
    pub merchant_id: String,
    pub merchant_site_id: String,
    pub client_request_id: String,
    pub time_stamp: date_time::DateTime<date_time::YYYYMMDDHHmmss>,
    pub checksum: String,
}

#[derive(Debug, Serialize, Default, Clone, Deserialize)]
#[serde(rename_all = "camelCase")]
pub struct NuveiSessionResponse {
    pub session_token: String,
    pub internal_request_id: i64,
    pub status: String,
    pub err_code: i64,
    pub reason: String,
    pub merchant_id: String,
    pub merchant_site_id: String,
    pub version: String,
    pub client_request_id: String,
}

#[serde_with::skip_serializing_none]
#[derive(Debug, Serialize, Default)]
#[serde(rename_all = "camelCase")]
pub struct NuveiPaymentsRequest {
    pub time_stamp: String,
    pub session_token: String,
    pub merchant_id: String,
    pub merchant_site_id: String,
    pub client_request_id: String,
    pub amount: String,
    pub currency: storage_models::enums::Currency,
    /// This ID uniquely identifies your consumer/user in your system.
    pub user_token_id: Option<Secret<String, Email>>,
    pub client_unique_id: String,
    pub transaction_type: TransactionType,
    pub is_rebilling: Option<String>,
    pub payment_option: PaymentOption,
    pub checksum: String,
    pub billing_address: Option<BillingAddress>,
    pub related_transaction_id: Option<String>,
}

#[derive(Debug, Serialize, Default)]
pub struct NuveiInitPaymentRequest {
    pub session_token: String,
    pub merchant_id: String,
    pub merchant_site_id: String,
    pub client_request_id: String,
    pub amount: String,
    pub currency: String,
    pub payment_option: PaymentOption,
    pub checksum: String,
}

/// Handles payment request for capture, void and refund flows
#[derive(Debug, Serialize, Default)]
#[serde(rename_all = "camelCase")]
pub struct NuveiPaymentFlowRequest {
    pub time_stamp: String,
    pub merchant_id: String,
    pub merchant_site_id: String,
    pub client_request_id: String,
    pub amount: String,
    pub currency: storage_models::enums::Currency,
    pub related_transaction_id: Option<String>,
    pub checksum: String,
}

#[derive(Debug, Serialize, Default)]
#[serde(rename_all = "camelCase")]
pub struct NuveiPaymentSyncRequest {
    pub session_token: String,
}

#[derive(Debug, Default, Serialize, Deserialize)]
pub enum TransactionType {
    Auth,
    #[default]
    Sale,
}

#[serde_with::skip_serializing_none]
#[derive(Debug, Clone, Default, Serialize, Deserialize)]
#[serde(rename_all = "camelCase")]
pub struct PaymentOption {
    pub card: Option<Card>,
    pub redirect_url: Option<Url>,
    pub user_payment_option_id: Option<String>,
    pub device_details: Option<DeviceDetails>,
    pub alternative_payment_method: Option<AlternativePaymentMethod>,
    pub billing_address: Option<BillingAddress>,
}

#[derive(Debug, Clone, Serialize, Deserialize)]
#[serde(rename_all = "snake_case")]
pub enum NuveiBIC {
    #[serde(rename = "ABNANL2A")]
    Abnamro,
    #[serde(rename = "ASNBNL21")]
    ASNBank,
    #[serde(rename = "BUNQNL2A")]
    Bunq,
    #[serde(rename = "INGBNL2A")]
    Ing,
    #[serde(rename = "KNABNL2H")]
    Knab,
    #[serde(rename = "RABONL2U")]
    Rabobank,
    #[serde(rename = "RBRBNL21")]
    RegioBank,
    #[serde(rename = "SNSBNL2A")]
    SNSBank,
    #[serde(rename = "TRIONL2U")]
    TriodosBank,
    #[serde(rename = "FVLBNL22")]
    VanLanschotBankiers,
    #[serde(rename = "MOYONL21")]
    Moneyou,
}

#[serde_with::skip_serializing_none]
#[derive(Debug, Clone, Default, Serialize, Deserialize)]
#[serde(rename_all = "camelCase")]
pub struct AlternativePaymentMethod {
    pub payment_method: AlternativePaymentMethodType,
    #[serde(rename = "BIC")]
    pub bank_id: Option<NuveiBIC>,
}

#[derive(Debug, Clone, Default, Serialize, Deserialize)]
#[serde(rename_all = "snake_case")]
pub enum AlternativePaymentMethodType {
    #[default]
    #[serde(rename = "apmgw_expresscheckout")]
    Expresscheckout,
    #[serde(rename = "apmgw_Giropay")]
    Giropay,
    #[serde(rename = "apmgw_Sofort")]
    Sofort,
    #[serde(rename = "apmgw_iDeal")]
    Ideal,
    #[serde(rename = "apmgw_EPS")]
    Eps,
}

#[serde_with::skip_serializing_none]
#[derive(Debug, Clone, Default, Serialize, Deserialize)]
#[serde(rename_all = "camelCase")]
pub struct BillingAddress {
    pub email: Option<Secret<String, Email>>,
    pub first_name: Option<Secret<String>>,
    pub last_name: Option<Secret<String>>,
    pub country: api_models::enums::CountryCode,
}

#[serde_with::skip_serializing_none]
#[derive(Debug, Clone, Default, Serialize, Deserialize)]
#[serde(rename_all = "camelCase")]
pub struct Card {
    pub card_number: Option<Secret<String, common_utils::pii::CardNumber>>,
    pub card_holder_name: Option<Secret<String>>,
    pub expiration_month: Option<Secret<String>>,
    pub expiration_year: Option<Secret<String>>,
    #[serde(rename = "CVV")]
    pub cvv: Option<Secret<String>>,
    pub three_d: Option<ThreeD>,
    pub cc_card_number: Option<String>,
    pub bin: Option<String>,
    pub last4_digits: Option<String>,
    pub cc_exp_month: Option<String>,
    pub cc_exp_year: Option<String>,
    pub acquirer_id: Option<String>,
    pub cvv2_reply: Option<String>,
    pub avs_code: Option<String>,
    pub card_type: Option<String>,
    pub card_brand: Option<String>,
    pub issuer_bank_name: Option<String>,
    pub issuer_country: Option<String>,
    pub is_prepaid: Option<String>,
    pub external_token: Option<ExternalToken>,
}

#[derive(Debug, Clone, Default, Serialize, Deserialize)]
#[serde(rename_all = "camelCase")]
pub struct ExternalToken {
    pub external_token_provider: ExternalTokenProvider,
    pub mobile_token: String,
}

#[derive(Debug, Clone, Default, Serialize, Deserialize)]
#[serde(rename_all = "PascalCase")]
pub enum ExternalTokenProvider {
    #[default]
    GooglePay,
    ApplePay,
}

#[serde_with::skip_serializing_none]
#[derive(Debug, Clone, Default, Serialize, Deserialize)]
#[serde(rename_all = "camelCase")]
pub struct ThreeD {
    pub method_completion_ind: Option<MethodCompletion>,
    pub browser_details: Option<BrowserDetails>,
    pub version: Option<String>,
    #[serde(rename = "notificationURL")]
    pub notification_url: Option<String>,
    #[serde(rename = "merchantURL")]
    pub merchant_url: Option<String>,
    pub acs_url: Option<String>,
    pub c_req: Option<String>,
    pub platform_type: Option<PlatformType>,
    pub v2supported: Option<String>,
    pub v2_additional_params: Option<V2AdditionalParams>,
    pub is_liability_on_issuer: Option<LiabilityShift>,
}

#[derive(Debug, Clone, Default, Serialize, Deserialize)]
pub enum MethodCompletion {
    #[serde(rename = "Y")]
    Success,
    #[serde(rename = "N")]
    Failure,
    #[serde(rename = "U")]
    #[default]
    Unavailable,
}

#[derive(Debug, Clone, Default, Serialize, Deserialize)]
pub enum PlatformType {
    #[serde(rename = "01")]
    App,
    #[serde(rename = "02")]
    #[default]
    Browser,
}

#[derive(Debug, Clone, Default, Serialize, Deserialize)]
#[serde(rename_all = "camelCase")]
pub struct BrowserDetails {
    pub accept_header: String,
    pub ip: Option<std::net::IpAddr>,
    pub java_enabled: String,
    pub java_script_enabled: String,
    pub language: String,
    pub color_depth: u8,
    pub screen_height: u32,
    pub screen_width: u32,
    pub time_zone: i32,
    pub user_agent: String,
}

#[derive(Debug, Clone, Default, Serialize, Deserialize)]
#[serde(rename_all = "camelCase")]
pub struct V2AdditionalParams {
    pub challenge_window_size: Option<String>,
    /// Recurring Expiry in format YYYYMMDD. REQUIRED if isRebilling = 0, We recommend setting rebillExpiry to a value of no more than 5 years from the date of the initial transaction processing date.
    pub rebill_expiry: Option<String>,
    /// Recurring Frequency in days
    pub rebill_frequency: Option<String>,
}

#[derive(Debug, Clone, Default, Serialize, Deserialize)]
#[serde(rename_all = "camelCase")]
pub struct DeviceDetails {
    pub ip_address: String,
}

impl From<enums::CaptureMethod> for TransactionType {
    fn from(value: enums::CaptureMethod) -> Self {
        match value {
            enums::CaptureMethod::Manual => Self::Auth,
            _ => Self::Sale,
        }
    }
}

#[derive(Debug, Serialize, Deserialize)]
pub struct NuveiRedirectionResponse {
    pub cres: String,
}
#[derive(Debug, Serialize, Deserialize)]
#[serde(rename_all = "camelCase")]
pub struct NuveiACSResponse {
    #[serde(rename = "threeDSServerTransID")]
    pub three_ds_server_trans_id: String,
    #[serde(rename = "acsTransID")]
    pub acs_trans_id: String,
    pub message_type: String,
    pub message_version: String,
    pub trans_status: Option<LiabilityShift>,
    pub message_extension: Vec<MessageExtension>,
    pub acs_signed_content: Option<serde_json::Value>,
}

#[derive(Debug, Serialize, Deserialize)]
#[serde(rename_all = "camelCase")]
pub struct MessageExtension {
    pub name: String,
    pub id: String,
    pub criticality_indicator: bool,
    pub data: MessageExtensionData,
}

#[derive(Debug, Serialize, Deserialize)]
#[serde(rename_all = "camelCase")]
pub struct MessageExtensionData {
    pub value_one: String,
    pub value_two: String,
}

#[derive(Debug, Clone, PartialEq, Eq, Serialize, Deserialize)]
pub enum LiabilityShift {
    #[serde(rename = "Y", alias = "1")]
    Success,
    #[serde(rename = "N", alias = "0")]
    Failed,
}

fn encode_payload(
    payload: Vec<String>,
) -> Result<String, error_stack::Report<errors::ConnectorError>> {
    let data = payload.join("");
    let digest = crypto::Sha256
        .generate_digest(data.as_bytes())
        .change_context(errors::ConnectorError::RequestEncodingFailed)
        .attach_printable("error encoding the payload")?;
    Ok(hex::encode(digest))
}

impl TryFrom<&types::PaymentsAuthorizeSessionTokenRouterData> for NuveiSessionRequest {
    type Error = error_stack::Report<errors::ConnectorError>;
    fn try_from(
        item: &types::PaymentsAuthorizeSessionTokenRouterData,
    ) -> Result<Self, Self::Error> {
        let connector_meta: NuveiAuthType = NuveiAuthType::try_from(&item.connector_auth_type)?;
        let merchant_id = connector_meta.merchant_id;
        let merchant_site_id = connector_meta.merchant_site_id;
        let client_request_id = item.attempt_id.clone();
        let time_stamp = date_time::DateTime::<date_time::YYYYMMDDHHmmss>::from(date_time::now());
        let merchant_secret = connector_meta.merchant_secret;
        Ok(Self {
            merchant_id: merchant_id.clone(),
            merchant_site_id: merchant_site_id.clone(),
            client_request_id: client_request_id.clone(),
            time_stamp: time_stamp.clone(),
            checksum: encode_payload(vec![
                merchant_id,
                merchant_site_id,
                client_request_id,
                time_stamp.to_string(),
                merchant_secret,
            ])?,
        })
    }
}

impl<F, T>
    TryFrom<types::ResponseRouterData<F, NuveiSessionResponse, T, types::PaymentsResponseData>>
    for types::RouterData<F, T, types::PaymentsResponseData>
{
    type Error = error_stack::Report<errors::ConnectorError>;
    fn try_from(
        item: types::ResponseRouterData<F, NuveiSessionResponse, T, types::PaymentsResponseData>,
    ) -> Result<Self, Self::Error> {
        Ok(Self {
            status: enums::AttemptStatus::Pending,
            session_token: Some(item.response.session_token.clone()),
            response: Ok(types::PaymentsResponseData::SessionTokenResponse {
                session_token: item.response.session_token,
            }),
            ..item.data
        })
    }
}

#[derive(Debug, Default)]
pub struct NuveiCardDetails {
    card: payments::Card,
    three_d: Option<ThreeD>,
}
impl TryFrom<payments::GooglePayWalletData> for NuveiPaymentsRequest {
    type Error = error_stack::Report<errors::ConnectorError>;
    fn try_from(gpay_data: payments::GooglePayWalletData) -> Result<Self, Self::Error> {
        Ok(Self {
            payment_option: PaymentOption {
                card: Some(Card {
                    external_token: Some(ExternalToken {
                        external_token_provider: ExternalTokenProvider::GooglePay,
                        mobile_token: common_utils::ext_traits::Encode::<
                            payments::GooglePayWalletData,
                        >::encode_to_string_of_json(
                            &gpay_data
                        )
                        .change_context(errors::ConnectorError::RequestEncodingFailed)?,
                    }),
                    ..Default::default()
                }),
                ..Default::default()
            },
            ..Default::default()
        })
    }
}
impl From<payments::ApplePayWalletData> for NuveiPaymentsRequest {
    fn from(apple_pay_data: payments::ApplePayWalletData) -> Self {
        Self {
            payment_option: PaymentOption {
                card: Some(Card {
                    external_token: Some(ExternalToken {
                        external_token_provider: ExternalTokenProvider::ApplePay,
                        mobile_token: apple_pay_data.payment_data,
                    }),
                    ..Default::default()
                }),
                ..Default::default()
            },
            ..Default::default()
        }
    }
}

impl TryFrom<api_models::enums::BankNames> for NuveiBIC {
    type Error = error_stack::Report<errors::ConnectorError>;
    fn try_from(bank: api_models::enums::BankNames) -> Result<Self, Self::Error> {
        match bank {
            api_models::enums::BankNames::AbnAmro => Ok(Self::Abnamro),
            api_models::enums::BankNames::AsnBank => Ok(Self::ASNBank),
            api_models::enums::BankNames::Bunq => Ok(Self::Bunq),
            api_models::enums::BankNames::Ing => Ok(Self::Ing),
            api_models::enums::BankNames::Knab => Ok(Self::Knab),
            api_models::enums::BankNames::Rabobank => Ok(Self::Rabobank),
            api_models::enums::BankNames::SnsBank => Ok(Self::SNSBank),
            api_models::enums::BankNames::TriodosBank => Ok(Self::TriodosBank),
            api_models::enums::BankNames::VanLanschot => Ok(Self::VanLanschotBankiers),
            api_models::enums::BankNames::Moneyou => Ok(Self::Moneyou),
            _ => Err(errors::ConnectorError::FlowNotSupported {
                flow: bank.to_string(),
                connector: "Nuvei".to_string(),
            }
            .into()),
        }
    }
}

impl<F>
    ForeignTryFrom<(
        AlternativePaymentMethodType,
        Option<payments::BankRedirectData>,
        &types::RouterData<F, types::PaymentsAuthorizeData, types::PaymentsResponseData>,
    )> for NuveiPaymentsRequest
{
    type Error = error_stack::Report<errors::ConnectorError>;
    fn foreign_try_from(
        data: (
            AlternativePaymentMethodType,
            Option<payments::BankRedirectData>,
            &types::RouterData<F, types::PaymentsAuthorizeData, types::PaymentsResponseData>,
        ),
    ) -> Result<Self, Self::Error> {
        let (payment_method, redirect, item) = data;
        let (billing_address, bank_id) = match (&payment_method, redirect) {
            (AlternativePaymentMethodType::Expresscheckout, _) => (
                Some(BillingAddress {
                    email: Some(item.request.get_email()?),
                    country: item.get_billing_country()?,
                    ..Default::default()
                }),
                None,
            ),
            (AlternativePaymentMethodType::Giropay, _) => (
                Some(BillingAddress {
                    email: Some(item.request.get_email()?),
                    country: item.get_billing_country()?,
                    ..Default::default()
                }),
                None,
            ),
            (AlternativePaymentMethodType::Sofort, _) | (AlternativePaymentMethodType::Eps, _) => {
                let address = item.get_billing_address()?;
                (
                    Some(BillingAddress {
                        first_name: Some(address.get_first_name()?.clone()),
                        last_name: Some(address.get_last_name()?.clone()),
                        email: Some(item.request.get_email()?),
                        country: item.get_billing_country()?,
                    }),
                    None,
                )
            }
            (
                AlternativePaymentMethodType::Ideal,
                Some(payments::BankRedirectData::Ideal { bank_name, .. }),
            ) => {
                let address = item.get_billing_address()?;
                (
                    Some(BillingAddress {
                        first_name: Some(address.get_first_name()?.clone()),
                        last_name: Some(address.get_last_name()?.clone()),
                        email: Some(item.request.get_email()?),
                        country: item.get_billing_country()?,
                    }),
                    Some(NuveiBIC::try_from(bank_name)?),
                )
            }
            _ => Err(errors::ConnectorError::NotSupported {
                payment_method: "Bank Redirect".to_string(),
                connector: "Nuvei",
                payment_experience: "Redirection".to_string(),
            })?,
        };
        Ok(Self {
            payment_option: PaymentOption {
                alternative_payment_method: Some(AlternativePaymentMethod {
                    payment_method,
                    bank_id,
                }),
                ..Default::default()
            },
            billing_address,
            ..Default::default()
        })
    }
}

impl<F>
    TryFrom<(
        &types::RouterData<F, types::PaymentsAuthorizeData, types::PaymentsResponseData>,
        String,
    )> for NuveiPaymentsRequest
{
    type Error = error_stack::Report<errors::ConnectorError>;
    fn try_from(
        data: (
            &types::RouterData<F, types::PaymentsAuthorizeData, types::PaymentsResponseData>,
            String,
        ),
    ) -> Result<Self, Self::Error> {
        let item = data.0;
        let request_data = match item.request.payment_method_data.clone() {
            api::PaymentMethodData::Card(card) => get_card_info(item, &card),
            api::PaymentMethodData::Wallet(wallet) => match wallet {
                payments::WalletData::GooglePay(gpay_data) => Self::try_from(gpay_data),
                payments::WalletData::ApplePay(apple_pay_data) => Ok(Self::from(apple_pay_data)),
                payments::WalletData::PaypalRedirect(_) => Self::foreign_try_from((
                    AlternativePaymentMethodType::Expresscheckout,
                    None,
                    item,
                )),
                _ => Err(errors::ConnectorError::NotSupported {
                    payment_method: "Wallet".to_string(),
                    connector: "Nuvei",
                    payment_experience: "RedirectToUrl".to_string(),
                }
                .into()),
            },
            api::PaymentMethodData::BankRedirect(redirect) => match redirect {
                payments::BankRedirectData::Eps { .. } => Self::foreign_try_from((
                    AlternativePaymentMethodType::Eps,
                    Some(redirect),
                    item,
                )),
                payments::BankRedirectData::Giropay { .. } => Self::foreign_try_from((
                    AlternativePaymentMethodType::Giropay,
                    Some(redirect),
                    item,
                )),
                payments::BankRedirectData::Ideal { .. } => Self::foreign_try_from((
                    AlternativePaymentMethodType::Ideal,
                    Some(redirect),
                    item,
                )),
                payments::BankRedirectData::Sofort { .. } => Self::foreign_try_from((
                    AlternativePaymentMethodType::Sofort,
                    Some(redirect),
                    item,
                )),
                _ => Err(errors::ConnectorError::NotSupported {
                    payment_method: "Bank Redirect".to_string(),
                    connector: "Nuvei",
                    payment_experience: "RedirectToUrl".to_string(),
                }
                .into()),
            },
            _ => Err(errors::ConnectorError::NotImplemented("Payment methods".to_string()).into()),
        }?;
        let request = Self::try_from(NuveiPaymentRequestData {
            amount: utils::to_currency_base_unit(item.request.amount, item.request.currency)?,
            currency: item.request.currency,
            connector_auth_type: item.connector_auth_type.clone(),
            client_request_id: item.attempt_id.clone(),
            session_token: data.1,
            capture_method: item.request.capture_method,
            ..Default::default()
        })?;
        Ok(Self {
            is_rebilling: request_data.is_rebilling,
            user_token_id: request_data.user_token_id,
            related_transaction_id: request_data.related_transaction_id,
            payment_option: request_data.payment_option,
            billing_address: request_data.billing_address,
            ..request
        })
    }
}

fn get_card_info<F>(
    item: &types::RouterData<F, types::PaymentsAuthorizeData, types::PaymentsResponseData>,
    card_details: &payments::Card,
) -> Result<NuveiPaymentsRequest, error_stack::Report<errors::ConnectorError>> {
    let browser_info = item.request.get_browser_info()?;
    let related_transaction_id = if item.is_three_ds() {
        item.request.related_transaction_id.clone()
    } else {
        None
    };
    let connector_mandate_id = &item.request.connector_mandate_id();
    if connector_mandate_id.is_some() {
        Ok(NuveiPaymentsRequest {
            related_transaction_id,
            is_rebilling: Some("1".to_string()), // In case of second installment, rebilling should be 1
            user_token_id: Some(item.request.get_email()?),
            payment_option: PaymentOption {
                user_payment_option_id: connector_mandate_id.clone(),
                ..Default::default()
            },
            ..Default::default()
        })
    } else {
        let (is_rebilling, additional_params, user_token_id) =
            match item.request.setup_mandate_details.clone() {
                Some(mandate_data) => {
                    let details = match mandate_data.mandate_type {
                        payments::MandateType::SingleUse(details) => details,
                        payments::MandateType::MultiUse(details) => {
                            details.ok_or(errors::ConnectorError::MissingRequiredField {
                                field_name: "mandate_data.mandate_type.multi_use",
                            })?
                        }
                    };
                    let mandate_meta: NuveiMandateMeta =
                        utils::to_connector_meta_from_secret(Some(details.get_metadata()?))?;
                    (
                        Some("0".to_string()), // In case of first installment, rebilling should be 0
                        Some(V2AdditionalParams {
                            rebill_expiry: Some(
                                details.get_end_date(date_time::DateFormat::YYYYMMDD)?,
                            ),
                            rebill_frequency: Some(mandate_meta.frequency),
                            challenge_window_size: None,
                        }),
                        Some(item.request.get_email()?),
                    )
                }
                _ => (None, None, None),
            };
        let three_d = if item.is_three_ds() {
            Some(ThreeD {
                browser_details: Some(BrowserDetails {
                    accept_header: browser_info.accept_header,
                    ip: browser_info.ip_address,
                    java_enabled: browser_info.java_enabled.to_string().to_uppercase(),
                    java_script_enabled: browser_info
                        .java_script_enabled
                        .to_string()
                        .to_uppercase(),
                    language: browser_info.language,
                    color_depth: browser_info.color_depth,
                    screen_height: browser_info.screen_height,
                    screen_width: browser_info.screen_width,
                    time_zone: browser_info.time_zone,
                    user_agent: browser_info.user_agent,
                }),
                v2_additional_params: additional_params,
                notification_url: item.request.complete_authorize_url.clone(),
                merchant_url: item.return_url.clone(),
                platform_type: Some(PlatformType::Browser),
                method_completion_ind: Some(MethodCompletion::Unavailable),
                ..Default::default()
            })
        } else {
            None
        };

        Ok(NuveiPaymentsRequest {
            related_transaction_id,
            is_rebilling,
            user_token_id,
            payment_option: PaymentOption::from(NuveiCardDetails {
                card: card_details.clone(),
                three_d,
            }),
            ..Default::default()
        })
    }
}
impl From<NuveiCardDetails> for PaymentOption {
    fn from(card_details: NuveiCardDetails) -> Self {
        let card = card_details.card;
        Self {
            card: Some(Card {
                card_number: Some(card.card_number),
                card_holder_name: Some(card.card_holder_name),
                expiration_month: Some(card.card_exp_month),
                expiration_year: Some(card.card_exp_year),
                three_d: card_details.three_d,
                cvv: Some(card.card_cvc),
                ..Default::default()
            }),
            ..Default::default()
        }
    }
}

impl TryFrom<(&types::PaymentsCompleteAuthorizeRouterData, String)> for NuveiPaymentsRequest {
    type Error = error_stack::Report<errors::ConnectorError>;
    fn try_from(
        data: (&types::PaymentsCompleteAuthorizeRouterData, String),
    ) -> Result<Self, Self::Error> {
        let item = data.0;
        let request_data = match item.request.payment_method_data.clone() {
            Some(api::PaymentMethodData::Card(card)) => Ok(Self {
                payment_option: PaymentOption::from(NuveiCardDetails {
                    card,
                    three_d: None,
                }),
                ..Default::default()
            }),
            _ => Err(errors::ConnectorError::NotImplemented(
                "Payment methods".to_string(),
            )),
        }?;
        let request = Self::try_from(NuveiPaymentRequestData {
            amount: utils::to_currency_base_unit(item.request.amount, item.request.currency)?,
            currency: item.request.currency,
            connector_auth_type: item.connector_auth_type.clone(),
            client_request_id: item.attempt_id.clone(),
            session_token: data.1,
            capture_method: item.request.capture_method,
            ..Default::default()
        })?;
        Ok(Self {
            related_transaction_id: request_data.related_transaction_id,
            payment_option: request_data.payment_option,
            ..request
        })
    }
}

impl TryFrom<NuveiPaymentRequestData> for NuveiPaymentsRequest {
    type Error = error_stack::Report<errors::ConnectorError>;
    fn try_from(request: NuveiPaymentRequestData) -> Result<Self, Self::Error> {
        let session_token = request.session_token;
        fp_utils::when(session_token.is_empty(), || {
            Err(errors::ConnectorError::FailedToObtainAuthType)
        })?;
        let connector_meta: NuveiAuthType = NuveiAuthType::try_from(&request.connector_auth_type)?;
        let merchant_id = connector_meta.merchant_id;
        let merchant_site_id = connector_meta.merchant_site_id;
        let client_request_id = request.client_request_id;
        let time_stamp =
            date_time::format_date(date_time::now(), date_time::DateFormat::YYYYMMDDHHmmss)
                .into_report()
                .change_context(errors::ConnectorError::RequestEncodingFailed)?;
        let merchant_secret = connector_meta.merchant_secret;
        Ok(Self {
            merchant_id: merchant_id.clone(),
            merchant_site_id: merchant_site_id.clone(),
            client_request_id: client_request_id.clone(),
            time_stamp: time_stamp.clone(),
            session_token,
            transaction_type: request
                .capture_method
                .map(TransactionType::from)
                .unwrap_or_default(),
            checksum: encode_payload(vec![
                merchant_id,
                merchant_site_id,
                client_request_id,
                request.amount.clone(),
                request.currency.clone().to_string(),
                time_stamp,
                merchant_secret,
            ])?,
            amount: request.amount,
            currency: request.currency,
            ..Default::default()
        })
    }
}

impl TryFrom<NuveiPaymentRequestData> for NuveiPaymentFlowRequest {
    type Error = error_stack::Report<errors::ConnectorError>;
    fn try_from(request: NuveiPaymentRequestData) -> Result<Self, Self::Error> {
        let connector_meta: NuveiAuthType = NuveiAuthType::try_from(&request.connector_auth_type)?;
        let merchant_id = connector_meta.merchant_id;
        let merchant_site_id = connector_meta.merchant_site_id;
        let client_request_id = request.client_request_id;
        let time_stamp =
            date_time::format_date(date_time::now(), date_time::DateFormat::YYYYMMDDHHmmss)
                .into_report()
                .change_context(errors::ConnectorError::RequestEncodingFailed)?;
        let merchant_secret = connector_meta.merchant_secret;
        Ok(Self {
            merchant_id: merchant_id.clone(),
            merchant_site_id: merchant_site_id.clone(),
            client_request_id: client_request_id.clone(),
            time_stamp: time_stamp.clone(),
            checksum: encode_payload(vec![
                merchant_id,
                merchant_site_id,
                client_request_id,
                request.amount.clone(),
                request.currency.clone().to_string(),
                request.related_transaction_id.clone().unwrap_or_default(),
                time_stamp,
                merchant_secret,
            ])?,
            amount: request.amount,
            currency: request.currency,
            related_transaction_id: request.related_transaction_id,
        })
    }
}

#[derive(Debug, Clone, Default)]
pub struct NuveiPaymentRequestData {
    pub amount: String,
    pub currency: storage_models::enums::Currency,
    pub related_transaction_id: Option<String>,
    pub client_request_id: String,
    pub connector_auth_type: types::ConnectorAuthType,
    pub session_token: String,
    pub capture_method: Option<storage_models::enums::CaptureMethod>,
}

impl TryFrom<&types::PaymentsCaptureRouterData> for NuveiPaymentFlowRequest {
    type Error = error_stack::Report<errors::ConnectorError>;
    fn try_from(item: &types::PaymentsCaptureRouterData) -> Result<Self, Self::Error> {
        Self::try_from(NuveiPaymentRequestData {
            client_request_id: item.attempt_id.clone(),
            connector_auth_type: item.connector_auth_type.clone(),
            amount: item.request.amount_to_capture.to_string(),
            currency: item.request.currency,
            related_transaction_id: Some(item.request.connector_transaction_id.clone()),
            ..Default::default()
        })
    }
}
impl TryFrom<&types::RefundExecuteRouterData> for NuveiPaymentFlowRequest {
    type Error = error_stack::Report<errors::ConnectorError>;
    fn try_from(item: &types::RefundExecuteRouterData) -> Result<Self, Self::Error> {
        Self::try_from(NuveiPaymentRequestData {
            client_request_id: item.attempt_id.clone(),
            connector_auth_type: item.connector_auth_type.clone(),
            amount: item.request.amount.to_string(),
            currency: item.request.currency,
            related_transaction_id: Some(item.request.connector_transaction_id.clone()),
            ..Default::default()
        })
    }
}

impl TryFrom<&types::PaymentsSyncRouterData> for NuveiPaymentSyncRequest {
    type Error = error_stack::Report<errors::ConnectorError>;
    fn try_from(value: &types::PaymentsSyncRouterData) -> Result<Self, Self::Error> {
        let meta: NuveiMeta = utils::to_connector_meta(value.request.connector_meta.clone())?;
        Ok(Self {
            session_token: meta.session_token,
        })
    }
}

impl TryFrom<&types::PaymentsCancelRouterData> for NuveiPaymentFlowRequest {
    type Error = error_stack::Report<errors::ConnectorError>;
    fn try_from(item: &types::PaymentsCancelRouterData) -> Result<Self, Self::Error> {
        Self::try_from(NuveiPaymentRequestData {
            client_request_id: item.attempt_id.clone(),
            connector_auth_type: item.connector_auth_type.clone(),
            amount: item.request.get_amount()?.to_string(),
            currency: item.request.get_currency()?,
            related_transaction_id: Some(item.request.connector_transaction_id.clone()),
            ..Default::default()
        })
    }
}

// Auth Struct
pub struct NuveiAuthType {
    pub(super) merchant_id: String,
    pub(super) merchant_site_id: String,
    pub(super) merchant_secret: String,
}

impl TryFrom<&types::ConnectorAuthType> for NuveiAuthType {
    type Error = error_stack::Report<errors::ConnectorError>;
    fn try_from(auth_type: &types::ConnectorAuthType) -> Result<Self, Self::Error> {
        if let types::ConnectorAuthType::SignatureKey {
            api_key,
            key1,
            api_secret,
        } = auth_type
        {
            Ok(Self {
                merchant_id: api_key.to_string(),
                merchant_site_id: key1.to_string(),
                merchant_secret: api_secret.to_string(),
            })
        } else {
            Err(errors::ConnectorError::FailedToObtainAuthType)?
        }
    }
}

#[derive(Debug, Clone, Default, Serialize, Deserialize, PartialEq)]
#[serde(rename_all = "UPPERCASE")]
pub enum NuveiPaymentStatus {
    Success,
    Failed,
    Error,
    #[default]
    Processing,
}

#[derive(Debug, Clone, Default, Serialize, Deserialize, PartialEq)]
#[serde(rename_all = "UPPERCASE")]
pub enum NuveiTransactionStatus {
    Approved,
    Declined,
    Error,
    Redirect,
    #[default]
    Processing,
}

impl From<NuveiTransactionStatus> for enums::AttemptStatus {
    fn from(item: NuveiTransactionStatus) -> Self {
        match item {
            NuveiTransactionStatus::Approved => Self::Charged,
            NuveiTransactionStatus::Declined | NuveiTransactionStatus::Error => Self::Failure,
            _ => Self::Pending,
        }
    }
}

#[derive(Debug, Clone, Default, Serialize, Deserialize)]
#[serde(rename_all = "camelCase")]
pub struct NuveiPaymentsResponse {
    pub order_id: Option<String>,
    pub user_token_id: Option<String>,
    pub payment_option: Option<PaymentOption>,
    pub transaction_status: Option<NuveiTransactionStatus>,
    pub gw_error_code: Option<i64>,
    pub gw_error_reason: Option<String>,
    pub gw_extended_error_code: Option<i64>,
    pub issuer_decline_code: Option<String>,
    pub issuer_decline_reason: Option<String>,
    pub transaction_type: Option<NuveiTransactionType>,
    pub transaction_id: Option<String>,
    pub external_transaction_id: Option<String>,
    pub auth_code: Option<String>,
    pub custom_data: Option<String>,
    pub fraud_details: Option<FraudDetails>,
    pub external_scheme_transaction_id: Option<String>,
    pub session_token: Option<String>,
    pub client_unique_id: Option<String>,
    pub internal_request_id: Option<i64>,
    pub status: NuveiPaymentStatus,
    pub err_code: Option<i64>,
    pub reason: Option<String>,
    pub merchant_id: Option<String>,
    pub merchant_site_id: Option<String>,
    pub version: Option<String>,
    pub client_request_id: Option<String>,
}

#[derive(Debug, Clone, Serialize, Deserialize)]
pub enum NuveiTransactionType {
    Auth,
    Sale,
    Credit,
    Auth3D,
    InitAuth3D,
    Settle,
    Void,
}

#[derive(Debug, Clone, Serialize, Deserialize)]
#[serde(rename_all = "camelCase")]
pub struct FraudDetails {
    pub final_decision: String,
}

fn get_payment_status(response: &NuveiPaymentsResponse) -> enums::AttemptStatus {
    match response.transaction_status.clone() {
        Some(status) => match status {
            NuveiTransactionStatus::Approved => match response.transaction_type {
                Some(NuveiTransactionType::Auth) => enums::AttemptStatus::Authorized,
                Some(NuveiTransactionType::Sale) | Some(NuveiTransactionType::Settle) => {
                    enums::AttemptStatus::Charged
                }
                Some(NuveiTransactionType::Void) => enums::AttemptStatus::Voided,
                _ => enums::AttemptStatus::Pending,
            },
            NuveiTransactionStatus::Declined | NuveiTransactionStatus::Error => {
                match response.transaction_type {
                    Some(NuveiTransactionType::Auth) => enums::AttemptStatus::AuthorizationFailed,
                    Some(NuveiTransactionType::Void) => enums::AttemptStatus::VoidFailed,
                    Some(NuveiTransactionType::Auth3D) => {
                        enums::AttemptStatus::AuthenticationFailed
                    }
                    _ => enums::AttemptStatus::Failure,
                }
            }
            NuveiTransactionStatus::Processing => enums::AttemptStatus::Pending,
            NuveiTransactionStatus::Redirect => enums::AttemptStatus::AuthenticationPending,
        },
        None => match response.status {
            NuveiPaymentStatus::Failed | NuveiPaymentStatus::Error => enums::AttemptStatus::Failure,
            _ => enums::AttemptStatus::Pending,
        },
    }
}

fn build_error_response<T>(
    response: &NuveiPaymentsResponse,
    http_code: u16,
) -> Option<Result<T, types::ErrorResponse>> {
    match response.status {
        NuveiPaymentStatus::Error => Some(get_error_response(
            response.err_code,
            &response.reason,
            http_code,
        )),
        _ => {
            let err = Some(get_error_response(
                response.gw_error_code,
                &response.gw_error_reason,
                http_code,
            ));
            match response.transaction_status {
                Some(NuveiTransactionStatus::Error) => err,
                _ => match response
                    .gw_error_reason
                    .as_ref()
                    .map(|r| r.eq("Missing argument"))
                {
                    Some(true) => err,
                    _ => None,
                },
            }
        }
    }
}

pub trait NuveiPaymentsGenericResponse {}

impl NuveiPaymentsGenericResponse for api::Authorize {}
impl NuveiPaymentsGenericResponse for api::CompleteAuthorize {}
impl NuveiPaymentsGenericResponse for api::Void {}
impl NuveiPaymentsGenericResponse for api::PSync {}
impl NuveiPaymentsGenericResponse for api::Capture {}

impl<F, T>
    TryFrom<types::ResponseRouterData<F, NuveiPaymentsResponse, T, types::PaymentsResponseData>>
    for types::RouterData<F, T, types::PaymentsResponseData>
where
    F: NuveiPaymentsGenericResponse,
{
    type Error = error_stack::Report<errors::ConnectorError>;
    fn try_from(
        item: types::ResponseRouterData<F, NuveiPaymentsResponse, T, types::PaymentsResponseData>,
    ) -> Result<Self, Self::Error> {
        let redirection_data = match item.data.payment_method {
            storage_models::enums::PaymentMethod::Wallet
            | storage_models::enums::PaymentMethod::BankRedirect => item
                .response
                .payment_option
                .as_ref()
                .and_then(|po| po.redirect_url.clone())
                .map(|base_url| services::RedirectForm::from((base_url, services::Method::Get))),
            _ => item
                .response
                .payment_option
                .as_ref()
                .and_then(|o| o.card.clone())
                .and_then(|card| card.three_d)
                .and_then(|three_ds| three_ds.acs_url.zip(three_ds.c_req))
                .map(|(base_url, creq)| services::RedirectForm {
                    endpoint: base_url,
                    method: services::Method::Post,
                    form_fields: std::collections::HashMap::from([("creq".to_string(), creq)]),
                }),
        };

        let response = item.response;
        Ok(Self {
            status: get_payment_status(&response),
<<<<<<< HEAD
            response: match response.status {
                NuveiPaymentStatus::Error => {
                    get_error_response(response.err_code, response.reason, item.http_code)
                }
                _ => match response.transaction_status {
                    Some(NuveiTransactionStatus::Error) => get_error_response(
                        response.gw_error_code,
                        response.gw_error_reason,
                        item.http_code,
                    ),
                    _ => Ok(types::PaymentsResponseData::TransactionResponse {
                        resource_id: response
                            .transaction_id
                            .map_or(response.order_id, Some) // For paypal there will be no transaction_id, only order_id will be present
                            .map(types::ResponseId::ConnectorTransactionId)
                            .ok_or(errors::ConnectorError::MissingConnectorTransactionID)?,
                        redirection_data,
                        mandate_reference: response
                            .payment_option
                            .and_then(|po| po.user_payment_option_id),
                        // we don't need to save session token for capture, void flow so ignoring if it is not present
                        connector_metadata: if let Some(token) = response.session_token {
                            Some(
                                serde_json::to_value(NuveiMeta {
                                    session_token: token,
                                })
                                .into_report()
                                .change_context(errors::ConnectorError::ResponseHandlingFailed)?,
                            )
                        } else {
                            None
                        },
                        network_txn_id: None,
                    }),
                },
=======
            response: if let Some(err) = build_error_response(&response, item.http_code) {
                err
            } else {
                Ok(types::PaymentsResponseData::TransactionResponse {
                    resource_id: response
                        .transaction_id
                        .map_or(response.order_id, Some) // For paypal there will be no transaction_id, only order_id will be present
                        .map(types::ResponseId::ConnectorTransactionId)
                        .ok_or(errors::ConnectorError::MissingConnectorTransactionID)?,
                    redirection_data,
                    mandate_reference: response
                        .payment_option
                        .and_then(|po| po.user_payment_option_id),
                    // we don't need to save session token for capture, void flow so ignoring if it is not present
                    connector_metadata: if let Some(token) = response.session_token {
                        Some(
                            serde_json::to_value(NuveiMeta {
                                session_token: token,
                            })
                            .into_report()
                            .change_context(errors::ConnectorError::ResponseHandlingFailed)?,
                        )
                    } else {
                        None
                    },
                })
>>>>>>> f624eb52
            },
            ..item.data
        })
    }
}

impl TryFrom<types::PaymentsInitResponseRouterData<NuveiPaymentsResponse>>
    for types::PaymentsInitRouterData
{
    type Error = error_stack::Report<errors::ConnectorError>;
    fn try_from(
        item: types::PaymentsInitResponseRouterData<NuveiPaymentsResponse>,
    ) -> Result<Self, Self::Error> {
        let response = item.response;
        let is_enrolled_for_3ds = response
            .clone()
            .payment_option
            .and_then(|po| po.card)
            .and_then(|c| c.three_d)
            .and_then(|t| t.v2supported)
            .map(utils::to_boolean)
            .unwrap_or_default();
        Ok(Self {
            status: get_payment_status(&response),
            response: Ok(types::PaymentsResponseData::ThreeDSEnrollmentResponse {
                enrolled_v2: is_enrolled_for_3ds,
                related_transaction_id: response.transaction_id,
            }),
            ..item.data
        })
    }
}

impl From<NuveiTransactionStatus> for enums::RefundStatus {
    fn from(item: NuveiTransactionStatus) -> Self {
        match item {
            NuveiTransactionStatus::Approved => Self::Success,
            NuveiTransactionStatus::Declined | NuveiTransactionStatus::Error => Self::Failure,
            NuveiTransactionStatus::Processing | NuveiTransactionStatus::Redirect => Self::Pending,
        }
    }
}

impl TryFrom<types::RefundsResponseRouterData<api::Execute, NuveiPaymentsResponse>>
    for types::RefundsRouterData<api::Execute>
{
    type Error = error_stack::Report<errors::ConnectorError>;
    fn try_from(
        item: types::RefundsResponseRouterData<api::Execute, NuveiPaymentsResponse>,
    ) -> Result<Self, Self::Error> {
        Ok(Self {
            response: get_refund_response(
                item.response.clone(),
                item.http_code,
                item.response
                    .transaction_id
                    .ok_or(errors::ConnectorError::MissingConnectorTransactionID)?,
            ),
            ..item.data
        })
    }
}

impl TryFrom<types::RefundsResponseRouterData<api::RSync, NuveiPaymentsResponse>>
    for types::RefundsRouterData<api::RSync>
{
    type Error = error_stack::Report<errors::ConnectorError>;
    fn try_from(
        item: types::RefundsResponseRouterData<api::RSync, NuveiPaymentsResponse>,
    ) -> Result<Self, Self::Error> {
        Ok(Self {
            response: get_refund_response(
                item.response.clone(),
                item.http_code,
                item.response
                    .transaction_id
                    .ok_or(errors::ConnectorError::MissingConnectorTransactionID)?,
            ),
            ..item.data
        })
    }
}

fn get_refund_response(
    response: NuveiPaymentsResponse,
    http_code: u16,
    txn_id: String,
) -> Result<types::RefundsResponseData, types::ErrorResponse> {
    let refund_status = response
        .transaction_status
        .clone()
        .map(enums::RefundStatus::from)
        .unwrap_or(enums::RefundStatus::Failure);
    match response.status {
        NuveiPaymentStatus::Error => {
            get_error_response(response.err_code, &response.reason, http_code)
        }
        _ => match response.transaction_status {
            Some(NuveiTransactionStatus::Error) => {
                get_error_response(response.gw_error_code, &response.gw_error_reason, http_code)
            }
            _ => Ok(types::RefundsResponseData {
                connector_refund_id: txn_id,
                refund_status,
            }),
        },
    }
}

fn get_error_response<T>(
    error_code: Option<i64>,
    error_msg: &Option<String>,
    http_code: u16,
) -> Result<T, types::ErrorResponse> {
    Err(types::ErrorResponse {
        code: error_code
            .map(|c| c.to_string())
            .unwrap_or_else(|| consts::NO_ERROR_CODE.to_string()),
        message: error_msg
            .clone()
            .unwrap_or_else(|| consts::NO_ERROR_MESSAGE.to_string()),
        reason: None,
        status_code: http_code,
    })
}

#[derive(Debug, Default, Serialize, Deserialize)]
pub struct NuveiWebhookDetails {
    pub ppp_status: Option<String>,
    #[serde(rename = "ppp_TransactionID")]
    pub ppp_transaction_id: String,
    #[serde(rename = "TransactionId")]
    pub transaction_id: Option<String>,
    pub userid: Option<String>,
    pub merchant_unique_id: Option<String>,
    #[serde(rename = "customData")]
    pub custom_data: Option<String>,
    #[serde(rename = "productId")]
    pub product_id: String,
    pub first_name: Option<String>,
    pub last_name: Option<String>,
    pub email: Option<String>,
    #[serde(rename = "totalAmount")]
    pub total_amount: String,
    pub currency: String,
    #[serde(rename = "responseTimeStamp")]
    pub response_time_stamp: String,
    #[serde(rename = "Status")]
    pub status: NuveiWebhookStatus,
    #[serde(rename = "transactionType")]
    pub transaction_type: Option<NuveiTransactionType>,
}

#[derive(Debug, Default, Serialize, Deserialize)]
pub struct NuveiWebhookTransactionId {
    #[serde(rename = "ppp_TransactionID")]
    pub ppp_transaction_id: String,
}

#[derive(Debug, Default, Serialize, Deserialize)]
pub struct NuveiWebhookDataStatus {
    #[serde(rename = "Status")]
    pub status: NuveiWebhookStatus,
}

#[derive(Debug, Clone, Default, Serialize, Deserialize, PartialEq)]
#[serde(rename_all = "UPPERCASE")]
pub enum NuveiWebhookStatus {
    Approved,
    Declined,
    #[default]
    Pending,
    Update,
}

impl From<NuveiWebhookStatus> for NuveiTransactionStatus {
    fn from(status: NuveiWebhookStatus) -> Self {
        match status {
            NuveiWebhookStatus::Approved => Self::Approved,
            NuveiWebhookStatus::Declined => Self::Declined,
            _ => Self::Processing,
        }
    }
}

impl From<NuveiWebhookDetails> for NuveiPaymentsResponse {
    fn from(item: NuveiWebhookDetails) -> Self {
        Self {
            transaction_status: Some(NuveiTransactionStatus::from(item.status)),
            transaction_id: item.transaction_id,
            transaction_type: item.transaction_type,
            ..Default::default()
        }
    }
}<|MERGE_RESOLUTION|>--- conflicted
+++ resolved
@@ -1131,43 +1131,6 @@
         let response = item.response;
         Ok(Self {
             status: get_payment_status(&response),
-<<<<<<< HEAD
-            response: match response.status {
-                NuveiPaymentStatus::Error => {
-                    get_error_response(response.err_code, response.reason, item.http_code)
-                }
-                _ => match response.transaction_status {
-                    Some(NuveiTransactionStatus::Error) => get_error_response(
-                        response.gw_error_code,
-                        response.gw_error_reason,
-                        item.http_code,
-                    ),
-                    _ => Ok(types::PaymentsResponseData::TransactionResponse {
-                        resource_id: response
-                            .transaction_id
-                            .map_or(response.order_id, Some) // For paypal there will be no transaction_id, only order_id will be present
-                            .map(types::ResponseId::ConnectorTransactionId)
-                            .ok_or(errors::ConnectorError::MissingConnectorTransactionID)?,
-                        redirection_data,
-                        mandate_reference: response
-                            .payment_option
-                            .and_then(|po| po.user_payment_option_id),
-                        // we don't need to save session token for capture, void flow so ignoring if it is not present
-                        connector_metadata: if let Some(token) = response.session_token {
-                            Some(
-                                serde_json::to_value(NuveiMeta {
-                                    session_token: token,
-                                })
-                                .into_report()
-                                .change_context(errors::ConnectorError::ResponseHandlingFailed)?,
-                            )
-                        } else {
-                            None
-                        },
-                        network_txn_id: None,
-                    }),
-                },
-=======
             response: if let Some(err) = build_error_response(&response, item.http_code) {
                 err
             } else {
@@ -1193,8 +1156,8 @@
                     } else {
                         None
                     },
+                    network_txn_id: None,
                 })
->>>>>>> f624eb52
             },
             ..item.data
         })
