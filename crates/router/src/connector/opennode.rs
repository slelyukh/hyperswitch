--- conflicted
+++ resolved
@@ -10,17 +10,12 @@
 use crate::{
     configs::settings,
     core::errors::{self, CustomResult},
-<<<<<<< HEAD
     headers,
-    services::{self, ConnectorIntegration},
-=======
-    db, headers,
     services::{
         self,
         request::{self, Mask},
         ConnectorIntegration,
     },
->>>>>>> ba8a17d6
     types::{
         self,
         api::{self, ConnectorCommon, ConnectorCommonExt},
