use actix_web::{
    body::{BoxBody, MessageBody},
    web, HttpRequest, HttpResponse, Responder,
};
use router_env::{instrument, tracing, Flow};

use super::app::AppState;
use crate::{
    core::payouts::*,
    services::{api, authentication as auth},
<<<<<<< HEAD
    types::api::payouts,
};

#[instrument(skip_all, fields(flow = ?Flow::PayoutsCreate))]
// #[post("/create")]
pub async fn payouts_create(
    state: web::Data<AppState>,
    req: HttpRequest,
    json_payload: web::Json<payouts::PayoutCreateRequest>,
) -> impl Responder {
=======
    types::api::payouts as payout_types,
};

/// Payouts - Create
#[utoipa::path(
    post,
    path = "/payouts",
    request_body=PayoutsRequest,
    responses(
        (status = 200, description = "Payout created", body = PayoutsResponse),
        (status = 400, description = "Missing Mandatory fields")
    ),
    tag = "Payouts",
    operation_id = "Create a Payout",
    security(("api_key" = []))
)]
#[instrument(skip_all, fields(flow = ?Flow::PayoutsCreate))]
pub async fn payouts_create(
    state: web::Data<AppState>,
    req: HttpRequest,
    json_payload: web::Json<payout_types::PayoutCreateRequest>,
) -> HttpResponse {
>>>>>>> 29a55433
    let flow = Flow::PayoutsCreate;
    api::server_wrap(
        flow,
        state.get_ref(),
        &req,
        json_payload.into_inner(),
<<<<<<< HEAD
        payout_create_core,
=======
        payouts_create_core,
>>>>>>> 29a55433
        &auth::ApiKeyAuth,
    )
    .await
}

#[instrument(skip_all, fields(flow = ?Flow::PayoutsRetrieve))]
// #[get("/retrieve")]
pub async fn payouts_retrieve() -> impl Responder {
    let _flow = Flow::PayoutsRetrieve;
    http_response("retrieve")
}

#[instrument(skip_all, fields(flow = ?Flow::PayoutsUpdate))]
// #[post("/update")]
pub async fn payouts_update() -> impl Responder {
    let _flow = Flow::PayoutsUpdate;
    http_response("update")
}

#[instrument(skip_all, fields(flow = ?Flow::PayoutsReverse))]
// #[post("/reverse")]
pub async fn payouts_reverse() -> impl Responder {
    let _flow = Flow::PayoutsReverse;
    http_response("reverse")
}

#[instrument(skip_all, fields(flow = ?Flow::PayoutsCancel))]
// #[post("/cancel")]
pub async fn payouts_cancel() -> impl Responder {
    let _flow = Flow::PayoutsCancel;
    http_response("cancel")
}

#[instrument(skip_all, fields(flow = ?Flow::PayoutsAccounts))]
// #[get("/accounts")]
pub async fn payouts_accounts() -> impl Responder {
    let _flow = Flow::PayoutsAccounts;
    http_response("accounts")
}

fn http_response<T: MessageBody + 'static>(response: T) -> HttpResponse<BoxBody> {
    HttpResponse::Ok().body(response)
}<|MERGE_RESOLUTION|>--- conflicted
+++ resolved
@@ -8,18 +8,6 @@
 use crate::{
     core::payouts::*,
     services::{api, authentication as auth},
-<<<<<<< HEAD
-    types::api::payouts,
-};
-
-#[instrument(skip_all, fields(flow = ?Flow::PayoutsCreate))]
-// #[post("/create")]
-pub async fn payouts_create(
-    state: web::Data<AppState>,
-    req: HttpRequest,
-    json_payload: web::Json<payouts::PayoutCreateRequest>,
-) -> impl Responder {
-=======
     types::api::payouts as payout_types,
 };
 
@@ -42,18 +30,13 @@
     req: HttpRequest,
     json_payload: web::Json<payout_types::PayoutCreateRequest>,
 ) -> HttpResponse {
->>>>>>> 29a55433
     let flow = Flow::PayoutsCreate;
     api::server_wrap(
         flow,
         state.get_ref(),
         &req,
         json_payload.into_inner(),
-<<<<<<< HEAD
-        payout_create_core,
-=======
         payouts_create_core,
->>>>>>> 29a55433
         &auth::ApiKeyAuth,
     )
     .await
