--- conflicted
+++ resolved
@@ -285,13 +285,8 @@
 pub struct PaymentsSessionData {
     pub amount: i64,
     pub currency: storage_enums::Currency,
-<<<<<<< HEAD
-    pub country: Option<api::enums::CountryCode>,
+    pub country: Option<api::enums::CountryAlpha2>,
     pub order_details: Option<Vec<api_models::payments::OrderDetails>>,
-=======
-    pub country: Option<api::enums::CountryAlpha2>,
-    pub order_details: Option<api_models::payments::OrderDetails>,
->>>>>>> 36cc13d4
 }
 
 #[derive(Debug, Clone)]
