--- conflicted
+++ resolved
@@ -113,16 +113,11 @@
 api_key = "API Key"
 
 [noon]
-<<<<<<< HEAD
-api_key = "API Key"
-
-=======
 api_key = "Application API KEY"
 api_secret = "Application Identifier"
 key1 = "Business Identifier"
 
 [automation_configs]
->>>>>>> 8d205784
 hs_base_url="http://localhost:8080"
 hs_test_browser="firefox"
 chrome_profile_path=""
