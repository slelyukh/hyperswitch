--- conflicted
+++ resolved
@@ -21,11 +21,8 @@
     pub fiserv: Option<SignatureKey>,
     pub forte: Option<MultiAuthKey>,
     pub globalpay: Option<HeaderKey>,
-<<<<<<< HEAD
+    pub iatapay: Option<SignatureKey>,
     pub intuit: Option<SignatureKey>,
-=======
-    pub iatapay: Option<SignatureKey>,
->>>>>>> 6ba580ff
     pub mollie: Option<HeaderKey>,
     pub multisafepay: Option<HeaderKey>,
     pub nexinets: Option<HeaderKey>,
