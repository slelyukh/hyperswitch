use std::{collections::HashMap, env, path::MAIN_SEPARATOR, time::Duration};

use actix_web::cookie::SameSite;
use async_trait::async_trait;
use thirtyfour::{components::SelectElement, prelude::*, WebDriver};

use crate::connector_auth;

<<<<<<< HEAD
=======
#[derive(Clone)]
>>>>>>> 8d205784
pub enum Event<'a> {
    RunIf(Assert<'a>, Vec<Event<'a>>),
    EitherOr(Assert<'a>, Vec<Event<'a>>, Vec<Event<'a>>),
    Assert(Assert<'a>),
    Trigger(Trigger<'a>),
}

#[derive(Clone)]
#[allow(dead_code)]
pub enum Trigger<'a> {
    Goto(&'a str),
    Click(By),
    ClickNth(By, usize),
    SelectOption(By, &'a str),
    ChangeQueryParam(&'a str, &'a str),
    SwitchTab(Position),
    SwitchFrame(By),
    Find(By),
    Query(By),
    SendKeys(By, &'a str),
    Sleep(u64),
}

#[derive(Clone)]
pub enum Position {
    Prev,
    Next,
}
#[derive(Clone)]
pub enum Selector {
    Title,
    QueryParamStr,
}

#[derive(Clone)]
pub enum Assert<'a> {
    Eq(Selector, &'a str),
    Contains(Selector, &'a str),
    ContainsAny(Selector, Vec<&'a str>),
    IsPresent(&'a str),
    IsPresentNow(&'a str),
}

pub static CHEKOUT_BASE_URL: &str = "https://hs-payments-test.netlify.app";
pub static CHEKOUT_DOMAIN: &str = "hs-payments-test.netlify.app";
#[async_trait]
pub trait SeleniumTest {
    fn get_configs(&self) -> connector_auth::ConnectorAuthentication {
        let path = env::var("CONNECTOR_AUTH_FILE_PATH")
            .expect("connector authentication file path not set");
        toml::from_str(
            &std::fs::read_to_string(path).expect("connector authentication config file not found"),
        )
        .expect("Failed to read connector authentication config file")
    }
    fn get_connector_name(&self) -> String;
    async fn complete_actions(
        &self,
        driver: &WebDriver,
        actions: Vec<Event<'_>>,
    ) -> Result<(), WebDriverError> {
        for action in actions {
            match action {
                Event::Assert(assert) => match assert {
                    Assert::Contains(selector, text) => match selector {
                        Selector::QueryParamStr => {
                            let url = driver.current_url().await?;
                            assert!(url.query().unwrap().contains(text))
                        }
                        _ => assert!(driver.title().await?.contains(text)),
                    },
                    Assert::ContainsAny(selector, search_keys) => match selector {
                        Selector::QueryParamStr => {
                            let url = driver.current_url().await?;
                            assert!(search_keys
                                .iter()
                                .any(|key| url.query().unwrap().contains(key)))
                        }
                        _ => assert!(driver.title().await?.contains(search_keys.first().unwrap())),
                    },
                    Assert::Eq(_selector, text) => assert_eq!(driver.title().await?, text),
                    Assert::IsPresent(text) => {
                        assert!(is_text_present(driver, text).await?)
                    }
                    Assert::IsPresentNow(text) => {
                        assert!(is_text_present_now(driver, text).await?)
                    }
                },
                Event::RunIf(con_event, events) => match con_event {
                    Assert::Contains(selector, text) => match selector {
                        Selector::QueryParamStr => {
                            let url = driver.current_url().await?;
                            if url.query().unwrap().contains(text) {
                                self.complete_actions(driver, events).await?;
                            }
                        }
                        _ => assert!(driver.title().await?.contains(text)),
                    },
                    Assert::ContainsAny(selector, keys) => match selector {
                        Selector::QueryParamStr => {
                            let url = driver.current_url().await?;
                            if keys.iter().any(|key| url.query().unwrap().contains(key)) {
                                self.complete_actions(driver, events).await?;
                            }
                        }
                        _ => assert!(driver.title().await?.contains(keys.first().unwrap())),
                    },
                    Assert::Eq(_selector, text) => {
                        if text == driver.title().await? {
                            self.complete_actions(driver, events).await?;
                        }
                    }
                    Assert::IsPresent(text) => {
                        if is_text_present(driver, text).await.is_ok() {
                            self.complete_actions(driver, events).await?;
                        }
                    }
                    Assert::IsPresentNow(text) => {
                        if is_text_present_now(driver, text).await.is_ok() {
                            self.complete_actions(driver, events).await?;
                        }
                    }
                },
                Event::EitherOr(con_event, success, failure) => match con_event {
                    Assert::Contains(selector, text) => match selector {
                        Selector::QueryParamStr => {
                            let url = driver.current_url().await?;
                            self.complete_actions(
                                driver,
                                if url.query().unwrap().contains(text) {
                                    success
                                } else {
                                    failure
                                },
                            )
                            .await?;
                        }
                        _ => assert!(driver.title().await?.contains(text)),
                    },
                    Assert::ContainsAny(selector, keys) => match selector {
                        Selector::QueryParamStr => {
                            let url = driver.current_url().await?;
                            self.complete_actions(
                                driver,
                                if keys.iter().any(|key| url.query().unwrap().contains(key)) {
                                    success
                                } else {
                                    failure
                                },
                            )
                            .await?;
                        }
                        _ => assert!(driver.title().await?.contains(keys.first().unwrap())),
                    },
                    Assert::Eq(_selector, text) => {
                        self.complete_actions(
                            driver,
                            if text == driver.title().await? {
                                success
                            } else {
                                failure
                            },
                        )
                        .await?;
                    }
                    Assert::IsPresent(text) => {
                        self.complete_actions(
                            driver,
                            if is_text_present(driver, text).await.is_ok() {
                                success
                            } else {
                                failure
                            },
                        )
                        .await?;
                    }
                    Assert::IsPresentNow(text) => {
                        self.complete_actions(
                            driver,
                            if is_text_present_now(driver, text).await.is_ok() {
                                success
                            } else {
                                failure
                            },
                        )
                        .await?;
                    }
                },
                Event::Trigger(trigger) => match trigger {
                    Trigger::Goto(url) => {
                        driver.goto(url).await?;
                        let conf = serde_json::to_string(&self.get_configs()).unwrap();
                        let hs_base_url = self
                            .get_configs()
                            .automation_configs
                            .unwrap()
                            .hs_base_url
<<<<<<< HEAD
                            .unwrap_or_else(|| {
                                env::var("HS_BASE_URL")
                                    .unwrap_or_else(|_| "http://localhost:8080".to_string())
                            });
=======
                            .unwrap_or_else(|| "http://localhost:8080".to_string());
>>>>>>> 8d205784
                        let configs_url = self
                            .get_configs()
                            .automation_configs
                            .unwrap()
                            .configs_url
                            .unwrap();
                        let script = &[
                            format!("localStorage.configs='{configs_url}'").as_str(),
                            format!("localStorage.hs_api_configs='{conf}'").as_str(),
<<<<<<< HEAD
=======
                            "localStorage.force_sync='true'",
>>>>>>> 8d205784
                            format!(
                                "localStorage.current_connector=\"{}\";",
                                self.get_connector_name().clone()
                            )
                            .as_str(),
                        ]
                        .join(";");

                        driver.execute(script, Vec::new()).await?;
                        driver
                            .add_cookie(new_cookie("hs_base_url", hs_base_url).clone())
                            .await?;
                    }
                    Trigger::Click(by) => {
                        let ele = driver.query(by).first().await?;
                        ele.wait_until().displayed().await?;
                        ele.wait_until().clickable().await?;
                        ele.wait_until().enabled().await?;
                        ele.click().await?;
                    }
                    Trigger::ClickNth(by, n) => {
                        let ele = driver.query(by).all().await?.into_iter().nth(n).unwrap();
                        ele.wait_until().displayed().await?;
                        ele.wait_until().clickable().await?;
                        ele.wait_until().enabled().await?;
                        ele.click().await?;
                    }
                    Trigger::Find(by) => {
                        driver.find(by).await?;
                    }
                    Trigger::Query(by) => {
                        driver.query(by).first().await?;
                    }
                    Trigger::SendKeys(by, input) => {
                        let ele = driver.query(by).first().await?;
                        ele.wait_until().displayed().await?;
                        ele.send_keys(&input).await?;
                    }
                    Trigger::SelectOption(by, input) => {
                        let ele = driver.query(by).first().await?;
                        let select_element = SelectElement::new(&ele).await?;
                        select_element.select_by_partial_text(input).await?;
                    }
                    Trigger::ChangeQueryParam(param, value) => {
                        let mut url = driver.current_url().await?;
                        let mut hash_query: HashMap<String, String> =
                            url.query_pairs().into_owned().collect();
                        hash_query.insert(param.to_string(), value.to_string());
                        let url_str = serde_urlencoded::to_string(hash_query)
                            .expect("Query Param update failed");
                        url.set_query(Some(&url_str));
                        driver.goto(url.as_str()).await?;
                    }
                    Trigger::Sleep(seconds) => {
                        tokio::time::sleep(Duration::from_secs(seconds)).await;
                    }
                    Trigger::SwitchTab(position) => match position {
                        Position::Next => {
                            let windows = driver.windows().await?;
                            if let Some(window) = windows.iter().rev().next() {
                                driver.switch_to_window(window.to_owned()).await?;
                            }
                        }
                        Position::Prev => {
                            let windows = driver.windows().await?;
                            if let Some(window) = windows.into_iter().next() {
                                driver.switch_to_window(window.to_owned()).await?;
                            }
                        }
                    },
                    Trigger::SwitchFrame(by) => {
                        let iframe = driver.query(by).first().await?;
                        iframe.wait_until().displayed().await?;
                        iframe.clone().enter_frame().await?;
                    }
                },
            }
        }
        Ok(())
    }

    async fn make_redirection_payment(
        &self,
        c: WebDriver,
        actions: Vec<Event<'_>>,
    ) -> Result<(), WebDriverError> {
        let config = self.get_configs().automation_configs.unwrap();
        if config.run_minimum_steps.unwrap() {
            self.complete_actions(&c, actions[..3].to_vec()).await
        } else {
            self.complete_actions(&c, actions).await
        }
    }
    async fn make_gpay_payment(
        &self,
        c: WebDriver,
        url: &str,
        actions: Vec<Event<'_>>,
    ) -> Result<(), WebDriverError> {
        let config = self.get_configs().automation_configs.unwrap();
<<<<<<< HEAD
        let (email, pass) = (
            &config.gmail_email.unwrap_or_else(|| get_env("GMAIL_EMAIL")),
            &config.gmail_pass.unwrap_or_else(|| get_env("GMAIL_PASS")),
        );
=======
        let (email, pass) = (&config.gmail_email.unwrap(), &config.gmail_pass.unwrap());
>>>>>>> 8d205784
        let default_actions = vec![
            Event::Trigger(Trigger::Goto(url)),
            Event::Trigger(Trigger::Click(By::Css(".gpay-button"))),
            Event::Trigger(Trigger::SwitchTab(Position::Next)),
            Event::Trigger(Trigger::Sleep(5)),
            Event::RunIf(
                Assert::IsPresentNow("Sign in"),
                vec![
                    Event::Trigger(Trigger::SendKeys(By::Id("identifierId"), email)),
                    Event::Trigger(Trigger::ClickNth(By::Tag("button"), 2)),
                    Event::EitherOr(
                        Assert::IsPresent("Welcome"),
                        vec![
                            Event::Trigger(Trigger::SendKeys(By::Name("Passwd"), pass)),
                            Event::Trigger(Trigger::Sleep(2)),
                            Event::Trigger(Trigger::Click(By::Id("passwordNext"))),
                        ],
                        vec![
                            Event::Trigger(Trigger::SendKeys(By::Id("identifierId"), email)),
                            Event::Trigger(Trigger::ClickNth(By::Tag("button"), 2)),
                            Event::Trigger(Trigger::SendKeys(By::Name("Passwd"), pass)),
                            Event::Trigger(Trigger::Sleep(2)),
                            Event::Trigger(Trigger::Click(By::Id("passwordNext"))),
                        ],
                    ),
                ],
            ),
            Event::Trigger(Trigger::SwitchFrame(By::Id("sM432dIframe"))),
            Event::Assert(Assert::IsPresent("Gpay Tester")),
            Event::Trigger(Trigger::Click(By::ClassName("jfk-button-action"))),
            Event::Trigger(Trigger::SwitchTab(Position::Prev)),
        ];
        self.complete_actions(&c, default_actions).await?;
        self.complete_actions(&c, actions).await
    }
    async fn make_paypal_payment(
        &self,
        c: WebDriver,
        url: &str,
        actions: Vec<Event<'_>>,
    ) -> Result<(), WebDriverError> {
        self.complete_actions(
            &c,
            vec![
                Event::Trigger(Trigger::Goto(url)),
                Event::Trigger(Trigger::Click(By::Id("pypl-redirect-btn"))),
            ],
        )
        .await?;
        let (email, pass) = (
            &self
                .get_configs()
                .automation_configs
                .unwrap()
                .pypl_email
<<<<<<< HEAD
                .unwrap_or_else(|| get_env("PYPL_EMAIL")),
=======
                .unwrap(),
>>>>>>> 8d205784
            &self
                .get_configs()
                .automation_configs
                .unwrap()
                .pypl_pass
<<<<<<< HEAD
                .unwrap_or_else(|| get_env("PYPL_PASS")),
=======
                .unwrap(),
>>>>>>> 8d205784
        );
        let mut pypl_actions = vec![
            Event::EitherOr(
                Assert::IsPresent("Password"),
                vec![
                    Event::Trigger(Trigger::SendKeys(By::Id("password"), pass)),
                    Event::Trigger(Trigger::Click(By::Id("btnLogin"))),
                ],
                vec![
                    Event::Trigger(Trigger::SendKeys(By::Id("email"), email)),
                    Event::Trigger(Trigger::Click(By::Id("btnNext"))),
                    Event::Trigger(Trigger::SendKeys(By::Id("password"), pass)),
                    Event::Trigger(Trigger::Click(By::Id("btnLogin"))),
                ],
            ),
            Event::Trigger(Trigger::Click(By::Id("payment-submit-btn"))),
        ];
        pypl_actions.extend(actions);
        self.complete_actions(&c, pypl_actions).await
    }
}
async fn is_text_present_now(driver: &WebDriver, key: &str) -> WebDriverResult<bool> {
    let mut xpath = "//*[contains(text(),'".to_owned();
    xpath.push_str(key);
    xpath.push_str("')]");
    let result = driver.find(By::XPath(&xpath)).await?;
    result.is_present().await
}
async fn is_text_present(driver: &WebDriver, key: &str) -> WebDriverResult<bool> {
    let mut xpath = "//*[contains(text(),'".to_owned();
    xpath.push_str(key);
    xpath.push_str("')]");
    let result = driver.query(By::XPath(&xpath)).first().await?;
    result.is_present().await
}
fn new_cookie(name: &str, value: String) -> Cookie<'_> {
    let mut base_url_cookie = Cookie::new(name, value);
    base_url_cookie.set_same_site(Some(SameSite::Lax));
    base_url_cookie.set_domain(CHEKOUT_DOMAIN);
    base_url_cookie.set_path("/");
    base_url_cookie
}

#[macro_export]
macro_rules! tester_inner {
    ($execute:ident, $webdriver:expr) => {{
        use std::{
            sync::{Arc, Mutex},
            thread,
        };

        let driver = $webdriver;

        // we'll need the session_id from the thread
        // NOTE: even if it panics, so can't just return it
        let session_id = Arc::new(Mutex::new(None));

        // run test in its own thread to catch panics
        let sid = session_id.clone();
        let res = thread::spawn(move || {
            let runtime = tokio::runtime::Builder::new_current_thread()
                .enable_all()
                .build()
                .unwrap();
            let driver = runtime
                .block_on(driver)
                .expect("failed to construct test WebDriver");
            *sid.lock().unwrap() = runtime.block_on(driver.session_id()).ok();
            // make sure we close, even if an assertion fails
            let client = driver.clone();
            let x = runtime.block_on(async move {
                let r = tokio::spawn($execute(driver)).await;
                let _ = client.quit().await;
                r
            });
            drop(runtime);
            x.expect("test panicked")
        })
        .join();
        let success = handle_test_error(res);
        assert!(success);
    }};
}

#[macro_export]
macro_rules! tester {
    ($f:ident) => {{
        use $crate::tester_inner;
        let browser = get_browser();
        let url = make_url(&browser);
        let caps = make_capabilities(&browser);
        tester_inner!($f, WebDriver::new(url, caps));
    }};
}

pub fn get_browser() -> String {
<<<<<<< HEAD
    env::var("HS_TEST_BROWSER").unwrap_or_else(|_| "firefox".to_string())
=======
    "firefox".to_string()
>>>>>>> 8d205784
}

pub fn make_capabilities(s: &str) -> Capabilities {
    match s {
        "firefox" => {
            let mut caps = DesiredCapabilities::firefox();
            let profile_path = &format!("-profile={}", get_firefox_profile_path().unwrap());
            caps.add_firefox_arg(profile_path).unwrap();
            // let mut prefs = FirefoxPreferences::new();
            // prefs.set("-browser.link.open_newwindow", 3).unwrap();
            // caps.set_preferences(prefs).unwrap();
            caps.into()
        }
        "chrome" => {
            let mut caps = DesiredCapabilities::chrome();
            let profile_path = &format!("user-data-dir={}", get_chrome_profile_path().unwrap());
            caps.add_chrome_arg(profile_path).unwrap();
            // caps.set_headless().unwrap();
            // caps.set_no_sandbox().unwrap();
            // caps.set_disable_gpu().unwrap();
            // caps.set_disable_dev_shm_usage().unwrap();
            caps.into()
        }
        &_ => DesiredCapabilities::safari().into(),
    }
}
fn get_chrome_profile_path() -> Result<String, WebDriverError> {
<<<<<<< HEAD
    env::var("CHROME_PROFILE_PATH").map_or_else(
        |_| -> Result<String, WebDriverError> {
            let exe = env::current_exe()?;
            let dir = exe.parent().expect("Executable must be in some directory");
            let mut base_path = dir
                .to_str()
                .map(|str| {
                    let mut fp = str.split(MAIN_SEPARATOR).collect::<Vec<_>>();
                    fp.truncate(3);
                    fp.join(&MAIN_SEPARATOR.to_string())
                })
                .unwrap();
            base_path.push_str(r#"/Library/Application\ Support/Google/Chrome/Default"#);
            Ok(base_path)
        },
        Ok,
    )
}
fn get_firefox_profile_path() -> Result<String, WebDriverError> {
    env::var("FIREFOX_PROFILE_PATH").map_or_else(
        |_| -> Result<String, WebDriverError> {
            let exe = env::current_exe()?;
            let dir = exe.parent().expect("Executable must be in some directory");
            let mut base_path = dir
                .to_str()
                .map(|str| {
                    let mut fp = str.split(MAIN_SEPARATOR).collect::<Vec<_>>();
                    fp.truncate(3);
                    fp.join(&MAIN_SEPARATOR.to_string())
                })
                .unwrap();
            base_path.push_str(r#"/Library/Application Support/Firefox/Profiles/hs-test"#);
            Ok(base_path)
        },
        Ok,
    )
=======
    let exe = env::current_exe()?;
    let dir = exe.parent().expect("Executable must be in some directory");
    let mut base_path = dir
        .to_str()
        .map(|str| {
            let mut fp = str.split(MAIN_SEPARATOR).collect::<Vec<_>>();
            fp.truncate(3);
            fp.join(&MAIN_SEPARATOR.to_string())
        })
        .unwrap();
    base_path.push_str(r#"/Library/Application\ Support/Google/Chrome/Default"#);
    Ok(base_path)
}
fn get_firefox_profile_path() -> Result<String, WebDriverError> {
    let exe = env::current_exe()?;
    let dir = exe.parent().expect("Executable must be in some directory");
    let mut base_path = dir
        .to_str()
        .map(|str| {
            let mut fp = str.split(MAIN_SEPARATOR).collect::<Vec<_>>();
            fp.truncate(3);
            fp.join(&MAIN_SEPARATOR.to_string())
        })
        .unwrap();
    base_path.push_str(r#"/Library/Application Support/Firefox/Profiles/hs-test"#);
    Ok(base_path)
>>>>>>> 8d205784
}

pub fn make_url(s: &str) -> &'static str {
    match s {
        "firefox" => "http://localhost:4444",
        "chrome" => "http://localhost:9515",
        &_ => "",
    }
}

pub fn handle_test_error(
    res: Result<Result<(), WebDriverError>, Box<dyn std::any::Any + Send>>,
) -> bool {
    match res {
        Ok(Ok(_)) => true,
        Ok(Err(e)) => {
            eprintln!("test future failed to resolve: {:?}", e);
            false
        }
        Err(e) => {
            if let Some(e) = e.downcast_ref::<WebDriverError>() {
                eprintln!("test future panicked: {:?}", e);
            } else {
                eprintln!("test future panicked; an assertion probably failed");
            }
            false
        }
    }
<<<<<<< HEAD
}

pub fn get_env(name: &str) -> String {
    env::var(name).unwrap_or_else(|_| panic!("{name} not present"))
=======
>>>>>>> 8d205784
}<|MERGE_RESOLUTION|>--- conflicted
+++ resolved
@@ -6,10 +6,7 @@
 
 use crate::connector_auth;
 
-<<<<<<< HEAD
-=======
 #[derive(Clone)]
->>>>>>> 8d205784
 pub enum Event<'a> {
     RunIf(Assert<'a>, Vec<Event<'a>>),
     EitherOr(Assert<'a>, Vec<Event<'a>>, Vec<Event<'a>>),
@@ -207,14 +204,7 @@
                             .automation_configs
                             .unwrap()
                             .hs_base_url
-<<<<<<< HEAD
-                            .unwrap_or_else(|| {
-                                env::var("HS_BASE_URL")
-                                    .unwrap_or_else(|_| "http://localhost:8080".to_string())
-                            });
-=======
                             .unwrap_or_else(|| "http://localhost:8080".to_string());
->>>>>>> 8d205784
                         let configs_url = self
                             .get_configs()
                             .automation_configs
@@ -224,10 +214,7 @@
                         let script = &[
                             format!("localStorage.configs='{configs_url}'").as_str(),
                             format!("localStorage.hs_api_configs='{conf}'").as_str(),
-<<<<<<< HEAD
-=======
                             "localStorage.force_sync='true'",
->>>>>>> 8d205784
                             format!(
                                 "localStorage.current_connector=\"{}\";",
                                 self.get_connector_name().clone()
@@ -328,14 +315,7 @@
         actions: Vec<Event<'_>>,
     ) -> Result<(), WebDriverError> {
         let config = self.get_configs().automation_configs.unwrap();
-<<<<<<< HEAD
-        let (email, pass) = (
-            &config.gmail_email.unwrap_or_else(|| get_env("GMAIL_EMAIL")),
-            &config.gmail_pass.unwrap_or_else(|| get_env("GMAIL_PASS")),
-        );
-=======
         let (email, pass) = (&config.gmail_email.unwrap(), &config.gmail_pass.unwrap());
->>>>>>> 8d205784
         let default_actions = vec![
             Event::Trigger(Trigger::Goto(url)),
             Event::Trigger(Trigger::Click(By::Css(".gpay-button"))),
@@ -391,21 +371,13 @@
                 .automation_configs
                 .unwrap()
                 .pypl_email
-<<<<<<< HEAD
-                .unwrap_or_else(|| get_env("PYPL_EMAIL")),
-=======
                 .unwrap(),
->>>>>>> 8d205784
             &self
                 .get_configs()
                 .automation_configs
                 .unwrap()
                 .pypl_pass
-<<<<<<< HEAD
-                .unwrap_or_else(|| get_env("PYPL_PASS")),
-=======
                 .unwrap(),
->>>>>>> 8d205784
         );
         let mut pypl_actions = vec![
             Event::EitherOr(
@@ -502,11 +474,7 @@
 }
 
 pub fn get_browser() -> String {
-<<<<<<< HEAD
-    env::var("HS_TEST_BROWSER").unwrap_or_else(|_| "firefox".to_string())
-=======
     "firefox".to_string()
->>>>>>> 8d205784
 }
 
 pub fn make_capabilities(s: &str) -> Capabilities {
@@ -534,44 +502,6 @@
     }
 }
 fn get_chrome_profile_path() -> Result<String, WebDriverError> {
-<<<<<<< HEAD
-    env::var("CHROME_PROFILE_PATH").map_or_else(
-        |_| -> Result<String, WebDriverError> {
-            let exe = env::current_exe()?;
-            let dir = exe.parent().expect("Executable must be in some directory");
-            let mut base_path = dir
-                .to_str()
-                .map(|str| {
-                    let mut fp = str.split(MAIN_SEPARATOR).collect::<Vec<_>>();
-                    fp.truncate(3);
-                    fp.join(&MAIN_SEPARATOR.to_string())
-                })
-                .unwrap();
-            base_path.push_str(r#"/Library/Application\ Support/Google/Chrome/Default"#);
-            Ok(base_path)
-        },
-        Ok,
-    )
-}
-fn get_firefox_profile_path() -> Result<String, WebDriverError> {
-    env::var("FIREFOX_PROFILE_PATH").map_or_else(
-        |_| -> Result<String, WebDriverError> {
-            let exe = env::current_exe()?;
-            let dir = exe.parent().expect("Executable must be in some directory");
-            let mut base_path = dir
-                .to_str()
-                .map(|str| {
-                    let mut fp = str.split(MAIN_SEPARATOR).collect::<Vec<_>>();
-                    fp.truncate(3);
-                    fp.join(&MAIN_SEPARATOR.to_string())
-                })
-                .unwrap();
-            base_path.push_str(r#"/Library/Application Support/Firefox/Profiles/hs-test"#);
-            Ok(base_path)
-        },
-        Ok,
-    )
-=======
     let exe = env::current_exe()?;
     let dir = exe.parent().expect("Executable must be in some directory");
     let mut base_path = dir
@@ -598,7 +528,6 @@
         .unwrap();
     base_path.push_str(r#"/Library/Application Support/Firefox/Profiles/hs-test"#);
     Ok(base_path)
->>>>>>> 8d205784
 }
 
 pub fn make_url(s: &str) -> &'static str {
@@ -627,11 +556,4 @@
             false
         }
     }
-<<<<<<< HEAD
-}
-
-pub fn get_env(name: &str) -> String {
-    env::var(name).unwrap_or_else(|_| panic!("{name} not present"))
-=======
->>>>>>> 8d205784
 }