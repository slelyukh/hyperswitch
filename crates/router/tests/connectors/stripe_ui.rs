use serial_test::serial;
use thirtyfour::{prelude::*, WebDriver};

use crate::{selenium::*, tester};

struct StripeSeleniumTest;

impl SeleniumTest for StripeSeleniumTest {
    fn get_connector_name(&self) -> String {
        "stripe".to_string()
    }
}

async fn should_make_3ds_payment(c: WebDriver) -> Result<(), WebDriverError> {
    let conn = StripeSeleniumTest {};
    conn.make_redirection_payment(c, vec![
            Event::Trigger(Trigger::Goto(&format!("{CHEKOUT_BASE_URL}/card?cname=CL-BRW1&ccnum=4000000000003063&expmonth=10&expyear=25&cvv=123&amount=100&country=US&currency=USD"))),
            Event::Trigger(Trigger::Click(By::Id("card-submit-btn"))),
            Event::Trigger(Trigger::Click(By::Id("test-source-authorize-3ds"))),
            Event::Assert(Assert::IsPresent("Google")),
            Event::Assert(Assert::Contains(Selector::QueryParamStr, "status=succeeded")),

    ]).await?;
    Ok(())
}

async fn should_make_3ds_mandate_payment(c: WebDriver) -> Result<(), WebDriverError> {
    let conn = StripeSeleniumTest {};
    conn.make_redirection_payment(c, vec![
            Event::Trigger(Trigger::Goto(&format!("{CHEKOUT_BASE_URL}/card?cname=CL-BRW1&ccnum=4000002500003155&expmonth=10&expyear=25&cvv=123&amount=10&country=US&currency=USD&mandate_data[customer_acceptance][acceptance_type]=offline&mandate_data[customer_acceptance][accepted_at]=1963-05-03T04:07:52.723Z&mandate_data[customer_acceptance][online][ip_address]=127.0.0.1&mandate_data[customer_acceptance][online][user_agent]=amet%20irure%20esse&mandate_data[mandate_type][multi_use][amount]=700&mandate_data[mandate_type][multi_use][currency]=USD&return_url={CHEKOUT_BASE_URL}/payments"))),
            Event::Trigger(Trigger::Click(By::Id("card-submit-btn"))),
            Event::Trigger(Trigger::Click(By::Id("test-source-authorize-3ds"))),
            Event::Assert(Assert::IsPresent("succeeded")),
            Event::Assert(Assert::IsPresent("Mandate ID")),
            Event::Assert(Assert::IsPresent("man_")),// mandate id starting with man_
            Event::Trigger(Trigger::Click(By::Css("#pm-mandate-btn a"))),
            Event::Trigger(Trigger::Click(By::Id("pay-with-mandate-btn"))),
            Event::Assert(Assert::IsPresent("succeeded")),

    ]).await?;
    Ok(())
}

async fn should_fail_recurring_payment_due_to_authentication(
    c: WebDriver,
) -> Result<(), WebDriverError> {
    let conn = StripeSeleniumTest {};
    conn.make_redirection_payment(c, vec![
            Event::Trigger(Trigger::Goto(&format!("{CHEKOUT_BASE_URL}/card?cname=CL-BRW1&ccnum=4000002760003184&expmonth=10&expyear=25&cvv=123&amount=10&country=US&currency=USD&mandate_data[customer_acceptance][acceptance_type]=offline&mandate_data[customer_acceptance][accepted_at]=1963-05-03T04:07:52.723Z&mandate_data[customer_acceptance][online][ip_address]=127.0.0.1&mandate_data[customer_acceptance][online][user_agent]=amet%20irure%20esse&mandate_data[mandate_type][multi_use][amount]=700&mandate_data[mandate_type][multi_use][currency]=USD&return_url={CHEKOUT_BASE_URL}/payments"))),
            Event::Trigger(Trigger::Click(By::Id("card-submit-btn"))),
            Event::Trigger(Trigger::Click(By::Id("test-source-authorize-3ds"))),
            Event::Assert(Assert::IsPresent("succeeded")),
            Event::Assert(Assert::IsPresent("Mandate ID")),
            Event::Assert(Assert::IsPresent("man_")),// mandate id starting with man_
            Event::Trigger(Trigger::Click(By::Css("#pm-mandate-btn a"))),
            Event::Trigger(Trigger::Click(By::Id("pay-with-mandate-btn"))),
            Event::Assert(Assert::IsPresent("authentication_required: Your card was declined. This transaction requires authentication.")),

    ]).await?;
    Ok(())
}

async fn should_make_3ds_mandate_with_zero_dollar_payment(
    c: WebDriver,
) -> Result<(), WebDriverError> {
    let conn = StripeSeleniumTest {};
    conn.make_redirection_payment(c, vec![
            Event::Trigger(Trigger::Goto(&format!("{CHEKOUT_BASE_URL}/card?cname=CL-BRW1&ccnum=4000002500003155&expmonth=10&expyear=25&cvv=123&amount=0&country=US&currency=USD&mandate_data[customer_acceptance][acceptance_type]=offline&mandate_data[customer_acceptance][accepted_at]=1963-05-03T04:07:52.723Z&mandate_data[customer_acceptance][online][ip_address]=127.0.0.1&mandate_data[customer_acceptance][online][user_agent]=amet%20irure%20esse&mandate_data[mandate_type][multi_use][amount]=700&mandate_data[mandate_type][multi_use][currency]=USD&return_url={CHEKOUT_BASE_URL}/payments"))),
            Event::Trigger(Trigger::Click(By::Id("card-submit-btn"))),
            Event::Trigger(Trigger::Click(By::Id("test-source-authorize-3ds"))),
            Event::Assert(Assert::IsPresent("succeeded")),
            Event::Assert(Assert::IsPresent("Mandate ID")),
            Event::Assert(Assert::IsPresent("man_")),// mandate id starting with man_
            Event::Trigger(Trigger::Click(By::Css("#pm-mandate-btn a"))),
            Event::Trigger(Trigger::Click(By::Id("pay-with-mandate-btn"))),
            // Need to be handled as mentioned in https://stripe.com/docs/payments/save-and-reuse?platform=web#charge-saved-payment-method
            Event::Assert(Assert::IsPresent("succeeded")),

    ]).await?;
    Ok(())
}

async fn should_make_gpay_payment(c: WebDriver) -> Result<(), WebDriverError> {
    let conn = StripeSeleniumTest {};
<<<<<<< HEAD
    let pub_key = conn.get_configs().stripe_pub_key.unwrap();
=======
    let pub_key = conn
        .get_configs()
        .automation_configs
        .unwrap()
        .stripe_pub_key
        .unwrap();
>>>>>>> b002c97c
    conn.make_gpay_payment(c,
        &format!("{CHEKOUT_BASE_URL}/gpay?gatewayname=stripe&gpaycustomfields[stripe:version]=2018-10-31&gpaycustomfields[stripe:publishableKey]={pub_key}&amount=70.00&country=US&currency=USD"),
        vec![
        Event::Assert(Assert::IsPresent("succeeded")),
    ]).await?;
    Ok(())
}

async fn should_make_gpay_mandate_payment(c: WebDriver) -> Result<(), WebDriverError> {
    let conn = StripeSeleniumTest {};
<<<<<<< HEAD
    let pub_key = conn.get_configs().stripe_pub_key.unwrap();
=======
    let pub_key = conn
        .get_configs()
        .automation_configs
        .unwrap()
        .stripe_pub_key
        .unwrap();
>>>>>>> b002c97c
    conn.make_gpay_payment(c,
        &format!("{CHEKOUT_BASE_URL}/gpay?gatewayname=stripe&gpaycustomfields[stripe:version]=2018-10-31&gpaycustomfields[stripe:publishableKey]={pub_key}&amount=70.00&country=US&currency=USD&mandate_data[customer_acceptance][acceptance_type]=offline&mandate_data[customer_acceptance][accepted_at]=1963-05-03T04:07:52.723Z&mandate_data[customer_acceptance][online][ip_address]=127.0.0.1&mandate_data[customer_acceptance][online][user_agent]=amet%20irure%20esse&mandate_data[mandate_type][multi_use][amount]=700&mandate_data[mandate_type][multi_use][currency]=USD"),
        vec![
        Event::Assert(Assert::IsPresent("succeeded")),
        Event::Assert(Assert::IsPresent("Mandate ID")),
        Event::Assert(Assert::IsPresent("man_")),// mandate id starting with man_
        Event::Trigger(Trigger::Click(By::Css("#pm-mandate-btn a"))),
        Event::Trigger(Trigger::Click(By::Id("pay-with-mandate-btn"))),
        Event::Assert(Assert::IsPresent("succeeded")),
    ]).await?;
    Ok(())
}

#[ignore = "Different flows"]
//https://stripe.com/docs/testing#regulatory-cards
async fn should_make_stripe_klarna_payment(c: WebDriver) -> Result<(), WebDriverError> {
    let conn = StripeSeleniumTest {};
    conn.make_redirection_payment(
        c,
        vec![
            Event::Trigger(Trigger::Goto(&format!("{CHEKOUT_BASE_URL}/saved/19"))),
            Event::Trigger(Trigger::Click(By::Id("card-submit-btn"))),
            Event::Trigger(Trigger::SwitchFrame(By::Id("klarna-apf-iframe"))),
            Event::RunIf(
                Assert::IsPresent("Let’s verify your phone"),
                vec![
                    Event::Trigger(Trigger::SendKeys(By::Id("phone"), "8056594427")),
                    Event::Trigger(Trigger::Click(By::Id("onContinue"))),
                    Event::Trigger(Trigger::SendKeys(By::Id("otp_field"), "123456")),
                ],
            ),
            Event::RunIf(
                Assert::IsPresent("Pick a plan"),
                vec![Event::Trigger(Trigger::Click(By::Css(
                    "button[data-testid='pick-plan']",
                )))],
            ),
            Event::Trigger(Trigger::Click(By::Css(
                "button[data-testid='confirm-and-pay']",
            ))),
            Event::Trigger(Trigger::SwitchTab(Position::Prev)),
            Event::Assert(Assert::IsPresent("Google")),
            Event::Assert(Assert::Contains(
                Selector::QueryParamStr,
                "status=succeeded",
            )),
        ],
    )
    .await?;
    Ok(())
}

async fn should_make_afterpay_payment(c: WebDriver) -> Result<(), WebDriverError> {
    let conn = StripeSeleniumTest {};
    conn.make_redirection_payment(
        c,
        vec![
            Event::Trigger(Trigger::Goto(&format!("{CHEKOUT_BASE_URL}/saved/22"))),
            Event::Trigger(Trigger::Click(By::Id("card-submit-btn"))),
            Event::Trigger(Trigger::Click(By::Css(
                "a[class='common-Button common-Button--default']",
            ))),
            Event::Assert(Assert::IsPresent("Google")),
            Event::Assert(Assert::Contains(
                Selector::QueryParamStr,
                "status=succeeded",
            )),
        ],
    )
    .await?;
    Ok(())
}

async fn should_make_stripe_alipay_payment(c: WebDriver) -> Result<(), WebDriverError> {
    let conn = StripeSeleniumTest {};
    conn.make_redirection_payment(
        c,
        vec![
            Event::Trigger(Trigger::Goto(&format!("{CHEKOUT_BASE_URL}/saved/35"))),
            Event::Trigger(Trigger::Click(By::Id("card-submit-btn"))),
            Event::Trigger(Trigger::Click(By::Css(
                "button[class='common-Button common-Button--default']",
            ))),
            Event::Trigger(Trigger::Sleep(5)),
            Event::Assert(Assert::IsPresent("Google")),
            Event::Assert(Assert::Contains(
                Selector::QueryParamStr,
                "status=succeeded",
            )),
        ],
    )
    .await?;
    Ok(())
}

async fn should_make_stripe_ideal_bank_redirect_payment(
    c: WebDriver,
) -> Result<(), WebDriverError> {
    let conn = StripeSeleniumTest {};
    conn.make_redirection_payment(
        c,
        vec![
            Event::Trigger(Trigger::Goto(&format!("{CHEKOUT_BASE_URL}/saved/2"))),
            Event::Trigger(Trigger::Click(By::Id("card-submit-btn"))),
            Event::Trigger(Trigger::Click(By::Css(
                "a[class='common-Button common-Button--default']",
            ))),
            Event::Assert(Assert::IsPresent("Google")),
            Event::Assert(Assert::Contains(
                Selector::QueryParamStr,
                "status=succeeded",
            )),
        ],
    )
    .await?;
    Ok(())
}

async fn should_make_stripe_giropay_bank_redirect_payment(
    c: WebDriver,
) -> Result<(), WebDriverError> {
    let conn = StripeSeleniumTest {};
    conn.make_redirection_payment(
        c,
        vec![
            Event::Trigger(Trigger::Goto(&format!("{CHEKOUT_BASE_URL}/saved/1"))),
            Event::Trigger(Trigger::Click(By::Id("card-submit-btn"))),
            Event::Trigger(Trigger::Click(By::Css(
                "a[class='common-Button common-Button--default']",
            ))),
            Event::Assert(Assert::IsPresent("Google")),
            Event::Assert(Assert::Contains(
                Selector::QueryParamStr,
                "status=succeeded",
            )),
        ],
    )
    .await?;
    Ok(())
}

async fn should_make_stripe_eps_bank_redirect_payment(c: WebDriver) -> Result<(), WebDriverError> {
    let conn = StripeSeleniumTest {};
    conn.make_redirection_payment(
        c,
        vec![
            Event::Trigger(Trigger::Goto(&format!("{CHEKOUT_BASE_URL}/saved/26"))),
            Event::Trigger(Trigger::Click(By::Id("card-submit-btn"))),
            Event::Trigger(Trigger::Click(By::Css(
                "a[class='common-Button common-Button--default']",
            ))),
            Event::Assert(Assert::IsPresent("Google")),
            Event::Assert(Assert::Contains(
                Selector::QueryParamStr,
                "status=succeeded",
            )),
        ],
    )
    .await?;
    Ok(())
}

async fn should_make_stripe_bancontact_card_redirect_payment(
    c: WebDriver,
) -> Result<(), WebDriverError> {
    let conn = StripeSeleniumTest {};
    conn.make_redirection_payment(
        c,
        vec![
            Event::Trigger(Trigger::Goto(&format!("{CHEKOUT_BASE_URL}/saved/28"))),
            Event::Trigger(Trigger::Click(By::Id("card-submit-btn"))),
            Event::Trigger(Trigger::Click(By::Css(
                "a[class='common-Button common-Button--default']",
            ))),
            Event::Assert(Assert::IsPresent("Google")),
            Event::Assert(Assert::Contains(
                Selector::QueryParamStr,
                "status=succeeded",
            )),
        ],
    )
    .await?;
    Ok(())
}

async fn should_make_stripe_p24_redirect_payment(c: WebDriver) -> Result<(), WebDriverError> {
    let conn = StripeSeleniumTest {};
    conn.make_redirection_payment(
        c,
        vec![
            Event::Trigger(Trigger::Goto(&format!("{CHEKOUT_BASE_URL}/saved/31"))),
            Event::Trigger(Trigger::Click(By::Id("card-submit-btn"))),
            Event::Trigger(Trigger::Click(By::Css(
                "a[class='common-Button common-Button--default']",
            ))),
            Event::Assert(Assert::IsPresent("Google")),
            Event::Assert(Assert::Contains(
                Selector::QueryParamStr,
                "status=succeeded",
            )),
        ],
    )
    .await?;
    Ok(())
}

async fn should_make_stripe_sofort_redirect_payment(c: WebDriver) -> Result<(), WebDriverError> {
    let conn = StripeSeleniumTest {};
    conn.make_redirection_payment(
        c,
        vec![
            Event::Trigger(Trigger::Goto(&format!("{CHEKOUT_BASE_URL}/saved/34"))),
            Event::Trigger(Trigger::Click(By::Id("card-submit-btn"))),
            Event::Trigger(Trigger::Click(By::Css(
                "a[class='common-Button common-Button--default']",
            ))),
            Event::Assert(Assert::IsPresent("Google")),
            Event::Assert(Assert::ContainsAny(
                Selector::QueryParamStr,
                vec!["status=processing", "status=succeeded"],
            )),
        ],
    )
    .await?;
    Ok(())
}

async fn should_make_stripe_ach_bank_debit_payment(c: WebDriver) -> Result<(), WebDriverError> {
    let conn = StripeSeleniumTest {};
    conn.make_redirection_payment(
        c,
        vec![
            Event::Trigger(Trigger::Goto(&format!("{CHEKOUT_BASE_URL}/saved/56"))),
            Event::Trigger(Trigger::Click(By::Id("card-submit-btn"))),
            Event::Trigger(Trigger::SendKeys(
                By::Css("input[class='p-CodePuncher-controllingInput']"),
                "11AA",
            )),
            Event::Trigger(Trigger::Click(By::Css(
                "div[class='SubmitButton-IconContainer']",
            ))),
            Event::Assert(Assert::IsPresent("Thanks for your payment")),
            Event::Assert(Assert::IsPresent("You completed a payment")),
        ],
    )
    .await?;
    Ok(())
}

async fn should_make_stripe_becs_bank_debit_payment(c: WebDriver) -> Result<(), WebDriverError> {
    let conn = StripeSeleniumTest {};
    conn.make_redirection_payment(
        c,
        vec![
            Event::Trigger(Trigger::Goto(&format!("{CHEKOUT_BASE_URL}/saved/56"))),
            Event::Trigger(Trigger::Click(By::Id("card-submit-btn"))),
            Event::Assert(Assert::IsPresent("processing")),
        ],
    )
    .await?;
    Ok(())
}

async fn should_make_stripe_sepa_bank_debit_payment(c: WebDriver) -> Result<(), WebDriverError> {
    let conn = StripeSeleniumTest {};
    conn.make_redirection_payment(
        c,
        vec![
            Event::Trigger(Trigger::Goto(&format!("{CHEKOUT_BASE_URL}/saved/67"))),
            Event::Trigger(Trigger::Click(By::Id("card-submit-btn"))),
            Event::Assert(Assert::IsPresent("processing")),
        ],
    )
    .await?;
    Ok(())
}

#[test]
#[serial]
fn should_make_3ds_payment_test() {
    tester!(should_make_3ds_payment);
}

#[test]
#[serial]
fn should_make_3ds_mandate_payment_test() {
    tester!(should_make_3ds_mandate_payment);
}

#[test]
#[serial]
fn should_fail_recurring_payment_due_to_authentication_test() {
    tester!(should_fail_recurring_payment_due_to_authentication);
}

#[test]
#[serial]
fn should_make_3ds_mandate_with_zero_dollar_payment_test() {
    tester!(should_make_3ds_mandate_with_zero_dollar_payment);
}

#[test]
#[serial]
fn should_make_gpay_payment_test() {
    tester!(should_make_gpay_payment);
}

#[test]
#[serial]
fn should_make_gpay_mandate_payment_test() {
    tester!(should_make_gpay_mandate_payment);
}

#[test]
#[serial]
fn should_make_stripe_klarna_payment_test() {
    tester!(should_make_stripe_klarna_payment);
}

#[test]
#[serial]
fn should_make_afterpay_payment_test() {
    tester!(should_make_afterpay_payment);
}

#[test]
#[serial]
fn should_make_stripe_alipay_payment_test() {
    tester!(should_make_stripe_alipay_payment);
}

#[test]
#[serial]
fn should_make_stripe_ideal_bank_redirect_payment_test() {
    tester!(should_make_stripe_ideal_bank_redirect_payment);
}

#[test]
#[serial]
fn should_make_stripe_giropay_bank_redirect_payment_test() {
    tester!(should_make_stripe_giropay_bank_redirect_payment);
}

#[test]
#[serial]
fn should_make_stripe_eps_bank_redirect_payment_test() {
    tester!(should_make_stripe_eps_bank_redirect_payment);
}

#[test]
#[serial]
fn should_make_stripe_bancontact_card_redirect_payment_test() {
    tester!(should_make_stripe_bancontact_card_redirect_payment);
}

#[test]
#[serial]
fn should_make_stripe_p24_redirect_payment_test() {
    tester!(should_make_stripe_p24_redirect_payment);
}

#[test]
#[serial]
fn should_make_stripe_sofort_redirect_payment_test() {
    tester!(should_make_stripe_sofort_redirect_payment);
}

#[test]
#[serial]
fn should_make_stripe_ach_bank_debit_payment_test() {
    tester!(should_make_stripe_ach_bank_debit_payment);
}

#[test]
#[serial]
fn should_make_stripe_becs_bank_debit_payment_test() {
    tester!(should_make_stripe_becs_bank_debit_payment);
}

#[test]
#[serial]
fn should_make_stripe_sepa_bank_debit_payment_test() {
    tester!(should_make_stripe_sepa_bank_debit_payment);
}<|MERGE_RESOLUTION|>--- conflicted
+++ resolved
@@ -34,6 +34,7 @@
             Event::Assert(Assert::IsPresent("Mandate ID")),
             Event::Assert(Assert::IsPresent("man_")),// mandate id starting with man_
             Event::Trigger(Trigger::Click(By::Css("#pm-mandate-btn a"))),
+            Event::Trigger(Trigger::Click(By::Css("#pm-mandate-btn a"))),
             Event::Trigger(Trigger::Click(By::Id("pay-with-mandate-btn"))),
             Event::Assert(Assert::IsPresent("succeeded")),
 
@@ -53,6 +54,7 @@
             Event::Assert(Assert::IsPresent("Mandate ID")),
             Event::Assert(Assert::IsPresent("man_")),// mandate id starting with man_
             Event::Trigger(Trigger::Click(By::Css("#pm-mandate-btn a"))),
+            Event::Trigger(Trigger::Click(By::Css("#pm-mandate-btn a"))),
             Event::Trigger(Trigger::Click(By::Id("pay-with-mandate-btn"))),
             Event::Assert(Assert::IsPresent("authentication_required: Your card was declined. This transaction requires authentication.")),
 
@@ -72,6 +74,7 @@
             Event::Assert(Assert::IsPresent("Mandate ID")),
             Event::Assert(Assert::IsPresent("man_")),// mandate id starting with man_
             Event::Trigger(Trigger::Click(By::Css("#pm-mandate-btn a"))),
+            Event::Trigger(Trigger::Click(By::Css("#pm-mandate-btn a"))),
             Event::Trigger(Trigger::Click(By::Id("pay-with-mandate-btn"))),
             // Need to be handled as mentioned in https://stripe.com/docs/payments/save-and-reuse?platform=web#charge-saved-payment-method
             Event::Assert(Assert::IsPresent("succeeded")),
@@ -82,16 +85,13 @@
 
 async fn should_make_gpay_payment(c: WebDriver) -> Result<(), WebDriverError> {
     let conn = StripeSeleniumTest {};
-<<<<<<< HEAD
     let pub_key = conn.get_configs().stripe_pub_key.unwrap();
-=======
     let pub_key = conn
         .get_configs()
         .automation_configs
         .unwrap()
         .stripe_pub_key
         .unwrap();
->>>>>>> b002c97c
     conn.make_gpay_payment(c,
         &format!("{CHEKOUT_BASE_URL}/gpay?gatewayname=stripe&gpaycustomfields[stripe:version]=2018-10-31&gpaycustomfields[stripe:publishableKey]={pub_key}&amount=70.00&country=US&currency=USD"),
         vec![
@@ -102,16 +102,12 @@
 
 async fn should_make_gpay_mandate_payment(c: WebDriver) -> Result<(), WebDriverError> {
     let conn = StripeSeleniumTest {};
-<<<<<<< HEAD
-    let pub_key = conn.get_configs().stripe_pub_key.unwrap();
-=======
     let pub_key = conn
         .get_configs()
         .automation_configs
         .unwrap()
         .stripe_pub_key
         .unwrap();
->>>>>>> b002c97c
     conn.make_gpay_payment(c,
         &format!("{CHEKOUT_BASE_URL}/gpay?gatewayname=stripe&gpaycustomfields[stripe:version]=2018-10-31&gpaycustomfields[stripe:publishableKey]={pub_key}&amount=70.00&country=US&currency=USD&mandate_data[customer_acceptance][acceptance_type]=offline&mandate_data[customer_acceptance][accepted_at]=1963-05-03T04:07:52.723Z&mandate_data[customer_acceptance][online][ip_address]=127.0.0.1&mandate_data[customer_acceptance][online][user_agent]=amet%20irure%20esse&mandate_data[mandate_type][multi_use][amount]=700&mandate_data[mandate_type][multi_use][currency]=USD"),
         vec![
