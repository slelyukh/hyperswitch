--- conflicted
+++ resolved
@@ -445,31 +445,6 @@
 }
 
 // Cards Negative scenerios
-<<<<<<< HEAD
-// Creates a payment with incorrect card number.
-#[actix_web::test]
-async fn should_fail_payment_for_incorrect_card_number() {
-    let payment_info = get_default_payment_info().await;
-    let response = CONNECTOR
-        .make_payment(
-            Some(types::PaymentsAuthorizeData {
-                payment_method_data: types::api::PaymentMethodData::Card(api::Card {
-                    card_number: cards::CardNumber::from_str("1234567891011").unwrap(),
-                    ..utils::CCardType::default().0
-                }),
-                ..utils::PaymentAuthorizeType::default().0
-            }),
-            payment_info,
-        )
-        .await
-        .unwrap();
-    assert_eq!(
-        response.response.unwrap_err().message,
-        "description - UNPROCESSABLE_ENTITY",
-    );
-}
-=======
->>>>>>> 6ba580ff
 
 // Creates a payment with incorrect CVC.
 #[actix_web::test]
