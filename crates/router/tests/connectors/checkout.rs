use std::marker::PhantomData;

use router::{
    core::payments,
    db::StorageImpl,
    routes,
    types::{self, api, storage::enums, PaymentAddress},
};

use crate::connector_auth::ConnectorAuthentication;

fn construct_payment_router_data() -> types::PaymentsAuthorizeRouterData {
    let auth = ConnectorAuthentication::new()
        .checkout
        .expect("Missing Checkout connector authentication configuration");

    types::RouterData {
        flow: PhantomData,
        merchant_id: "checkout".to_string(),
        connector: "checkout".to_string(),
        payment_id: uuid::Uuid::new_v4().to_string(),
        attempt_id: uuid::Uuid::new_v4().to_string(),
        status: enums::AttemptStatus::default(),
        router_return_url: None,
        complete_authorize_url: None,
        auth_type: enums::AuthenticationType::NoThreeDs,
        payment_method: enums::PaymentMethod::Card,
        connector_auth_type: auth.into(),
        description: Some("This is a test".to_string()),
        return_url: None,
        request: types::PaymentsAuthorizeData {
            amount: 100,
            currency: enums::Currency::USD,
            payment_method_data: types::api::PaymentMethodData::Card(api::Card {
                card_number: "4242424242424242".to_string().into(),
                card_exp_month: "10".to_string().into(),
                card_exp_year: "35".to_string().into(),
                card_holder_name: "John Doe".to_string().into(),
                card_cvc: "123".to_string().into(),
                card_issuer: None,
                card_network: None,
            }),
            confirm: true,
            statement_descriptor_suffix: None,
            statement_descriptor: None,
            setup_future_usage: None,
            mandate_id: None,
            off_session: None,
            setup_mandate_details: None,
            capture_method: None,
            browser_info: None,
            order_details: None,
            email: None,
<<<<<<< HEAD
            session_token: None,
            enrolled_for_3ds: false,
            related_transaction_id: None,
=======
            payment_experience: None,
            payment_method_type: None,
>>>>>>> e102cae7
        },
        response: Err(types::ErrorResponse::default()),
        payment_method_id: None,
        address: PaymentAddress::default(),
        connector_meta_data: None,
        amount_captured: None,
        access_token: None,
        session_token: None,
<<<<<<< HEAD
=======
        reference_id: None,
>>>>>>> e102cae7
    }
}

fn construct_refund_router_data<F>() -> types::RefundsRouterData<F> {
    let auth = ConnectorAuthentication::new()
        .checkout
        .expect("Missing Checkout connector authentication configuration");

    types::RouterData {
        flow: PhantomData,
        connector_meta_data: None,
        merchant_id: "checkout".to_string(),
        connector: "checkout".to_string(),
        payment_id: uuid::Uuid::new_v4().to_string(),
        attempt_id: uuid::Uuid::new_v4().to_string(),
        status: enums::AttemptStatus::default(),
        router_return_url: None,
<<<<<<< HEAD
        complete_authorize_url: None,
        payment_method: enums::PaymentMethodType::Card,
=======
        payment_method: enums::PaymentMethod::Card,
>>>>>>> e102cae7
        auth_type: enums::AuthenticationType::NoThreeDs,
        connector_auth_type: auth.into(),
        description: Some("This is a test".to_string()),
        return_url: None,
        request: types::RefundsData {
            amount: 100,
            currency: enums::Currency::USD,
            refund_id: uuid::Uuid::new_v4().to_string(),
            connector_transaction_id: String::new(),
            refund_amount: 10,
            connector_metadata: None,
            reason: None,
            connector_refund_id: None,
        },
        response: Err(types::ErrorResponse::default()),
        payment_method_id: None,
        address: PaymentAddress::default(),
        amount_captured: None,
        access_token: None,
        session_token: None,
<<<<<<< HEAD
=======
        reference_id: None,
>>>>>>> e102cae7
    }
}

#[actix_web::test]
#[ignore]
async fn test_checkout_payment_success() {
    use router::{configs::settings::Settings, connector::Checkout, services};

    let conf = Settings::new().unwrap();
    static CV: Checkout = Checkout;
    let connector = types::api::ConnectorData {
        connector: Box::new(&CV),
        connector_name: types::Connector::Checkout,
        get_token: types::api::GetToken::Connector,
    };
    let state = routes::AppState::with_storage(conf, StorageImpl::PostgresqlTest).await;
    let connector_integration: services::BoxedConnectorIntegration<
        '_,
        types::api::Authorize,
        types::PaymentsAuthorizeData,
        types::PaymentsResponseData,
    > = connector.connector.get_connector_integration();
    let request = construct_payment_router_data();

    let response = services::api::execute_connector_processing_step(
        &state,
        connector_integration,
        &request,
        payments::CallConnectorAction::Trigger,
    )
    .await
    .unwrap();

    println!("{response:?}");

    assert!(
        response.status == enums::AttemptStatus::Charged,
        "The payment failed"
    );
}

#[actix_web::test]
#[ignore]
async fn test_checkout_refund_success() {
    // Successful payment
    use router::{configs::settings::Settings, connector::Checkout, services};

    let conf = Settings::new().expect("invalid settings");
    let state = routes::AppState::with_storage(conf, StorageImpl::PostgresqlTest).await;
    static CV: Checkout = Checkout;
    let connector = types::api::ConnectorData {
        connector: Box::new(&CV),
        connector_name: types::Connector::Checkout,
        get_token: types::api::GetToken::Connector,
    };
    let connector_integration: services::BoxedConnectorIntegration<
        '_,
        types::api::Authorize,
        types::PaymentsAuthorizeData,
        types::PaymentsResponseData,
    > = connector.connector.get_connector_integration();
    let request = construct_payment_router_data();

    let response = services::api::execute_connector_processing_step(
        &state,
        connector_integration,
        &request,
        payments::CallConnectorAction::Trigger,
    )
    .await
    .unwrap();

    println!("{response:?}");

    assert!(
        response.status == enums::AttemptStatus::Charged,
        "The payment failed"
    );
    // Successful refund
    let connector_integration: services::BoxedConnectorIntegration<
        '_,
        types::api::Execute,
        types::RefundsData,
        types::RefundsResponseData,
    > = connector.connector.get_connector_integration();
    let mut refund_request = construct_refund_router_data();

    refund_request.request.connector_transaction_id = match response.response.unwrap() {
        types::PaymentsResponseData::TransactionResponse { resource_id, .. } => {
            resource_id.get_connector_transaction_id().unwrap()
        }
        _ => panic!("Connector transaction id not found"),
    };

    let response = services::api::execute_connector_processing_step(
        &state,
        connector_integration,
        &refund_request,
        payments::CallConnectorAction::Trigger,
    )
    .await;

    let response = response.unwrap();
    println!("{response:?}");

    assert!(
        response.response.unwrap().refund_status == enums::RefundStatus::Success,
        "The refund failed"
    );
}

#[actix_web::test]
async fn test_checkout_payment_failure() {
    use router::{configs::settings::Settings, connector::Checkout, services};

    let conf = Settings::new().expect("invalid settings");
    let state = routes::AppState::with_storage(conf, StorageImpl::PostgresqlTest).await;
    static CV: Checkout = Checkout;
    let connector = types::api::ConnectorData {
        connector: Box::new(&CV),
        connector_name: types::Connector::Checkout,
        get_token: types::api::GetToken::Connector,
    };
    let connector_integration: services::BoxedConnectorIntegration<
        '_,
        types::api::Authorize,
        types::PaymentsAuthorizeData,
        types::PaymentsResponseData,
    > = connector.connector.get_connector_integration();
    let mut request = construct_payment_router_data();
    request.connector_auth_type = types::ConnectorAuthType::BodyKey {
        api_key: "".to_string(),
        key1: "".to_string(),
    };
    let response = services::api::execute_connector_processing_step(
        &state,
        connector_integration,
        &request,
        payments::CallConnectorAction::Trigger,
    )
    .await;
    assert!(response.is_err(), "The payment passed");
}
#[actix_web::test]
#[ignore]
async fn test_checkout_refund_failure() {
    use router::{configs::settings::Settings, connector::Checkout, services};

    let conf = Settings::new().expect("invalid settings");
    let state = routes::AppState::with_storage(conf, StorageImpl::PostgresqlTest).await;
    static CV: Checkout = Checkout;
    let connector = types::api::ConnectorData {
        connector: Box::new(&CV),
        connector_name: types::Connector::Checkout,
        get_token: types::api::GetToken::Connector,
    };
    let connector_integration: services::BoxedConnectorIntegration<
        '_,
        types::api::Authorize,
        types::PaymentsAuthorizeData,
        types::PaymentsResponseData,
    > = connector.connector.get_connector_integration();
    let request = construct_payment_router_data();

    let response = services::api::execute_connector_processing_step(
        &state,
        connector_integration,
        &request,
        payments::CallConnectorAction::Trigger,
    )
    .await
    .unwrap();

    assert!(
        response.status == enums::AttemptStatus::Charged,
        "The payment failed"
    );
    // Unsuccessful refund
    let connector_integration: services::BoxedConnectorIntegration<
        '_,
        types::api::Execute,
        types::RefundsData,
        types::RefundsResponseData,
    > = connector.connector.get_connector_integration();
    let mut refund_request = construct_refund_router_data();
    refund_request.request.connector_transaction_id = match response.response.unwrap() {
        types::PaymentsResponseData::TransactionResponse { resource_id, .. } => {
            resource_id.get_connector_transaction_id().unwrap()
        }
        _ => panic!("Connector transaction id not found"),
    };

    // Higher amount than that of payment
    refund_request.request.refund_amount = 696969;
    let response = services::api::execute_connector_processing_step(
        &state,
        connector_integration,
        &refund_request,
        payments::CallConnectorAction::Trigger,
    )
    .await;

    println!("{response:?}");
    let response = response.unwrap();
    assert!(response.response.is_err());

    let code = response.response.unwrap_err().code;
    assert_eq!(code, "refund_amount_exceeds_balance");
}<|MERGE_RESOLUTION|>--- conflicted
+++ resolved
@@ -51,14 +51,11 @@
             browser_info: None,
             order_details: None,
             email: None,
-<<<<<<< HEAD
             session_token: None,
             enrolled_for_3ds: false,
             related_transaction_id: None,
-=======
             payment_experience: None,
             payment_method_type: None,
->>>>>>> e102cae7
         },
         response: Err(types::ErrorResponse::default()),
         payment_method_id: None,
@@ -67,10 +64,7 @@
         amount_captured: None,
         access_token: None,
         session_token: None,
-<<<<<<< HEAD
-=======
         reference_id: None,
->>>>>>> e102cae7
     }
 }
 
@@ -88,12 +82,8 @@
         attempt_id: uuid::Uuid::new_v4().to_string(),
         status: enums::AttemptStatus::default(),
         router_return_url: None,
-<<<<<<< HEAD
         complete_authorize_url: None,
-        payment_method: enums::PaymentMethodType::Card,
-=======
         payment_method: enums::PaymentMethod::Card,
->>>>>>> e102cae7
         auth_type: enums::AuthenticationType::NoThreeDs,
         connector_auth_type: auth.into(),
         description: Some("This is a test".to_string()),
@@ -114,10 +104,7 @@
         amount_captured: None,
         access_token: None,
         session_token: None,
-<<<<<<< HEAD
-=======
         reference_id: None,
->>>>>>> e102cae7
     }
 }
 
