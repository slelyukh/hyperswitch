--- conflicted
+++ resolved
@@ -1389,14 +1389,12 @@
     /// ephemeral_key for the customer_id mentioned
     pub ephemeral_key: Option<EphemeralKeyCreateResponse>,
 
-<<<<<<< HEAD
     /// If true the payment can be retried with same or different payment method which means the confirm call can be made again.
     pub manual_retry_allowed: Option<bool>,
-=======
+
     /// Any user defined fields can be passed here.
     #[schema(value_type = Option<Object>, example = r#"{ "udf1": "some-value", "udf2": "some-value" }"#)]
     pub udf: Option<pii::SecretSerdeValue>,
->>>>>>> 2fdd14c3
 }
 
 #[derive(Clone, Debug, serde::Deserialize, ToSchema)]
