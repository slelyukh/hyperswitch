--- conflicted
+++ resolved
@@ -589,11 +589,8 @@
             (self, payment_method),
             (Self::Airwallex, _)
                 | (Self::Globalpay, _)
-<<<<<<< HEAD
                 | (Self::Intuit, _)
-=======
                 | (Self::Paypal, _)
->>>>>>> 4524d4f5
                 | (Self::Payu, _)
                 | (Self::Trustpay, PaymentMethod::BankRedirect)
         )
