use utoipa::ToSchema;

#[derive(
    Clone,
    Copy,
    Debug,
    Default,
    Eq,
    PartialEq,
    serde::Deserialize,
    serde::Serialize,
    strum::Display,
    strum::EnumString,
    frunk::LabelledGeneric,
)]
#[serde(rename_all = "snake_case")]
#[strum(serialize_all = "snake_case")]
pub enum AttemptStatus {
    Started,
    AuthenticationFailed,
    RouterDeclined,
    AuthenticationPending,
    AuthenticationSuccessful,
    Authorized,
    AuthorizationFailed,
    Charged,
    Authorizing,
    CodInitiated,
    Voided,
    VoidInitiated,
    CaptureInitiated,
    CaptureFailed,
    VoidFailed,
    AutoRefunded,
    PartialCharged,
    #[default]
    Pending,
    Failure,
    PaymentMethodAwaited,
    ConfirmationAwaited,
}

#[derive(
    Clone,
    Copy,
    Debug,
    Default,
    Eq,
    PartialEq,
    serde::Deserialize,
    serde::Serialize,
    strum::Display,
    strum::EnumString,
    frunk::LabelledGeneric,
    ToSchema,
)]
#[serde(rename_all = "snake_case")]
#[strum(serialize_all = "snake_case")]
pub enum AuthenticationType {
    /// If the card is enrolled for 3DS authentication, the 3DS based authentication will be activated. The liability of chargeback shift to the issuer
    #[default]
    ThreeDs,
    /// 3DS based authentication will not be activated. The liability of chargeback stays with the merchant.
    NoThreeDs,
}

#[derive(
    Clone,
    Copy,
    Debug,
    Default,
    Eq,
    PartialEq,
    serde::Deserialize,
    serde::Serialize,
    strum::Display,
    strum::EnumString,
    frunk::LabelledGeneric,
    ToSchema,
)]
#[serde(rename_all = "snake_case")]
#[strum(serialize_all = "snake_case")]
pub enum CaptureMethod {
    /// Post the payment authorization, the capture will be executed on the full amount immediately
    #[default]
    Automatic,
    /// The capture will happen only if the merchant triggers a Capture API request
    Manual,
    /// The capture will happen only if the merchant triggers a Capture API request
    ManualMultiple,
    /// The capture can be scheduled to automatically get triggered at a specific date & time
    Scheduled,
}

#[derive(
    Clone,
    Copy,
    Debug,
    Eq,
    PartialEq,
    strum::Display,
    strum::EnumString,
    serde::Deserialize,
    serde::Serialize,
    frunk::LabelledGeneric,
    ToSchema,
)]
#[strum(serialize_all = "snake_case")]
#[serde(rename_all = "snake_case")]
pub enum ConnectorType {
    /// PayFacs, Acquirers, Gateways, BNPL etc
    PaymentProcessor,
    /// Fraud, Currency Conversion, Crypto etc
    PaymentVas,
    /// Accounting, Billing, Invoicing, Tax etc
    FinOperations,
    /// Inventory, ERP, CRM, KYC etc
    FizOperations,
    /// Payment Networks like Visa, MasterCard etc
    Networks,
    /// All types of banks including corporate / commercial / personal / neo banks
    BankingEntities,
    /// All types of non-banking financial institutions including Insurance, Credit / Lending etc
    NonBankingFinance,
}

#[allow(clippy::upper_case_acronyms)]
#[derive(
    Clone,
    Copy,
    Debug,
    Default,
    Eq,
    Hash,
    PartialEq,
    serde::Deserialize,
    serde::Serialize,
    strum::Display,
    strum::EnumString,
    ToSchema,
    frunk::LabelledGeneric,
)]
pub enum Currency {
    AED,
    ALL,
    AMD,
    ARS,
    AUD,
    AWG,
    AZN,
    BBD,
    BDT,
    BHD,
    BMD,
    BND,
    BOB,
    BRL,
    BSD,
    BWP,
    BZD,
    CAD,
    CHF,
    CNY,
    COP,
    CRC,
    CUP,
    CZK,
    DKK,
    DOP,
    DZD,
    EGP,
    ETB,
    EUR,
    FJD,
    GBP,
    GHS,
    GIP,
    GMD,
    GTQ,
    GYD,
    HKD,
    HNL,
    HRK,
    HTG,
    HUF,
    IDR,
    ILS,
    INR,
    JMD,
    JOD,
    JPY,
    KES,
    KGS,
    KHR,
    KRW,
    KWD,
    KYD,
    KZT,
    LAK,
    LBP,
    LKR,
    LRD,
    LSL,
    MAD,
    MDL,
    MKD,
    MMK,
    MNT,
    MOP,
    MUR,
    MVR,
    MWK,
    MXN,
    MYR,
    NAD,
    NGN,
    NIO,
    NOK,
    NPR,
    NZD,
    OMR,
    PEN,
    PGK,
    PHP,
    PKR,
    PLN,
    QAR,
    RUB,
    SAR,
    SCR,
    SEK,
    SGD,
    SLL,
    SOS,
    SSP,
    SVC,
    SZL,
    THB,
    TTD,
    TWD,
    TZS,
    #[default]
    USD,
    UYU,
    UZS,
    YER,
    ZAR,
}

#[derive(
    Clone,
    Copy,
    Debug,
    Eq,
    PartialEq,
    serde::Deserialize,
    serde::Serialize,
    strum::Display,
    strum::EnumString,
    frunk::LabelledGeneric,
)]
#[serde(rename_all = "snake_case")]
#[strum(serialize_all = "snake_case")]
pub enum EventType {
    PaymentSucceeded,
}

#[derive(
    Clone,
    Copy,
    Debug,
    Default,
    Eq,
    PartialEq,
    ToSchema,
    serde::Deserialize,
    serde::Serialize,
    strum::Display,
    strum::EnumString,
    frunk::LabelledGeneric,
)]
#[serde(rename_all = "snake_case")]
#[strum(serialize_all = "snake_case")]
pub enum IntentStatus {
    Succeeded,
    Failed,
    Cancelled,
    Processing,
    RequiresCustomerAction,
    RequiresPaymentMethod,
    #[default]
    RequiresConfirmation,
    RequiresCapture,
}

#[derive(
    Clone,
    Copy,
    Debug,
    Default,
    Eq,
    PartialEq,
    serde::Deserialize,
    serde::Serialize,
    strum::Display,
    strum::EnumString,
    frunk::LabelledGeneric,
    ToSchema,
)]
#[serde(rename_all = "snake_case")]
#[strum(serialize_all = "snake_case")]
pub enum FutureUsage {
    #[default]
    OffSession,
    OnSession,
}

#[derive(
    Clone,
    Copy,
    Debug,
    Eq,
    Hash,
    PartialEq,
    serde::Deserialize,
    serde::Serialize,
    strum::Display,
    strum::EnumString,
    frunk::LabelledGeneric,
    ToSchema,
)]
#[strum(serialize_all = "snake_case")]
#[serde(rename_all = "snake_case")]
pub enum PaymentMethodIssuerCode {
    JpHdfc,
    JpIcici,
    JpGooglepay,
    JpApplepay,
    JpPhonepay,
    JpWechat,
    JpSofort,
    JpGiropay,
    JpSepa,
    JpBacs,
}

#[derive(
    Clone,
    Copy,
    Debug,
    Eq,
    Hash,
    PartialEq,
    serde::Deserialize,
    serde::Serialize,
    frunk::LabelledGeneric,
    ToSchema,
)]
#[serde(rename_all = "snake_case")]
pub enum PaymentIssuer {
    Klarna,
    Affirm,
    AfterpayClearpay,
    AmericanExpress,
    BankOfAmerica,
    Barclays,
    CapitalOne,
    Chase,
    Citi,
    Discover,
    NavyFederalCreditUnion,
    PentagonFederalCreditUnion,
    SynchronyBank,
    WellsFargo,
}

#[derive(
    Eq,
    PartialEq,
    Hash,
    Copy,
    Clone,
    Debug,
    serde::Serialize,
    serde::Deserialize,
    ToSchema,
    Default,
    frunk::LabelledGeneric,
)]
#[serde(rename_all = "snake_case")]
pub enum PaymentExperience {
    /// The URL to which the customer needs to be redirected for completing the payment.
    #[default]
    RedirectToUrl,
    /// Contains the data for invoking the sdk client for completing the payment.
    InvokeSdkClient,
    /// The QR code data to be displayed to the customer.
    DisplayQrCode,
    /// Contains data to finish one click payment.
    OneClick,
    /// Redirect customer to link wallet
    LinkWallet,
    /// Contains the data for invoking the sdk client for completing the payment.
    InvokePaymentApp,
}

#[derive(
    Clone,
    Copy,
    Debug,
    Eq,
    Hash,
    PartialEq,
    serde::Deserialize,
    serde::Serialize,
    strum::Display,
    strum::EnumString,
    ToSchema,
    frunk::LabelledGeneric,
)]
#[serde(rename_all = "snake_case")]
#[strum(serialize_all = "snake_case")]
pub enum PaymentMethodSubType {
    Credit,
    Debit,
    UpiIntent,
    UpiCollect,
    CreditCardInstallments,
    PayLaterInstallments,
}

#[derive(
    Clone,
    Copy,
    Debug,
    Default,
    Eq,
    Hash,
    PartialEq,
    serde::Deserialize,
    serde::Serialize,
    strum::Display,
    strum::EnumString,
    ToSchema,
    frunk::LabelledGeneric,
)]
#[serde(rename_all = "snake_case")]
#[strum(serialize_all = "snake_case")]
pub enum PaymentMethodType {
    Card,
    PaymentContainer,
    #[default]
    BankTransfer,
    BankDebit,
    PayLater,
    Netbanking,
    Upi,
    OpenBanking,
    ConsumerFinance,
    Wallet,
    Klarna,
    Paypal,
}

#[derive(
    Clone,
    Copy,
    Debug,
    Eq,
    Hash,
    PartialEq,
    ToSchema,
    serde::Deserialize,
    serde::Serialize,
    strum::Display,
    strum::EnumString,
)]
#[serde(rename_all = "lowercase")]
#[strum(serialize_all = "lowercase")]
pub enum WalletIssuer {
    GooglePay,
    ApplePay,
    Paypal,
}

#[derive(
    Clone,
    Copy,
    Debug,
    Default,
    Eq,
    PartialEq,
    strum::Display,
    strum::EnumString,
    frunk::LabelledGeneric,
)]
#[strum(serialize_all = "snake_case")]
pub enum RefundStatus {
    Failure,
    ManualReview,
    #[default]
    Pending,
    Success,
    TransactionFailure,
}

#[derive(
    Clone,
    Copy,
    Debug,
    Eq,
    PartialEq,
    serde::Deserialize,
    serde::Serialize,
    strum::Display,
    strum::EnumString,
    ToSchema,
    frunk::LabelledGeneric,
)]

/// The routing algorithm to be used to process the incoming request from merchant to outgoing payment processor or payment method. The default is 'Custom'
#[schema(example = "custom")]
#[serde(rename_all = "snake_case")]
#[strum(serialize_all = "snake_case")]
pub enum RoutingAlgorithm {
    RoundRobin,
    MaxConversion,
    MinCost,
    Custom,
}

/// The status of the mandate, which indicates whether it can be used to initiate a payment
#[derive(
    Clone,
    Copy,
    Debug,
    Eq,
    PartialEq,
    Default,
    serde::Deserialize,
    serde::Serialize,
    strum::Display,
    strum::EnumString,
    frunk::LabelledGeneric,
    ToSchema,
)]
#[serde(rename_all = "snake_case")]
#[strum(serialize_all = "snake_case")]
pub enum MandateStatus {
    #[default]
    Active,
    Inactive,
    Pending,
    Revoked,
}

#[derive(
    Clone,
    Copy,
    Debug,
    Default,
    Eq,
    PartialEq,
    ToSchema,
    serde::Deserialize,
    serde::Serialize,
    strum::Display,
    strum::EnumString,
    frunk::LabelledGeneric,
)]
#[serde(rename_all = "snake_case")]
#[strum(serialize_all = "snake_case")]
pub enum Connector {
    Aci,
    Adyen,
    Airwallex,
    Applepay,
    Authorizedotnet,
    Bluesnap,
    Braintree,
    Checkout,
    Cybersource,
    #[default]
    Dummy,
<<<<<<< HEAD
    Intuit,
=======
    Dlocal,
>>>>>>> 12f25f05
    Fiserv,
    Globalpay,
    Klarna,
    Nuvei,
    Payu,
    Rapyd,
    Shift4,
    Stripe,
    Worldline,
    Worldpay,
}

impl Connector {
    pub fn supports_access_token(&self) -> bool {
<<<<<<< HEAD
        matches!(self, Self::Globalpay | Self::Intuit | Self::Payu)
=======
        matches!(self, Self::Airwallex | Self::Globalpay | Self::Payu)
>>>>>>> 12f25f05
    }
}

#[derive(
    Clone,
    Copy,
    Debug,
    Eq,
    PartialEq,
    serde::Serialize,
    serde::Deserialize,
    strum::Display,
    strum::EnumString,
    frunk::LabelledGeneric,
)]
#[serde(rename_all = "snake_case")]
#[strum(serialize_all = "snake_case")]
pub enum RoutableConnectors {
    Aci,
    Adyen,
    Airwallex,
    Authorizedotnet,
    Bluesnap,
    Braintree,
    Checkout,
    Cybersource,
    Dlocal,
    Fiserv,
    Globalpay,
    Klarna,
    Nuvei,
    Payu,
    Rapyd,
    Shift4,
    Stripe,
    Worldline,
    Worldpay,
    Intuit,
}

/// Wallets which support obtaining session object
#[derive(Debug, serde::Deserialize, serde::Serialize, Clone, ToSchema)]
#[serde(rename_all = "snake_case")]
pub enum SupportedWallets {
    Paypal,
    ApplePay,
    Klarna,
    Gpay,
}

impl From<AttemptStatus> for IntentStatus {
    fn from(s: AttemptStatus) -> Self {
        match s {
            AttemptStatus::Charged | AttemptStatus::AutoRefunded => Self::Succeeded,

            AttemptStatus::ConfirmationAwaited => Self::RequiresConfirmation,
            AttemptStatus::PaymentMethodAwaited => Self::RequiresPaymentMethod,

            AttemptStatus::Authorized => Self::RequiresCapture,
            AttemptStatus::AuthenticationPending => Self::RequiresCustomerAction,

            AttemptStatus::PartialCharged
            | AttemptStatus::Started
            | AttemptStatus::AuthenticationSuccessful
            | AttemptStatus::Authorizing
            | AttemptStatus::CodInitiated
            | AttemptStatus::VoidInitiated
            | AttemptStatus::CaptureInitiated
            | AttemptStatus::Pending => Self::Processing,

            AttemptStatus::AuthenticationFailed
            | AttemptStatus::AuthorizationFailed
            | AttemptStatus::VoidFailed
            | AttemptStatus::RouterDeclined
            | AttemptStatus::CaptureFailed
            | AttemptStatus::Failure => Self::Failed,
            AttemptStatus::Voided => Self::Cancelled,
        }
    }
}<|MERGE_RESOLUTION|>--- conflicted
+++ resolved
@@ -582,13 +582,10 @@
     Cybersource,
     #[default]
     Dummy,
-<<<<<<< HEAD
-    Intuit,
-=======
     Dlocal,
->>>>>>> 12f25f05
     Fiserv,
     Globalpay,
+    Intuit,
     Klarna,
     Nuvei,
     Payu,
@@ -601,11 +598,7 @@
 
 impl Connector {
     pub fn supports_access_token(&self) -> bool {
-<<<<<<< HEAD
-        matches!(self, Self::Globalpay | Self::Intuit | Self::Payu)
-=======
-        matches!(self, Self::Airwallex | Self::Globalpay | Self::Payu)
->>>>>>> 12f25f05
+        matches!(self, Self::Airwallex | Self::Globalpay | Self::Intuit | Self::Payu)
     }
 }
 
